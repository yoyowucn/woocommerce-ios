import Foundation
import Networking


/// ProductAction: Defines all of the Actions supported by the ProductStore.
///
public enum ProductAction: Action {

    /// Searches products that contain a given keyword.
    ///
    case searchProducts(siteID: Int64, keyword: String, pageNumber: Int, pageSize: Int, onCompletion: (Error?) -> Void)

    /// Synchronizes the Products matching the specified criteria.
    ///
    case synchronizeProducts(siteID: Int64, pageNumber: Int, pageSize: Int, onCompletion: (Error?) -> Void)

    /// Retrieves the specified Product.
    ///
    case retrieveProduct(siteID: Int64, productID: Int64, onCompletion: (Product?, Error?) -> Void)

    /// Retrieves a specified list of Products.
    ///
    case retrieveProducts(siteID: Int64, productIDs: [Int64], onCompletion: (Error?) -> Void)

    /// Deletes all of the cached products.
    ///
    case resetStoredProducts(onCompletion: () -> Void)

    /// Requests the Products found in a specified Order.
    ///
    case requestMissingProducts(for: Order, onCompletion: (Error?) -> Void)

<<<<<<< HEAD
    /// Updates the images of a specified Product.
    ///
    case updateProductImages(siteID: Int, productID: Int, images: [ProductImage], onCompletion: (Product?, Error?) -> Void)
=======
    /// Updates a specified Product.
    ///
    case updateProduct(product: Product, onCompletion: (Product?, ProductUpdateError?) -> Void)

    /// Checks whether a Product SKU is valid against other Products in storage.
    ///
    case validateProductSKU(_ sku: String?, siteID: Int64, onCompletion: (Bool) -> Void)
>>>>>>> 8ee6f4eb
}<|MERGE_RESOLUTION|>--- conflicted
+++ resolved
@@ -30,11 +30,10 @@
     ///
     case requestMissingProducts(for: Order, onCompletion: (Error?) -> Void)
 
-<<<<<<< HEAD
     /// Updates the images of a specified Product.
     ///
-    case updateProductImages(siteID: Int, productID: Int, images: [ProductImage], onCompletion: (Product?, Error?) -> Void)
-=======
+    case updateProductImages(siteID: Int64, productID: Int64, images: [ProductImage], onCompletion: (Product?, Error?) -> Void)
+
     /// Updates a specified Product.
     ///
     case updateProduct(product: Product, onCompletion: (Product?, ProductUpdateError?) -> Void)
@@ -42,5 +41,4 @@
     /// Checks whether a Product SKU is valid against other Products in storage.
     ///
     case validateProductSKU(_ sku: String?, siteID: Int64, onCompletion: (Bool) -> Void)
->>>>>>> 8ee6f4eb
 }