--- conflicted
+++ resolved
@@ -12,11 +12,7 @@
 
     public func responseData(for request: URLRequestConvertible, completion: @escaping (Data?, Error?) -> Void) { }
 
-<<<<<<< HEAD
-    public func uploadMultipartFormData(multipartFormData: @escaping (MultipartFormData) -> Void, to request: URLRequestConvertible, completion: @escaping (Data?, Error?) -> Void) { }
-=======
     public func uploadMultipartFormData(multipartFormData: @escaping (MultipartFormData) -> Void,
                                         to request: URLRequestConvertible,
                                         completion: @escaping (Data?, Error?) -> Void) { }
->>>>>>> 1212d6e3
 }