// !$*UTF8*$!
{
	archiveVersion = 1;
	classes = {
	};
	objectVersion = 51;
	objects = {

/* Begin PBXBuildFile section */
		020220E223966CD900290165 /* product-shipping-classes-load-one.json in Resources */ = {isa = PBXBuildFile; fileRef = 020220E123966CD900290165 /* product-shipping-classes-load-one.json */; };
		020D07B823D852BB00FD9580 /* Media.swift in Sources */ = {isa = PBXBuildFile; fileRef = 020D07B723D852BB00FD9580 /* Media.swift */; };
		020D07BA23D8542000FD9580 /* UploadableMedia.swift in Sources */ = {isa = PBXBuildFile; fileRef = 020D07B923D8542000FD9580 /* UploadableMedia.swift */; };
		020D07BC23D856BF00FD9580 /* MediaRemote.swift in Sources */ = {isa = PBXBuildFile; fileRef = 020D07BB23D856BF00FD9580 /* MediaRemote.swift */; };
		020D07BE23D8570800FD9580 /* MediaListMapper.swift in Sources */ = {isa = PBXBuildFile; fileRef = 020D07BD23D8570800FD9580 /* MediaListMapper.swift */; };
		020D07C023D8587700FD9580 /* MediaRemoteTests.swift in Sources */ = {isa = PBXBuildFile; fileRef = 020D07BF23D8587700FD9580 /* MediaRemoteTests.swift */; };
		020D07C223D858BB00FD9580 /* media-upload.json in Resources */ = {isa = PBXBuildFile; fileRef = 020D07C123D858BB00FD9580 /* media-upload.json */; };
		0219B03923964BB3007DCD5E /* ProductShippingClassMapper.swift in Sources */ = {isa = PBXBuildFile; fileRef = 0219B03823964BB3007DCD5E /* ProductShippingClassMapper.swift */; };
		021C7BF723863D1800A3BCBD /* Encodable+Serialization.swift in Sources */ = {isa = PBXBuildFile; fileRef = 021C7BF623863D1800A3BCBD /* Encodable+Serialization.swift */; };
		021E2A1423A9FC5900B1DE07 /* ProductBackordersSetting.swift in Sources */ = {isa = PBXBuildFile; fileRef = 021E2A1323A9FC5900B1DE07 /* ProductBackordersSetting.swift */; };
		022902D422E2436400059692 /* stats_module_disabled_error.json in Resources */ = {isa = PBXBuildFile; fileRef = 022902D122E2436300059692 /* stats_module_disabled_error.json */; };
		022902D622E2436400059692 /* no_stats_permission_error.json in Resources */ = {isa = PBXBuildFile; fileRef = 022902D322E2436400059692 /* no_stats_permission_error.json */; };
		025CA2C0238EB8CB00B05C81 /* ProductShippingClass.swift in Sources */ = {isa = PBXBuildFile; fileRef = 025CA2BF238EB8CB00B05C81 /* ProductShippingClass.swift */; };
		025CA2C2238EBBAA00B05C81 /* ProductShippingClassListMapper.swift in Sources */ = {isa = PBXBuildFile; fileRef = 025CA2C1238EBBAA00B05C81 /* ProductShippingClassListMapper.swift */; };
		025CA2C4238EBC4300B05C81 /* ProductShippingClassRemote.swift in Sources */ = {isa = PBXBuildFile; fileRef = 025CA2C3238EBC4300B05C81 /* ProductShippingClassRemote.swift */; };
		025CA2C6238F4F3500B05C81 /* ProductShippingClassRemoteTests.swift in Sources */ = {isa = PBXBuildFile; fileRef = 025CA2C5238F4F3500B05C81 /* ProductShippingClassRemoteTests.swift */; };
		025CA2C8238F4FF400B05C81 /* product-shipping-classes-load-all.json in Resources */ = {isa = PBXBuildFile; fileRef = 025CA2C7238F4FF400B05C81 /* product-shipping-classes-load-all.json */; };
		026CF61A237D607A009563D4 /* ProductVariationAttribute.swift in Sources */ = {isa = PBXBuildFile; fileRef = 026CF619237D607A009563D4 /* ProductVariationAttribute.swift */; };
		026CF61E237D6985009563D4 /* ProductVariationListMapper.swift in Sources */ = {isa = PBXBuildFile; fileRef = 026CF61D237D6985009563D4 /* ProductVariationListMapper.swift */; };
		026CF620237D69D6009563D4 /* ProductVariationsRemote.swift in Sources */ = {isa = PBXBuildFile; fileRef = 026CF61F237D69D6009563D4 /* ProductVariationsRemote.swift */; };
		026CF622237D7E61009563D4 /* ProductVariationsRemoteTests.swift in Sources */ = {isa = PBXBuildFile; fileRef = 026CF621237D7E61009563D4 /* ProductVariationsRemoteTests.swift */; };
		026CF624237D839B009563D4 /* product-variations-load-all.json in Resources */ = {isa = PBXBuildFile; fileRef = 026CF623237D839A009563D4 /* product-variations-load-all.json */; };
		028296F7237D588700E84012 /* ProductVariation.swift in Sources */ = {isa = PBXBuildFile; fileRef = 028296F6237D588700E84012 /* ProductVariation.swift */; };
		0282DD91233A120A006A5FDB /* products-search-photo.json in Resources */ = {isa = PBXBuildFile; fileRef = 0282DD90233A120A006A5FDB /* products-search-photo.json */; };
		02BA23C922EEF62C009539E7 /* order-stats-v4-wcadmin-deactivated.json in Resources */ = {isa = PBXBuildFile; fileRef = 02BA23C722EEF62C009539E7 /* order-stats-v4-wcadmin-deactivated.json */; };
		02BA23CA22EEF62C009539E7 /* order-stats-v4-wcadmin-activated.json in Resources */ = {isa = PBXBuildFile; fileRef = 02BA23C822EEF62C009539E7 /* order-stats-v4-wcadmin-activated.json */; };
		02BDB83523EA98C800BCC63E /* String+HTML.swift in Sources */ = {isa = PBXBuildFile; fileRef = 02BDB83423EA98C800BCC63E /* String+HTML.swift */; };
		02BDB83723EA9C4D00BCC63E /* String+HTMLTests.swift in Sources */ = {isa = PBXBuildFile; fileRef = 02BDB83623EA9C4D00BCC63E /* String+HTMLTests.swift */; };
		02F096C22406691100C0C1D5 /* media-library.json in Resources */ = {isa = PBXBuildFile; fileRef = 02F096C12406691100C0C1D5 /* media-library.json */; };
		21DB5B99C4107CF69C0A57EC /* Pods_NetworkingTests.framework in Frameworks */ = {isa = PBXBuildFile; fileRef = 69314EDE650855CAF927057E /* Pods_NetworkingTests.framework */; };
		265BCA02243056E3004E53EE /* categories-all.json in Resources */ = {isa = PBXBuildFile; fileRef = 265BCA01243056E3004E53EE /* categories-all.json */; };
		26615473242D596B00A31661 /* ProductCategoriesRemote.swift in Sources */ = {isa = PBXBuildFile; fileRef = 26615472242D596B00A31661 /* ProductCategoriesRemote.swift */; };
		26615475242D7C9500A31661 /* ProductCategoryListMapper.swift in Sources */ = {isa = PBXBuildFile; fileRef = 26615474242D7C9500A31661 /* ProductCategoryListMapper.swift */; };
		26615479242DA54D00A31661 /* ProductCategoyListMapperTests.swift in Sources */ = {isa = PBXBuildFile; fileRef = 26615478242DA54D00A31661 /* ProductCategoyListMapperTests.swift */; };
		2661547B242DAC1C00A31661 /* ProductCategoriesRemoteTests.swift in Sources */ = {isa = PBXBuildFile; fileRef = 2661547A242DAC1C00A31661 /* ProductCategoriesRemoteTests.swift */; };
		450106852399A7CB00E24722 /* TaxClass.swift in Sources */ = {isa = PBXBuildFile; fileRef = 450106842399A7CB00E24722 /* TaxClass.swift */; };
		4501068F2399B19500E24722 /* TaxClassRemote.swift in Sources */ = {isa = PBXBuildFile; fileRef = 4501068E2399B19500E24722 /* TaxClassRemote.swift */; };
		450106912399B2C800E24722 /* TaxClassListMapper.swift in Sources */ = {isa = PBXBuildFile; fileRef = 450106902399B2C800E24722 /* TaxClassListMapper.swift */; };
		4524CD9C242CEFAB00B2F20A /* product-on-sale-with-empty-sale-price.json in Resources */ = {isa = PBXBuildFile; fileRef = 4524CD9B242CEFAB00B2F20A /* product-on-sale-with-empty-sale-price.json */; };
		457FC68C2382B2FD00B41B02 /* product-update.json in Resources */ = {isa = PBXBuildFile; fileRef = 457FC68B2382B2FD00B41B02 /* product-update.json */; };
		45CDAFAB2434CA9300F83C22 /* ProductCatalogVisibility.swift in Sources */ = {isa = PBXBuildFile; fileRef = 45CDAFAA2434CA9300F83C22 /* ProductCatalogVisibility.swift */; };
		45D1CF4923BACA6500945A36 /* ProductTaxStatus.swift in Sources */ = {isa = PBXBuildFile; fileRef = 45D1CF4823BACA6500945A36 /* ProductTaxStatus.swift */; };
		45D685F823D0BC78005F87D0 /* ProductSkuMapper.swift in Sources */ = {isa = PBXBuildFile; fileRef = 45D685F723D0BC78005F87D0 /* ProductSkuMapper.swift */; };
		45D685FA23D0C3CF005F87D0 /* product-search-sku.json in Resources */ = {isa = PBXBuildFile; fileRef = 45D685F923D0C3CF005F87D0 /* product-search-sku.json */; };
		45D685FC23D0C739005F87D0 /* ProductSkuMapperTests.swift in Sources */ = {isa = PBXBuildFile; fileRef = 45D685FB23D0C739005F87D0 /* ProductSkuMapperTests.swift */; };
		45E3EEBB237009CF00A826AC /* ShippingLine.swift in Sources */ = {isa = PBXBuildFile; fileRef = 45E3EEBA237009CF00A826AC /* ShippingLine.swift */; };
		45ED4F10239E8A54004F1BE3 /* TaxClassListMapperTest.swift in Sources */ = {isa = PBXBuildFile; fileRef = 45ED4F0F239E8A54004F1BE3 /* TaxClassListMapperTest.swift */; };
		45ED4F12239E8C57004F1BE3 /* taxes-classes.json in Resources */ = {isa = PBXBuildFile; fileRef = 45ED4F11239E8C57004F1BE3 /* taxes-classes.json */; };
		45ED4F14239E8F2E004F1BE3 /* TaxClassRemoteTests.swift in Sources */ = {isa = PBXBuildFile; fileRef = 45ED4F13239E8F2E004F1BE3 /* TaxClassRemoteTests.swift */; };
		57BE08D82409B63800F6DCED /* reviews-missing-avatar-urls.json in Resources */ = {isa = PBXBuildFile; fileRef = 57BE08D72409B63700F6DCED /* reviews-missing-avatar-urls.json */; };
		6647C0161DAC6AB6570C53A7 /* Pods_Networking.framework in Frameworks */ = {isa = PBXBuildFile; fileRef = F3F25DC15EC1D7C631169CB5 /* Pods_Networking.framework */; };
		6856D1D671F9F6A0B41111A7 /* Copiable.swift in Sources */ = {isa = PBXBuildFile; fileRef = 6856D31C25EA4858A4C05E26 /* Copiable.swift */; };
		6856D4CF377B7DB017F8C7EC /* CopiableTests.swift in Sources */ = {isa = PBXBuildFile; fileRef = 6856D02448B334EBB3A5F9C6 /* CopiableTests.swift */; };
		6856DE693AD3AED7539E763B /* ProductImage+Copiable.swift in Sources */ = {isa = PBXBuildFile; fileRef = 6856DA22F24CF8AA20A3FE8A /* ProductImage+Copiable.swift */; };
		74002D6A2118B26100A63C19 /* SiteVisitStatsMapperTests.swift in Sources */ = {isa = PBXBuildFile; fileRef = 74002D692118B26000A63C19 /* SiteVisitStatsMapperTests.swift */; };
		74002D6C2118B88200A63C19 /* SiteVisitStatsRemoteTests.swift in Sources */ = {isa = PBXBuildFile; fileRef = 74002D6B2118B88200A63C19 /* SiteVisitStatsRemoteTests.swift */; };
		740211DF2193985A002248DA /* comment-moderate-spam.json in Resources */ = {isa = PBXBuildFile; fileRef = 740211DE2193985A002248DA /* comment-moderate-spam.json */; };
		740211E121939908002248DA /* CommentRemoteTests.swift in Sources */ = {isa = PBXBuildFile; fileRef = 740211E021939908002248DA /* CommentRemoteTests.swift */; };
		740211E321939C84002248DA /* CommentResultMapper.swift in Sources */ = {isa = PBXBuildFile; fileRef = 740211E221939C83002248DA /* CommentResultMapper.swift */; };
		74046E1B217A684D007DD7BF /* SiteSettingsRemote.swift in Sources */ = {isa = PBXBuildFile; fileRef = 74046E1A217A684D007DD7BF /* SiteSettingsRemote.swift */; };
		74046E1D217A6989007DD7BF /* SiteSetting.swift in Sources */ = {isa = PBXBuildFile; fileRef = 74046E1C217A6989007DD7BF /* SiteSetting.swift */; };
		74046E1F217A6B70007DD7BF /* SiteSettingsMapper.swift in Sources */ = {isa = PBXBuildFile; fileRef = 74046E1E217A6B70007DD7BF /* SiteSettingsMapper.swift */; };
		74046E21217A73D0007DD7BF /* settings-general.json in Resources */ = {isa = PBXBuildFile; fileRef = 74046E20217A73D0007DD7BF /* settings-general.json */; };
		740CF89921937A030023ED3A /* CommentRemote.swift in Sources */ = {isa = PBXBuildFile; fileRef = 740CF89821937A030023ED3A /* CommentRemote.swift */; };
		7412A51121702E9700994370 /* order-stats-alt.json in Resources */ = {isa = PBXBuildFile; fileRef = 7412A51021702E9700994370 /* order-stats-alt.json */; };
		7412A8EA21B6E192005D182A /* ReportRemote.swift in Sources */ = {isa = PBXBuildFile; fileRef = 7412A8E921B6E192005D182A /* ReportRemote.swift */; };
		7412A8EC21B6E286005D182A /* ReportOrderTotalsMapper.swift in Sources */ = {isa = PBXBuildFile; fileRef = 7412A8EB21B6E286005D182A /* ReportOrderTotalsMapper.swift */; };
		7412A8EE21B6E335005D182A /* ReportOrderMapperTests.swift in Sources */ = {isa = PBXBuildFile; fileRef = 7412A8ED21B6E335005D182A /* ReportOrderMapperTests.swift */; };
		7412A8F021B6E416005D182A /* report-orders.json in Resources */ = {isa = PBXBuildFile; fileRef = 7412A8EF21B6E415005D182A /* report-orders.json */; };
		7412A8F221B6E47A005D182A /* ReportRemoteTests.swift in Sources */ = {isa = PBXBuildFile; fileRef = 7412A8F121B6E47A005D182A /* ReportRemoteTests.swift */; };
		74159623224D2C86003C21CF /* settings-product.json in Resources */ = {isa = PBXBuildFile; fileRef = 74159622224D2C86003C21CF /* settings-product.json */; };
		74159625224D4045003C21CF /* SiteSettingGroup.swift in Sources */ = {isa = PBXBuildFile; fileRef = 74159624224D4045003C21CF /* SiteSettingGroup.swift */; };
		74159628224D63CE003C21CF /* settings-product-alt.json in Resources */ = {isa = PBXBuildFile; fileRef = 74159627224D63CE003C21CF /* settings-product-alt.json */; };
		741B950120EBC8A700DD6E2D /* OrderCouponLine.swift in Sources */ = {isa = PBXBuildFile; fileRef = 741B950020EBC8A700DD6E2D /* OrderCouponLine.swift */; };
		7426CA0D21AF27B9004E9FFC /* SiteAPIRemote.swift in Sources */ = {isa = PBXBuildFile; fileRef = 7426CA0C21AF27B9004E9FFC /* SiteAPIRemote.swift */; };
		7426CA0F21AF2C90004E9FFC /* SiteAPI.swift in Sources */ = {isa = PBXBuildFile; fileRef = 7426CA0E21AF2C90004E9FFC /* SiteAPI.swift */; };
		7426CA1121AF30BD004E9FFC /* SiteAPIMapper.swift in Sources */ = {isa = PBXBuildFile; fileRef = 7426CA1021AF30BD004E9FFC /* SiteAPIMapper.swift */; };
		7426CA1321AF34A3004E9FFC /* site-api.json in Resources */ = {isa = PBXBuildFile; fileRef = 7426CA1221AF34A3004E9FFC /* site-api.json */; };
		743057B5218B6ACD00441A76 /* Queue.swift in Sources */ = {isa = PBXBuildFile; fileRef = 743057B4218B6ACD00441A76 /* Queue.swift */; };
		743BF8BE21191B63008A9D87 /* site-visits.json in Resources */ = {isa = PBXBuildFile; fileRef = 743BF8BD21191B63008A9D87 /* site-visits.json */; };
		743E84EA22171C5800FAC9D7 /* ShipmentsRemote.swift in Sources */ = {isa = PBXBuildFile; fileRef = 743E84E922171C5800FAC9D7 /* ShipmentsRemote.swift */; };
		743E84EC22171F4600FAC9D7 /* ShipmentTracking.swift in Sources */ = {isa = PBXBuildFile; fileRef = 743E84EB22171F4600FAC9D7 /* ShipmentTracking.swift */; };
		743E84EE2217244C00FAC9D7 /* ShipmentTrackingListMapper.swift in Sources */ = {isa = PBXBuildFile; fileRef = 743E84ED2217244C00FAC9D7 /* ShipmentTrackingListMapper.swift */; };
		743E84F222172D0A00FAC9D7 /* shipment_tracking_plugin_not_active.json in Resources */ = {isa = PBXBuildFile; fileRef = 743E84EF22172D0900FAC9D7 /* shipment_tracking_plugin_not_active.json */; };
		743E84F322172D0A00FAC9D7 /* shipment_tracking_empty.json in Resources */ = {isa = PBXBuildFile; fileRef = 743E84F022172D0900FAC9D7 /* shipment_tracking_empty.json */; };
		743E84F422172D0A00FAC9D7 /* shipment_tracking_multiple.json in Resources */ = {isa = PBXBuildFile; fileRef = 743E84F122172D0900FAC9D7 /* shipment_tracking_multiple.json */; };
		743E84F622172D3E00FAC9D7 /* shipment_tracking_single.json in Resources */ = {isa = PBXBuildFile; fileRef = 743E84F522172D3E00FAC9D7 /* shipment_tracking_single.json */; };
		743E84F822172E1F00FAC9D7 /* ShipmentTrackingListMapperTests.swift in Sources */ = {isa = PBXBuildFile; fileRef = 743E84F722172E1F00FAC9D7 /* ShipmentTrackingListMapperTests.swift */; };
		743E84FA221742E300FAC9D7 /* ShipmentsRemoteTests.swift in Sources */ = {isa = PBXBuildFile; fileRef = 743E84F9221742E300FAC9D7 /* ShipmentsRemoteTests.swift */; };
		743E84FC22174CE100FAC9D7 /* restnoroute_error.json in Resources */ = {isa = PBXBuildFile; fileRef = 743E84FB22174CE000FAC9D7 /* restnoroute_error.json */; };
		743FDB9C210FB36900AC737F /* order-stats-month.json in Resources */ = {isa = PBXBuildFile; fileRef = 743FDB99210FB36900AC737F /* order-stats-month.json */; };
		743FDB9D210FB36900AC737F /* order-stats-year.json in Resources */ = {isa = PBXBuildFile; fileRef = 743FDB9A210FB36900AC737F /* order-stats-year.json */; };
		743FDB9E210FB36900AC737F /* order-stats-week.json in Resources */ = {isa = PBXBuildFile; fileRef = 743FDB9B210FB36900AC737F /* order-stats-week.json */; };
		743FDBA0210FB3E500AC737F /* OrderStatsMapperTests.swift in Sources */ = {isa = PBXBuildFile; fileRef = 743FDB9F210FB3E500AC737F /* OrderStatsMapperTests.swift */; };
		7452387221124B7700A973CD /* AnyEncodable.swift in Sources */ = {isa = PBXBuildFile; fileRef = 7452386F21124B7700A973CD /* AnyEncodable.swift */; };
		7452387321124B7700A973CD /* AnyCodable.swift in Sources */ = {isa = PBXBuildFile; fileRef = 7452387021124B7700A973CD /* AnyCodable.swift */; };
		7452387421124B7700A973CD /* AnyDecodable.swift in Sources */ = {isa = PBXBuildFile; fileRef = 7452387121124B7700A973CD /* AnyDecodable.swift */; };
		74749B9522413119005C4CF2 /* ProductsRemoteTests.swift in Sources */ = {isa = PBXBuildFile; fileRef = 74749B9422413119005C4CF2 /* ProductsRemoteTests.swift */; };
		74749B97224134FF005C4CF2 /* ProductMapper.swift in Sources */ = {isa = PBXBuildFile; fileRef = 74749B96224134FF005C4CF2 /* ProductMapper.swift */; };
		74749B99224135C4005C4CF2 /* product.json in Resources */ = {isa = PBXBuildFile; fileRef = 74749B98224135C4005C4CF2 /* product.json */; };
		748D4248210F89ED00CF7D1B /* OrderStatsRemote.swift in Sources */ = {isa = PBXBuildFile; fileRef = 748D4247210F89ED00CF7D1B /* OrderStatsRemote.swift */; };
		748D424A210F92EA00CF7D1B /* OrderStatsItem.swift in Sources */ = {isa = PBXBuildFile; fileRef = 748D4249210F92EA00CF7D1B /* OrderStatsItem.swift */; };
		748D424C210FA34400CF7D1B /* OrderStatsMapper.swift in Sources */ = {isa = PBXBuildFile; fileRef = 748D424B210FA34400CF7D1B /* OrderStatsMapper.swift */; };
		748D424E210FB1F500CF7D1B /* order-stats-day.json in Resources */ = {isa = PBXBuildFile; fileRef = 748D424D210FB1F500CF7D1B /* order-stats-day.json */; };
		7492FAE3217FBDBC00ED2C69 /* settings-general-alt.json in Resources */ = {isa = PBXBuildFile; fileRef = 7492FAE2217FBDBC00ED2C69 /* settings-general-alt.json */; };
		7495AACF225D366D00801A89 /* variation-as-product.json in Resources */ = {isa = PBXBuildFile; fileRef = 7495AACE225D366D00801A89 /* variation-as-product.json */; };
		7497376A2141F2BE0008C490 /* top-performers-week-alt.json in Resources */ = {isa = PBXBuildFile; fileRef = 749737692141F2BE0008C490 /* top-performers-week-alt.json */; };
		74A1196C2110F4BB00E1E5F0 /* OrderStats.swift in Sources */ = {isa = PBXBuildFile; fileRef = 74A1196B2110F4BB00E1E5F0 /* OrderStats.swift */; };
		74A1D263211898F000931DFA /* site-visits-day.json in Resources */ = {isa = PBXBuildFile; fileRef = 74A1D25F211898F000931DFA /* site-visits-day.json */; };
		74A1D264211898F000931DFA /* site-visits-week.json in Resources */ = {isa = PBXBuildFile; fileRef = 74A1D260211898F000931DFA /* site-visits-week.json */; };
		74A1D265211898F000931DFA /* site-visits-month.json in Resources */ = {isa = PBXBuildFile; fileRef = 74A1D261211898F000931DFA /* site-visits-month.json */; };
		74A1D266211898F000931DFA /* site-visits-year.json in Resources */ = {isa = PBXBuildFile; fileRef = 74A1D262211898F000931DFA /* site-visits-year.json */; };
		74A1D26821189A7100931DFA /* SiteVisitStats.swift in Sources */ = {isa = PBXBuildFile; fileRef = 74A1D26721189A7000931DFA /* SiteVisitStats.swift */; };
		74A1D26B21189B8100931DFA /* SiteVisitStatsItem.swift in Sources */ = {isa = PBXBuildFile; fileRef = 74A1D26A21189B8100931DFA /* SiteVisitStatsItem.swift */; };
		74A1D26D21189DFF00931DFA /* SiteVisitStatsMapper.swift in Sources */ = {isa = PBXBuildFile; fileRef = 74A1D26C21189DFE00931DFA /* SiteVisitStatsMapper.swift */; };
		74A1D26F21189EA100931DFA /* SiteVisitStatsRemote.swift in Sources */ = {isa = PBXBuildFile; fileRef = 74A1D26E21189EA000931DFA /* SiteVisitStatsRemote.swift */; };
		74A7B4BC217A807400E85A8B /* SiteSettingsMapperTests.swift in Sources */ = {isa = PBXBuildFile; fileRef = 74A7B4BB217A807400E85A8B /* SiteSettingsMapperTests.swift */; };
		74A7B4BE217A841400E85A8B /* broken-settings-general.json in Resources */ = {isa = PBXBuildFile; fileRef = 74A7B4BD217A841400E85A8B /* broken-settings-general.json */; };
		74AB0ACA21948CE4008220CD /* CommentResultMapperTests.swift in Sources */ = {isa = PBXBuildFile; fileRef = 74AB0AC921948CE4008220CD /* CommentResultMapperTests.swift */; };
		74AB5B4D21AF354E00859C12 /* SiteAPIMapperTests.swift in Sources */ = {isa = PBXBuildFile; fileRef = 74AB5B4C21AF354E00859C12 /* SiteAPIMapperTests.swift */; };
		74AB5B4F21AF3F0E00859C12 /* site-api-no-woo.json in Resources */ = {isa = PBXBuildFile; fileRef = 74AB5B4E21AF3F0D00859C12 /* site-api-no-woo.json */; };
		74AB5B5121AF426D00859C12 /* SiteAPIRemoteTests.swift in Sources */ = {isa = PBXBuildFile; fileRef = 74AB5B5021AF426D00859C12 /* SiteAPIRemoteTests.swift */; };
		74ABA1C5213F17AA00FFAD30 /* top-performers-day.json in Resources */ = {isa = PBXBuildFile; fileRef = 74ABA1C4213F17AA00FFAD30 /* top-performers-day.json */; };
		74ABA1C9213F19FE00FFAD30 /* top-performers-month.json in Resources */ = {isa = PBXBuildFile; fileRef = 74ABA1C6213F19FD00FFAD30 /* top-performers-month.json */; };
		74ABA1CA213F19FE00FFAD30 /* top-performers-year.json in Resources */ = {isa = PBXBuildFile; fileRef = 74ABA1C7213F19FE00FFAD30 /* top-performers-year.json */; };
		74ABA1CB213F19FE00FFAD30 /* top-performers-week.json in Resources */ = {isa = PBXBuildFile; fileRef = 74ABA1C8213F19FE00FFAD30 /* top-performers-week.json */; };
		74ABA1CD213F1B6B00FFAD30 /* TopEarnerStats.swift in Sources */ = {isa = PBXBuildFile; fileRef = 74ABA1CC213F1B6B00FFAD30 /* TopEarnerStats.swift */; };
		74ABA1CF213F1D1600FFAD30 /* TopEarnerStatsItem.swift in Sources */ = {isa = PBXBuildFile; fileRef = 74ABA1CE213F1D1600FFAD30 /* TopEarnerStatsItem.swift */; };
		74ABA1D1213F22CA00FFAD30 /* TopEarnersStatsRemote.swift in Sources */ = {isa = PBXBuildFile; fileRef = 74ABA1D0213F22CA00FFAD30 /* TopEarnersStatsRemote.swift */; };
		74ABA1D3213F25AE00FFAD30 /* TopEarnerStatsMapper.swift in Sources */ = {isa = PBXBuildFile; fileRef = 74ABA1D2213F25AE00FFAD30 /* TopEarnerStatsMapper.swift */; };
		74ABA1D5213F26B300FFAD30 /* TopEarnerStatsMapperTests.swift in Sources */ = {isa = PBXBuildFile; fileRef = 74ABA1D4213F26B300FFAD30 /* TopEarnerStatsMapperTests.swift */; };
		74AE244D2113704C00CA8C54 /* OrderStatsRemoteTests.swift in Sources */ = {isa = PBXBuildFile; fileRef = 74AE244C2113704C00CA8C54 /* OrderStatsRemoteTests.swift */; };
		74C8F06420EEB44800B6EDC9 /* OrderNote.swift in Sources */ = {isa = PBXBuildFile; fileRef = 74C8F06320EEB44800B6EDC9 /* OrderNote.swift */; };
		74C8F06620EEB76400B6EDC9 /* order-notes.json in Resources */ = {isa = PBXBuildFile; fileRef = 74C8F06520EEB76400B6EDC9 /* order-notes.json */; };
		74C8F06820EEB7BD00B6EDC9 /* OrderNotesMapper.swift in Sources */ = {isa = PBXBuildFile; fileRef = 74C8F06720EEB7BC00B6EDC9 /* OrderNotesMapper.swift */; };
		74C8F06A20EEBC8C00B6EDC9 /* OrderMapperTests.swift in Sources */ = {isa = PBXBuildFile; fileRef = 74C8F06920EEBC8C00B6EDC9 /* OrderMapperTests.swift */; };
		74C8F06C20EEBD5D00B6EDC9 /* broken-order.json in Resources */ = {isa = PBXBuildFile; fileRef = 74C8F06B20EEBD5D00B6EDC9 /* broken-order.json */; };
		74C8F06E20EEC1E800B6EDC9 /* OrderNotesMapperTests.swift in Sources */ = {isa = PBXBuildFile; fileRef = 74C8F06D20EEC1E700B6EDC9 /* OrderNotesMapperTests.swift */; };
		74C8F07020EEC3A800B6EDC9 /* broken-notes.json in Resources */ = {isa = PBXBuildFile; fileRef = 74C8F06F20EEC3A800B6EDC9 /* broken-notes.json */; };
		74C947832193A6C70024CB60 /* comment-moderate-trash.json in Resources */ = {isa = PBXBuildFile; fileRef = 74C9477E2193A6C60024CB60 /* comment-moderate-trash.json */; };
		74C947842193A6C70024CB60 /* comment-moderate-approved.json in Resources */ = {isa = PBXBuildFile; fileRef = 74C9477F2193A6C60024CB60 /* comment-moderate-approved.json */; };
		74C947862193A6C70024CB60 /* comment-moderate-unapproved.json in Resources */ = {isa = PBXBuildFile; fileRef = 74C947812193A6C70024CB60 /* comment-moderate-unapproved.json */; };
		74CF0A8C22414D7800DB993F /* ProductMapperTests.swift in Sources */ = {isa = PBXBuildFile; fileRef = 74CF0A8B22414D7800DB993F /* ProductMapperTests.swift */; };
		74CF5E8421402C04000CED0A /* TopEarnerStatsRemoteTests.swift in Sources */ = {isa = PBXBuildFile; fileRef = 74CF5E8321402C04000CED0A /* TopEarnerStatsRemoteTests.swift */; };
		74D3BD142114FE6900A6E85E /* MIContainer.swift in Sources */ = {isa = PBXBuildFile; fileRef = 74D3BD132114FE6900A6E85E /* MIContainer.swift */; };
		74D522B62113607F00042831 /* StatGranularity.swift in Sources */ = {isa = PBXBuildFile; fileRef = 74D522B52113607F00042831 /* StatGranularity.swift */; };
		74D5BECE217E0F98007B0348 /* SiteSettingsRemoteTests.swift in Sources */ = {isa = PBXBuildFile; fileRef = 74D5BECD217E0F98007B0348 /* SiteSettingsRemoteTests.swift */; };
		74E30951216E8DCE00ABCE4C /* site-visits-alt.json in Resources */ = {isa = PBXBuildFile; fileRef = 74E30950216E8DCE00ABCE4C /* site-visits-alt.json */; };
		933A2732222234F800C2143A /* Logging.swift in Sources */ = {isa = PBXBuildFile; fileRef = 933A2731222234F800C2143A /* Logging.swift */; };
		9387A6F0226E3F15001B53D7 /* AccountSettingsMapperTests.swift in Sources */ = {isa = PBXBuildFile; fileRef = 9387A6EF226E3F15001B53D7 /* AccountSettingsMapperTests.swift */; };
		93D8BBFB226BBC5100AD2EB3 /* AccountSettings.swift in Sources */ = {isa = PBXBuildFile; fileRef = 93D8BBFA226BBC5100AD2EB3 /* AccountSettings.swift */; };
		93D8BBFD226BBEE800AD2EB3 /* AccountSettingsMapper.swift in Sources */ = {isa = PBXBuildFile; fileRef = 93D8BBFC226BBEE800AD2EB3 /* AccountSettingsMapper.swift */; };
		93D8BBFF226BC1DA00AD2EB3 /* me-settings.json in Resources */ = {isa = PBXBuildFile; fileRef = 93D8BBFE226BC1DA00AD2EB3 /* me-settings.json */; };
		93D8BC01226BC20600AD2EB3 /* AccountSettingsRemoteTests.swift in Sources */ = {isa = PBXBuildFile; fileRef = 93D8BC00226BC20600AD2EB3 /* AccountSettingsRemoteTests.swift */; };
		B505F6CD20BEE37E00BB1B69 /* AccountMapper.swift in Sources */ = {isa = PBXBuildFile; fileRef = B505F6CC20BEE37E00BB1B69 /* AccountMapper.swift */; };
		B505F6CF20BEE38B00BB1B69 /* Account.swift in Sources */ = {isa = PBXBuildFile; fileRef = B505F6CE20BEE38B00BB1B69 /* Account.swift */; };
		B505F6D120BEE39600BB1B69 /* AccountRemote.swift in Sources */ = {isa = PBXBuildFile; fileRef = B505F6D020BEE39600BB1B69 /* AccountRemote.swift */; };
		B505F6D320BEE3A500BB1B69 /* AccountMapperTests.swift in Sources */ = {isa = PBXBuildFile; fileRef = B505F6D220BEE3A500BB1B69 /* AccountMapperTests.swift */; };
		B505F6D520BEE4E700BB1B69 /* me.json in Resources */ = {isa = PBXBuildFile; fileRef = B505F6D420BEE4E600BB1B69 /* me.json */; };
		B505F6D720BEE58800BB1B69 /* AccountRemoteTests.swift in Sources */ = {isa = PBXBuildFile; fileRef = B505F6D620BEE58800BB1B69 /* AccountRemoteTests.swift */; };
		B505F6EA20BEFC3700BB1B69 /* MockupNetwork.swift in Sources */ = {isa = PBXBuildFile; fileRef = B518662620A09BCC00037A38 /* MockupNetwork.swift */; };
		B505F6EC20BEFDC200BB1B69 /* Loader.swift in Sources */ = {isa = PBXBuildFile; fileRef = B518663420A0A2E800037A38 /* Loader.swift */; };
		B50A583921AD861700617455 /* APNSDevice.swift in Sources */ = {isa = PBXBuildFile; fileRef = B50A583821AD861700617455 /* APNSDevice.swift */; };
		B5147876211B9227007562E5 /* broken-orders-mark-2.json in Resources */ = {isa = PBXBuildFile; fileRef = B5147875211B9227007562E5 /* broken-orders-mark-2.json */; };
		B518662220A097C200037A38 /* Network.swift in Sources */ = {isa = PBXBuildFile; fileRef = B518662120A097C200037A38 /* Network.swift */; };
		B518662420A099BF00037A38 /* AlamofireNetwork.swift in Sources */ = {isa = PBXBuildFile; fileRef = B518662320A099BF00037A38 /* AlamofireNetwork.swift */; };
		B518662A20A09C6F00037A38 /* OrdersRemoteTests.swift in Sources */ = {isa = PBXBuildFile; fileRef = B518662920A09C6F00037A38 /* OrdersRemoteTests.swift */; };
		B518663520A0A2E800037A38 /* Constants.swift in Sources */ = {isa = PBXBuildFile; fileRef = B518663320A0A2E800037A38 /* Constants.swift */; };
		B524193F21AC5FE400D6FC0A /* DotcomDeviceMapper.swift in Sources */ = {isa = PBXBuildFile; fileRef = B524193E21AC5FE400D6FC0A /* DotcomDeviceMapper.swift */; };
		B524194121AC60A700D6FC0A /* DotcomDevice.swift in Sources */ = {isa = PBXBuildFile; fileRef = B524194021AC60A700D6FC0A /* DotcomDevice.swift */; };
		B524194321AC622500D6FC0A /* DotcomDeviceMapperTests.swift in Sources */ = {isa = PBXBuildFile; fileRef = B524194221AC622500D6FC0A /* DotcomDeviceMapperTests.swift */; };
		B524194721AC643900D6FC0A /* device-settings.json in Resources */ = {isa = PBXBuildFile; fileRef = B524194621AC643900D6FC0A /* device-settings.json */; };
		B524194921AC659500D6FC0A /* DevicesRemoteTests.swift in Sources */ = {isa = PBXBuildFile; fileRef = B524194821AC659500D6FC0A /* DevicesRemoteTests.swift */; };
		B53EF5322180F21C003E146F /* Dictionary+Woo.swift in Sources */ = {isa = PBXBuildFile; fileRef = B53EF5312180F21C003E146F /* Dictionary+Woo.swift */; };
		B53EF5342180F646003E146F /* DotcomValidator.swift in Sources */ = {isa = PBXBuildFile; fileRef = B53EF5332180F646003E146F /* DotcomValidator.swift */; };
		B53EF53621813681003E146F /* generic_success.json in Resources */ = {isa = PBXBuildFile; fileRef = B53EF53521813681003E146F /* generic_success.json */; };
		B53EF53821813806003E146F /* DotcomError.swift in Sources */ = {isa = PBXBuildFile; fileRef = B53EF53721813806003E146F /* DotcomError.swift */; };
		B53EF53C21814900003E146F /* SuccessResultMapper.swift in Sources */ = {isa = PBXBuildFile; fileRef = B53EF53B21814900003E146F /* SuccessResultMapper.swift */; };
		B554FA8B2180B1D500C54DFF /* NotificationsRemoteTests.swift in Sources */ = {isa = PBXBuildFile; fileRef = B554FA8A2180B1D500C54DFF /* NotificationsRemoteTests.swift */; };
		B554FA8D2180B59700C54DFF /* notifications-load-hashes.json in Resources */ = {isa = PBXBuildFile; fileRef = B554FA8C2180B59700C54DFF /* notifications-load-hashes.json */; };
		B554FA8F2180BC7000C54DFF /* NoteHashListMapper.swift in Sources */ = {isa = PBXBuildFile; fileRef = B554FA8E2180BC7000C54DFF /* NoteHashListMapper.swift */; };
		B554FA912180BCFC00C54DFF /* NoteHash.swift in Sources */ = {isa = PBXBuildFile; fileRef = B554FA902180BCFC00C54DFF /* NoteHash.swift */; };
		B554FA932180C17200C54DFF /* NoteHashListMapperTests.swift in Sources */ = {isa = PBXBuildFile; fileRef = B554FA922180C17200C54DFF /* NoteHashListMapperTests.swift */; };
		B556FD69211CE2EC00B5DAE7 /* NetworkError.swift in Sources */ = {isa = PBXBuildFile; fileRef = B556FD68211CE2EC00B5DAE7 /* NetworkError.swift */; };
		B557D9ED209753AA005962F4 /* Networking.framework in Frameworks */ = {isa = PBXBuildFile; fileRef = B557D9E3209753AA005962F4 /* Networking.framework */; };
		B557D9F4209753AA005962F4 /* Networking.h in Headers */ = {isa = PBXBuildFile; fileRef = B557D9E6209753AA005962F4 /* Networking.h */; settings = {ATTRIBUTES = (Public, ); }; };
		B557DA0220975500005962F4 /* JetpackRequest.swift in Sources */ = {isa = PBXBuildFile; fileRef = B557D9FF209754FF005962F4 /* JetpackRequest.swift */; };
		B557DA0320975500005962F4 /* Remote.swift in Sources */ = {isa = PBXBuildFile; fileRef = B557DA0020975500005962F4 /* Remote.swift */; };
		B557DA0420975500005962F4 /* OrdersRemote.swift in Sources */ = {isa = PBXBuildFile; fileRef = B557DA0120975500005962F4 /* OrdersRemote.swift */; };
		B557DA0B20975D7E005962F4 /* WooAPIVersion.swift in Sources */ = {isa = PBXBuildFile; fileRef = B557DA0A20975D7E005962F4 /* WooAPIVersion.swift */; };
		B557DA0D20975DB1005962F4 /* WordPressAPIVersion.swift in Sources */ = {isa = PBXBuildFile; fileRef = B557DA0C20975DB1005962F4 /* WordPressAPIVersion.swift */; };
		B557DA0F20975E07005962F4 /* DotcomRequest.swift in Sources */ = {isa = PBXBuildFile; fileRef = B557DA0E20975E07005962F4 /* DotcomRequest.swift */; };
		B557DA1820979D51005962F4 /* Credentials.swift in Sources */ = {isa = PBXBuildFile; fileRef = B557DA1720979D51005962F4 /* Credentials.swift */; };
		B557DA1A20979D66005962F4 /* Settings.swift in Sources */ = {isa = PBXBuildFile; fileRef = B557DA1920979D66005962F4 /* Settings.swift */; };
		B557DA1D20979E7D005962F4 /* Order.swift in Sources */ = {isa = PBXBuildFile; fileRef = B557DA1C20979E7D005962F4 /* Order.swift */; };
		B559EBAA20A0B5CD00836CD4 /* orders-load-all.json in Resources */ = {isa = PBXBuildFile; fileRef = B559EBA920A0B5CD00836CD4 /* orders-load-all.json */; };
		B567AF2520A0CCA300AB6C62 /* AuthenticatedRequest.swift in Sources */ = {isa = PBXBuildFile; fileRef = B567AF2420A0CCA300AB6C62 /* AuthenticatedRequest.swift */; };
		B567AF2920A0FA1E00AB6C62 /* Mapper.swift in Sources */ = {isa = PBXBuildFile; fileRef = B567AF2820A0FA1E00AB6C62 /* Mapper.swift */; };
		B567AF2B20A0FA4200AB6C62 /* OrderListMapper.swift in Sources */ = {isa = PBXBuildFile; fileRef = B567AF2A20A0FA4200AB6C62 /* OrderListMapper.swift */; };
		B567AF2F20A0FB8F00AB6C62 /* AuthenticatedRequestTests.swift in Sources */ = {isa = PBXBuildFile; fileRef = B567AF2C20A0FB8F00AB6C62 /* AuthenticatedRequestTests.swift */; };
		B567AF3020A0FB8F00AB6C62 /* DotcomRequestTests.swift in Sources */ = {isa = PBXBuildFile; fileRef = B567AF2D20A0FB8F00AB6C62 /* DotcomRequestTests.swift */; };
		B567AF3120A0FB8F00AB6C62 /* JetpackRequestTests.swift in Sources */ = {isa = PBXBuildFile; fileRef = B567AF2E20A0FB8F00AB6C62 /* JetpackRequestTests.swift */; };
		B56C1EB620EA757B00D749F9 /* SiteListMapper.swift in Sources */ = {isa = PBXBuildFile; fileRef = B56C1EB520EA757B00D749F9 /* SiteListMapper.swift */; };
		B56C1EB820EA76F500D749F9 /* Site.swift in Sources */ = {isa = PBXBuildFile; fileRef = B56C1EB720EA76F500D749F9 /* Site.swift */; };
		B56C1EBA20EA7D2C00D749F9 /* sites.json in Resources */ = {isa = PBXBuildFile; fileRef = B56C1EB920EA7D2C00D749F9 /* sites.json */; };
		B572F69A21AC475C003EEFF0 /* DevicesRemote.swift in Sources */ = {isa = PBXBuildFile; fileRef = B572F69921AC475C003EEFF0 /* DevicesRemote.swift */; };
		B57B1E6721C916850046E764 /* NetworkErrorTests.swift in Sources */ = {isa = PBXBuildFile; fileRef = B57B1E6621C916850046E764 /* NetworkErrorTests.swift */; };
		B57B1E6A21C925280046E764 /* DotcomValidatorTests.swift in Sources */ = {isa = PBXBuildFile; fileRef = B57B1E6921C925280046E764 /* DotcomValidatorTests.swift */; };
		B57B1E6C21C94C9F0046E764 /* timeout_error.json in Resources */ = {isa = PBXBuildFile; fileRef = B57B1E6B21C94C9F0046E764 /* timeout_error.json */; };
		B58D10C62114D1F200107ED4 /* order-stats.json in Resources */ = {isa = PBXBuildFile; fileRef = B58D10C52114D1F100107ED4 /* order-stats.json */; };
		B58D10C82114D21D00107ED4 /* generic_error.json in Resources */ = {isa = PBXBuildFile; fileRef = B58D10C72114D21C00107ED4 /* generic_error.json */; };
		B58D10CA2114D22E00107ED4 /* new-order-note.json in Resources */ = {isa = PBXBuildFile; fileRef = B58D10C92114D22E00107ED4 /* new-order-note.json */; };
		B58E5BEA20FFB3D0003C986E /* CodingUserInfoKey+Woo.swift in Sources */ = {isa = PBXBuildFile; fileRef = B58E5BE920FFB3D0003C986E /* CodingUserInfoKey+Woo.swift */; };
		B59325C7217E22FC000B0E8E /* Note.swift in Sources */ = {isa = PBXBuildFile; fileRef = B59325C6217E22FC000B0E8E /* Note.swift */; };
		B59325CC217E2B4C000B0E8E /* NoteListMapper.swift in Sources */ = {isa = PBXBuildFile; fileRef = B59325CB217E2B4C000B0E8E /* NoteListMapper.swift */; };
		B59325D3217E4206000B0E8E /* NoteMedia.swift in Sources */ = {isa = PBXBuildFile; fileRef = B59325CF217E4206000B0E8E /* NoteMedia.swift */; };
		B59325D4217E4206000B0E8E /* NoteBlock.swift in Sources */ = {isa = PBXBuildFile; fileRef = B59325D0217E4206000B0E8E /* NoteBlock.swift */; };
		B59325D5217E4206000B0E8E /* NoteRange.swift in Sources */ = {isa = PBXBuildFile; fileRef = B59325D1217E4206000B0E8E /* NoteRange.swift */; };
		B5969E1520A47F99005E9DF1 /* RemoteTests.swift in Sources */ = {isa = PBXBuildFile; fileRef = B5969E1420A47F99005E9DF1 /* RemoteTests.swift */; };
		B5A24179217F98F600595DEF /* notifications-load-all.json in Resources */ = {isa = PBXBuildFile; fileRef = B5A24178217F98F600595DEF /* notifications-load-all.json */; };
		B5A2417B217F98FC00595DEF /* broken-notifications.json in Resources */ = {isa = PBXBuildFile; fileRef = B5A2417A217F98FC00595DEF /* broken-notifications.json */; };
		B5A2417D217F9ECC00595DEF /* MetaContainer.swift in Sources */ = {isa = PBXBuildFile; fileRef = B5A2417C217F9ECC00595DEF /* MetaContainer.swift */; };
		B5BB1D0C20A2050300112D92 /* DateFormatter+Woo.swift in Sources */ = {isa = PBXBuildFile; fileRef = B5BB1D0B20A2050300112D92 /* DateFormatter+Woo.swift */; };
		B5BB1D1020A237FB00112D92 /* Address.swift in Sources */ = {isa = PBXBuildFile; fileRef = B5BB1D0F20A237FB00112D92 /* Address.swift */; };
		B5BB1D1220A255EC00112D92 /* OrderStatusEnum.swift in Sources */ = {isa = PBXBuildFile; fileRef = B5BB1D1120A255EC00112D92 /* OrderStatusEnum.swift */; };
		B5C151BB217EC34100C7BDC1 /* KeyedDecodingContainer+Woo.swift in Sources */ = {isa = PBXBuildFile; fileRef = B5C151BA217EC34100C7BDC1 /* KeyedDecodingContainer+Woo.swift */; };
		B5C151C0217EE3FB00C7BDC1 /* NoteListMapperTests.swift in Sources */ = {isa = PBXBuildFile; fileRef = B5C151BF217EE3FB00C7BDC1 /* NoteListMapperTests.swift */; };
		B5C6FCC820A32E4800A4F8E4 /* DateFormatterWooTests.swift in Sources */ = {isa = PBXBuildFile; fileRef = B5C6FCC720A32E4800A4F8E4 /* DateFormatterWooTests.swift */; };
		B5C6FCCD20A34B8300A4F8E4 /* OrderListMapperTests.swift in Sources */ = {isa = PBXBuildFile; fileRef = B5C6FCCC20A34B8300A4F8E4 /* OrderListMapperTests.swift */; };
		B5C6FCCF20A3592900A4F8E4 /* OrderItem.swift in Sources */ = {isa = PBXBuildFile; fileRef = B5C6FCCE20A3592900A4F8E4 /* OrderItem.swift */; };
		B5C6FCD420A373BB00A4F8E4 /* OrderMapper.swift in Sources */ = {isa = PBXBuildFile; fileRef = B5C6FCD320A373BA00A4F8E4 /* OrderMapper.swift */; };
		B5C6FCD620A3768900A4F8E4 /* order.json in Resources */ = {isa = PBXBuildFile; fileRef = B5C6FCD520A3768900A4F8E4 /* order.json */; };
		B5DAEFF02180DD5A0002356A /* NotificationsRemote.swift in Sources */ = {isa = PBXBuildFile; fileRef = B5DAEFEF2180DD5A0002356A /* NotificationsRemote.swift */; };
		CE0A0F13223942D90075ED8D /* ProductImage.swift in Sources */ = {isa = PBXBuildFile; fileRef = CE0A0F12223942D90075ED8D /* ProductImage.swift */; };
		CE0A0F1522396BF00075ED8D /* ProductAttribute.swift in Sources */ = {isa = PBXBuildFile; fileRef = CE0A0F1422396BF00075ED8D /* ProductAttribute.swift */; };
		CE0A0F17223970E80075ED8D /* ProductDefaultAttribute.swift in Sources */ = {isa = PBXBuildFile; fileRef = CE0A0F16223970E80075ED8D /* ProductDefaultAttribute.swift */; };
		CE0A0F19223987DF0075ED8D /* ProductListMapper.swift in Sources */ = {isa = PBXBuildFile; fileRef = CE0A0F18223987DF0075ED8D /* ProductListMapper.swift */; };
		CE0A0F1B223989670075ED8D /* ProductsRemote.swift in Sources */ = {isa = PBXBuildFile; fileRef = CE0A0F1A223989670075ED8D /* ProductsRemote.swift */; };
		CE0A0F1D22398D520075ED8D /* ProductListMapperTests.swift in Sources */ = {isa = PBXBuildFile; fileRef = CE0A0F1C22398D520075ED8D /* ProductListMapperTests.swift */; };
		CE0A0F1F223998A10075ED8D /* products-load-all.json in Resources */ = {isa = PBXBuildFile; fileRef = CE0A0F1E223998A00075ED8D /* products-load-all.json */; };
		CE12FBD9221F3A6F00C59248 /* OrderStatus.swift in Sources */ = {isa = PBXBuildFile; fileRef = CE12FBD8221F3A6F00C59248 /* OrderStatus.swift */; };
		CE132BBA223851F80029DB6C /* ProductCategory.swift in Sources */ = {isa = PBXBuildFile; fileRef = CE132BB9223851F80029DB6C /* ProductCategory.swift */; };
		CE132BBC223859710029DB6C /* ProductTag.swift in Sources */ = {isa = PBXBuildFile; fileRef = CE132BBB223859710029DB6C /* ProductTag.swift */; };
		CE17C6B1229462C000AACE1C /* ProductStockStatus.swift in Sources */ = {isa = PBXBuildFile; fileRef = CE17C6B0229462C000AACE1C /* ProductStockStatus.swift */; };
		CE19CB11222486A600E8AF7A /* order-statuses.json in Resources */ = {isa = PBXBuildFile; fileRef = CE19CB10222486A500E8AF7A /* order-statuses.json */; };
		CE20179320E3EFA7005B4C18 /* broken-orders.json in Resources */ = {isa = PBXBuildFile; fileRef = CE20179220E3EFA7005B4C18 /* broken-orders.json */; };
		CE227093228DD44C00C0626C /* ProductStatus.swift in Sources */ = {isa = PBXBuildFile; fileRef = CE227092228DD44C00C0626C /* ProductStatus.swift */; };
		CE43066A23465F340073CBFF /* Refund.swift in Sources */ = {isa = PBXBuildFile; fileRef = CE43066923465F340073CBFF /* Refund.swift */; };
		CE43066C2347C5F90073CBFF /* OrderItemRefund.swift in Sources */ = {isa = PBXBuildFile; fileRef = CE43066B2347C5F90073CBFF /* OrderItemRefund.swift */; };
		CE43066E2347CBA70073CBFF /* OrderItemTaxRefund.swift in Sources */ = {isa = PBXBuildFile; fileRef = CE43066D2347CBA70073CBFF /* OrderItemTaxRefund.swift */; };
		CE430670234B99F50073CBFF /* RefundsRemote.swift in Sources */ = {isa = PBXBuildFile; fileRef = CE43066F234B99F50073CBFF /* RefundsRemote.swift */; };
		CE430672234B9EB20073CBFF /* OrderItemTax.swift in Sources */ = {isa = PBXBuildFile; fileRef = CE430671234B9EB20073CBFF /* OrderItemTax.swift */; };
		CE430674234BA6AD0073CBFF /* RefundMapper.swift in Sources */ = {isa = PBXBuildFile; fileRef = CE430673234BA6AD0073CBFF /* RefundMapper.swift */; };
		CE430676234BA7920073CBFF /* RefundListMapper.swift in Sources */ = {isa = PBXBuildFile; fileRef = CE430675234BA7920073CBFF /* RefundListMapper.swift */; };
		CE43A8F9229F463000A4FF29 /* ProductDownload.swift in Sources */ = {isa = PBXBuildFile; fileRef = CE43A8F8229F463000A4FF29 /* ProductDownload.swift */; };
		CE50345E21B571A7007573C6 /* SitePlanMapper.swift in Sources */ = {isa = PBXBuildFile; fileRef = CE50345D21B571A7007573C6 /* SitePlanMapper.swift */; };
		CE50346021B5799F007573C6 /* SitePlan.swift in Sources */ = {isa = PBXBuildFile; fileRef = CE50345F21B5799F007573C6 /* SitePlan.swift */; };
		CE50346721B5DCBE007573C6 /* site-plan.json in Resources */ = {isa = PBXBuildFile; fileRef = CE50346621B5DCBE007573C6 /* site-plan.json */; };
		CE583A0E2109154500D73C1C /* OrderNoteMapper.swift in Sources */ = {isa = PBXBuildFile; fileRef = CE583A0D2109154500D73C1C /* OrderNoteMapper.swift */; };
		CE6BFEE52236BF05005C79FB /* Product.swift in Sources */ = {isa = PBXBuildFile; fileRef = CE6BFEE42236BF05005C79FB /* Product.swift */; };
		CE6BFEE82236D133005C79FB /* ProductDimensions.swift in Sources */ = {isa = PBXBuildFile; fileRef = CE6BFEE72236D133005C79FB /* ProductDimensions.swift */; };
		CE6BFEEA2236E191005C79FB /* ProductType.swift in Sources */ = {isa = PBXBuildFile; fileRef = CE6BFEE92236E191005C79FB /* ProductType.swift */; };
		CE6D666C2379E19D007835A1 /* Array+Woo.swift in Sources */ = {isa = PBXBuildFile; fileRef = CE6D666B2379E19D007835A1 /* Array+Woo.swift */; };
		CE6D666F2379E82A007835A1 /* ArrayWooTests.swift in Sources */ = {isa = PBXBuildFile; fileRef = CE6D666E2379E82A007835A1 /* ArrayWooTests.swift */; };
		CEC4BF8F234E382F008D9195 /* RefundMapperTests.swift in Sources */ = {isa = PBXBuildFile; fileRef = CEC4BF8E234E382F008D9195 /* RefundMapperTests.swift */; };
		CEC4BF91234E40B5008D9195 /* refund-single.json in Resources */ = {isa = PBXBuildFile; fileRef = CEC4BF90234E40B5008D9195 /* refund-single.json */; };
		CEC4BF93234E7EE0008D9195 /* refunds-all.json in Resources */ = {isa = PBXBuildFile; fileRef = CEC4BF92234E7EE0008D9195 /* refunds-all.json */; };
		CEC4BF95234E7F34008D9195 /* RefundListMapperTests.swift in Sources */ = {isa = PBXBuildFile; fileRef = CEC4BF94234E7F34008D9195 /* RefundListMapperTests.swift */; };
		CECC759E23D6231A00486676 /* order-560-all-refunds.json in Resources */ = {isa = PBXBuildFile; fileRef = CECC759D23D6231900486676 /* order-560-all-refunds.json */; };
		CEF88DAB233E911A00BED485 /* order-fully-refunded.json in Resources */ = {isa = PBXBuildFile; fileRef = CEF88DAA233E911A00BED485 /* order-fully-refunded.json */; };
		CEF88DAD233E95B000BED485 /* OrderRefundCondensed.swift in Sources */ = {isa = PBXBuildFile; fileRef = CEF88DAC233E95B000BED485 /* OrderRefundCondensed.swift */; };
		CEF88DAF233E9F7E00BED485 /* order-details-partially-refunded.json in Resources */ = {isa = PBXBuildFile; fileRef = CEF88DAE233E9F7D00BED485 /* order-details-partially-refunded.json */; };
		D823D9032237450A00C90817 /* shipment_tracking_new.json in Resources */ = {isa = PBXBuildFile; fileRef = D823D9022237450A00C90817 /* shipment_tracking_new.json */; };
		D823D905223746CE00C90817 /* NewShipmentTrackingMapper.swift in Sources */ = {isa = PBXBuildFile; fileRef = D823D904223746CE00C90817 /* NewShipmentTrackingMapper.swift */; };
		D823D90722376B4800C90817 /* shipment_tracking_new_custom_provider.json in Resources */ = {isa = PBXBuildFile; fileRef = D823D90622376B4800C90817 /* shipment_tracking_new_custom_provider.json */; };
		D823D90B22376EFE00C90817 /* shipment_tracking_delete.json in Resources */ = {isa = PBXBuildFile; fileRef = D823D90A22376EFE00C90817 /* shipment_tracking_delete.json */; };
		D823D90D2237784A00C90817 /* ShipmentTrackingProvider.swift in Sources */ = {isa = PBXBuildFile; fileRef = D823D90C2237784A00C90817 /* ShipmentTrackingProvider.swift */; };
		D823D91022377B4F00C90817 /* ShipmentTrackingProviderGroup.swift in Sources */ = {isa = PBXBuildFile; fileRef = D823D90F22377B4F00C90817 /* ShipmentTrackingProviderGroup.swift */; };
		D823D91222377DF300C90817 /* ShipmentTrackingProviderListMapper.swift in Sources */ = {isa = PBXBuildFile; fileRef = D823D91122377DF200C90817 /* ShipmentTrackingProviderListMapper.swift */; };
		D823D91422377EE600C90817 /* shipment_tracking_providers.json in Resources */ = {isa = PBXBuildFile; fileRef = D823D91322377EE600C90817 /* shipment_tracking_providers.json */; };
		D8736B5C22F083C500A14A29 /* OrderCount.swift in Sources */ = {isa = PBXBuildFile; fileRef = D8736B5B22F083C500A14A29 /* OrderCount.swift */; };
		D8736B5E22F0849700A14A29 /* OrderCountItem.swift in Sources */ = {isa = PBXBuildFile; fileRef = D8736B5D22F0849700A14A29 /* OrderCountItem.swift */; };
		D8736B6022F0887900A14A29 /* OrderCountMapper.swift in Sources */ = {isa = PBXBuildFile; fileRef = D8736B5F22F0887900A14A29 /* OrderCountMapper.swift */; };
		D8736B6222F089E200A14A29 /* orders-count.json in Resources */ = {isa = PBXBuildFile; fileRef = D8736B6122F089E200A14A29 /* orders-count.json */; };
		D87F6151226591E10031A13B /* NullNetwork.swift in Sources */ = {isa = PBXBuildFile; fileRef = D87F6150226591E10031A13B /* NullNetwork.swift */; };
		D88D5A41230BC5DA007B6E01 /* reviews-all.json in Resources */ = {isa = PBXBuildFile; fileRef = D88D5A40230BC5DA007B6E01 /* reviews-all.json */; };
		D88D5A43230BC668007B6E01 /* reviews-single.json in Resources */ = {isa = PBXBuildFile; fileRef = D88D5A42230BC668007B6E01 /* reviews-single.json */; };
		D88D5A45230BC6F9007B6E01 /* ProductReviewsRemote.swift in Sources */ = {isa = PBXBuildFile; fileRef = D88D5A44230BC6F9007B6E01 /* ProductReviewsRemote.swift */; };
		D88D5A47230BC838007B6E01 /* ProductReview.swift in Sources */ = {isa = PBXBuildFile; fileRef = D88D5A46230BC838007B6E01 /* ProductReview.swift */; };
		D88D5A49230BC8C7007B6E01 /* ProductReviewStatus.swift in Sources */ = {isa = PBXBuildFile; fileRef = D88D5A48230BC8C7007B6E01 /* ProductReviewStatus.swift */; };
		D88D5A4B230BCF0A007B6E01 /* ProductReviewListMapper.swift in Sources */ = {isa = PBXBuildFile; fileRef = D88D5A4A230BCF0A007B6E01 /* ProductReviewListMapper.swift */; };
		D88D5A4D230BD010007B6E01 /* ProductReviewsRemoteTests.swift in Sources */ = {isa = PBXBuildFile; fileRef = D88D5A4C230BD010007B6E01 /* ProductReviewsRemoteTests.swift */; };
		D88D5A4F230BD276007B6E01 /* ProductReviewListMapperTests.swift in Sources */ = {isa = PBXBuildFile; fileRef = D88D5A4E230BD276007B6E01 /* ProductReviewListMapperTests.swift */; };
		D8C11A5C22DFCF8100D4A88D /* order-stats-v4-year-alt.json in Resources */ = {isa = PBXBuildFile; fileRef = D8C11A5B22DFCF8100D4A88D /* order-stats-v4-year-alt.json */; };
		D8C251D0230BD72700F49782 /* ProductReviewMapper.swift in Sources */ = {isa = PBXBuildFile; fileRef = D8C251CF230BD72700F49782 /* ProductReviewMapper.swift */; };
		D8FBFF0B22D3ADB1006E3336 /* OrderStatsRemoteV4.swift in Sources */ = {isa = PBXBuildFile; fileRef = D8FBFF0A22D3ADB1006E3336 /* OrderStatsRemoteV4.swift */; };
		D8FBFF0D22D3AF4A006E3336 /* StatsGranularityV4.swift in Sources */ = {isa = PBXBuildFile; fileRef = D8FBFF0C22D3AF4A006E3336 /* StatsGranularityV4.swift */; };
		D8FBFF0F22D3B25E006E3336 /* WooAPIVersionTests.swift in Sources */ = {isa = PBXBuildFile; fileRef = D8FBFF0E22D3B25E006E3336 /* WooAPIVersionTests.swift */; };
		D8FBFF1122D3B3FC006E3336 /* OrderStatsV4Mapper.swift in Sources */ = {isa = PBXBuildFile; fileRef = D8FBFF1022D3B3FC006E3336 /* OrderStatsV4Mapper.swift */; };
		D8FBFF1522D3BE09006E3336 /* order-stats-v4-defaults.json in Resources */ = {isa = PBXBuildFile; fileRef = D8FBFF1422D3BE09006E3336 /* order-stats-v4-defaults.json */; };
		D8FBFF1822D4DDB9006E3336 /* order-stats-v4-hour.json in Resources */ = {isa = PBXBuildFile; fileRef = D8FBFF1722D4DDB9006E3336 /* order-stats-v4-hour.json */; };
		D8FBFF1A22D4DF7A006E3336 /* OrderStatsV4.swift in Sources */ = {isa = PBXBuildFile; fileRef = D8FBFF1922D4DF7A006E3336 /* OrderStatsV4.swift */; };
		D8FBFF1C22D51C34006E3336 /* OrderStatsRemoteV4Tests.swift in Sources */ = {isa = PBXBuildFile; fileRef = D8FBFF1B22D51C34006E3336 /* OrderStatsRemoteV4Tests.swift */; };
		D8FBFF1E22D51F39006E3336 /* OrderStatsMapperV4Tests.swift in Sources */ = {isa = PBXBuildFile; fileRef = D8FBFF1D22D51F39006E3336 /* OrderStatsMapperV4Tests.swift */; };
		D8FBFF2022D52553006E3336 /* OrderStatsV4Totals.swift in Sources */ = {isa = PBXBuildFile; fileRef = D8FBFF1F22D52553006E3336 /* OrderStatsV4Totals.swift */; };
		D8FBFF2222D5266E006E3336 /* OrderStatsV4Interval.swift in Sources */ = {isa = PBXBuildFile; fileRef = D8FBFF2122D5266E006E3336 /* OrderStatsV4Interval.swift */; };
		D8FBFF2422D52815006E3336 /* order-stats-v4-daily.json in Resources */ = {isa = PBXBuildFile; fileRef = D8FBFF2322D52815006E3336 /* order-stats-v4-daily.json */; };
		D8FBFF2722D529F2006E3336 /* order-stats-v4-month.json in Resources */ = {isa = PBXBuildFile; fileRef = D8FBFF2622D529F2006E3336 /* order-stats-v4-month.json */; };
		D8FBFF2922D52AFB006E3336 /* order-stats-v4-year.json in Resources */ = {isa = PBXBuildFile; fileRef = D8FBFF2822D52AFA006E3336 /* order-stats-v4-year.json */; };
/* End PBXBuildFile section */

/* Begin PBXContainerItemProxy section */
		B557D9EE209753AA005962F4 /* PBXContainerItemProxy */ = {
			isa = PBXContainerItemProxy;
			containerPortal = B557D9DA209753AA005962F4 /* Project object */;
			proxyType = 1;
			remoteGlobalIDString = B557D9E2209753AA005962F4;
			remoteInfo = Networking;
		};
/* End PBXContainerItemProxy section */

/* Begin PBXFileReference section */
		020220E123966CD900290165 /* product-shipping-classes-load-one.json */ = {isa = PBXFileReference; fileEncoding = 4; lastKnownFileType = text.json; path = "product-shipping-classes-load-one.json"; sourceTree = "<group>"; };
		020D07B723D852BB00FD9580 /* Media.swift */ = {isa = PBXFileReference; lastKnownFileType = sourcecode.swift; path = Media.swift; sourceTree = "<group>"; };
		020D07B923D8542000FD9580 /* UploadableMedia.swift */ = {isa = PBXFileReference; lastKnownFileType = sourcecode.swift; path = UploadableMedia.swift; sourceTree = "<group>"; };
		020D07BB23D856BF00FD9580 /* MediaRemote.swift */ = {isa = PBXFileReference; lastKnownFileType = sourcecode.swift; path = MediaRemote.swift; sourceTree = "<group>"; };
		020D07BD23D8570800FD9580 /* MediaListMapper.swift */ = {isa = PBXFileReference; lastKnownFileType = sourcecode.swift; path = MediaListMapper.swift; sourceTree = "<group>"; };
		020D07BF23D8587700FD9580 /* MediaRemoteTests.swift */ = {isa = PBXFileReference; lastKnownFileType = sourcecode.swift; path = MediaRemoteTests.swift; sourceTree = "<group>"; };
		020D07C123D858BB00FD9580 /* media-upload.json */ = {isa = PBXFileReference; fileEncoding = 4; lastKnownFileType = text.json; path = "media-upload.json"; sourceTree = "<group>"; };
		0219B03823964BB3007DCD5E /* ProductShippingClassMapper.swift */ = {isa = PBXFileReference; fileEncoding = 4; lastKnownFileType = sourcecode.swift; path = ProductShippingClassMapper.swift; sourceTree = "<group>"; };
		021C7BF623863D1800A3BCBD /* Encodable+Serialization.swift */ = {isa = PBXFileReference; lastKnownFileType = sourcecode.swift; path = "Encodable+Serialization.swift"; sourceTree = "<group>"; };
		021E2A1323A9FC5900B1DE07 /* ProductBackordersSetting.swift */ = {isa = PBXFileReference; lastKnownFileType = sourcecode.swift; path = ProductBackordersSetting.swift; sourceTree = "<group>"; };
		022902D122E2436300059692 /* stats_module_disabled_error.json */ = {isa = PBXFileReference; fileEncoding = 4; lastKnownFileType = text.json; path = stats_module_disabled_error.json; sourceTree = "<group>"; };
		022902D322E2436400059692 /* no_stats_permission_error.json */ = {isa = PBXFileReference; fileEncoding = 4; lastKnownFileType = text.json; path = no_stats_permission_error.json; sourceTree = "<group>"; };
		025CA2BF238EB8CB00B05C81 /* ProductShippingClass.swift */ = {isa = PBXFileReference; lastKnownFileType = sourcecode.swift; path = ProductShippingClass.swift; sourceTree = "<group>"; };
		025CA2C1238EBBAA00B05C81 /* ProductShippingClassListMapper.swift */ = {isa = PBXFileReference; lastKnownFileType = sourcecode.swift; path = ProductShippingClassListMapper.swift; sourceTree = "<group>"; };
		025CA2C3238EBC4300B05C81 /* ProductShippingClassRemote.swift */ = {isa = PBXFileReference; lastKnownFileType = sourcecode.swift; path = ProductShippingClassRemote.swift; sourceTree = "<group>"; };
		025CA2C5238F4F3500B05C81 /* ProductShippingClassRemoteTests.swift */ = {isa = PBXFileReference; lastKnownFileType = sourcecode.swift; path = ProductShippingClassRemoteTests.swift; sourceTree = "<group>"; };
		025CA2C7238F4FF400B05C81 /* product-shipping-classes-load-all.json */ = {isa = PBXFileReference; fileEncoding = 4; lastKnownFileType = text.json; path = "product-shipping-classes-load-all.json"; sourceTree = "<group>"; };
		026CF619237D607A009563D4 /* ProductVariationAttribute.swift */ = {isa = PBXFileReference; lastKnownFileType = sourcecode.swift; path = ProductVariationAttribute.swift; sourceTree = "<group>"; };
		026CF61D237D6985009563D4 /* ProductVariationListMapper.swift */ = {isa = PBXFileReference; lastKnownFileType = sourcecode.swift; path = ProductVariationListMapper.swift; sourceTree = "<group>"; };
		026CF61F237D69D6009563D4 /* ProductVariationsRemote.swift */ = {isa = PBXFileReference; lastKnownFileType = sourcecode.swift; path = ProductVariationsRemote.swift; sourceTree = "<group>"; };
		026CF621237D7E61009563D4 /* ProductVariationsRemoteTests.swift */ = {isa = PBXFileReference; lastKnownFileType = sourcecode.swift; path = ProductVariationsRemoteTests.swift; sourceTree = "<group>"; };
		026CF623237D839A009563D4 /* product-variations-load-all.json */ = {isa = PBXFileReference; fileEncoding = 4; lastKnownFileType = text.json; path = "product-variations-load-all.json"; sourceTree = "<group>"; };
		028296F6237D588700E84012 /* ProductVariation.swift */ = {isa = PBXFileReference; lastKnownFileType = sourcecode.swift; path = ProductVariation.swift; sourceTree = "<group>"; };
		0282DD90233A120A006A5FDB /* products-search-photo.json */ = {isa = PBXFileReference; fileEncoding = 4; lastKnownFileType = text.json; path = "products-search-photo.json"; sourceTree = "<group>"; };
		02BA23C722EEF62C009539E7 /* order-stats-v4-wcadmin-deactivated.json */ = {isa = PBXFileReference; fileEncoding = 4; lastKnownFileType = text.json; path = "order-stats-v4-wcadmin-deactivated.json"; sourceTree = "<group>"; };
		02BA23C822EEF62C009539E7 /* order-stats-v4-wcadmin-activated.json */ = {isa = PBXFileReference; fileEncoding = 4; lastKnownFileType = text.json; path = "order-stats-v4-wcadmin-activated.json"; sourceTree = "<group>"; };
		02BDB83423EA98C800BCC63E /* String+HTML.swift */ = {isa = PBXFileReference; lastKnownFileType = sourcecode.swift; path = "String+HTML.swift"; sourceTree = "<group>"; };
		02BDB83623EA9C4D00BCC63E /* String+HTMLTests.swift */ = {isa = PBXFileReference; lastKnownFileType = sourcecode.swift; path = "String+HTMLTests.swift"; sourceTree = "<group>"; };
		02F096C12406691100C0C1D5 /* media-library.json */ = {isa = PBXFileReference; fileEncoding = 4; lastKnownFileType = text.json; path = "media-library.json"; sourceTree = "<group>"; };
		265BCA01243056E3004E53EE /* categories-all.json */ = {isa = PBXFileReference; fileEncoding = 4; lastKnownFileType = text.json; path = "categories-all.json"; sourceTree = "<group>"; };
		26615472242D596B00A31661 /* ProductCategoriesRemote.swift */ = {isa = PBXFileReference; lastKnownFileType = sourcecode.swift; path = ProductCategoriesRemote.swift; sourceTree = "<group>"; };
		26615474242D7C9500A31661 /* ProductCategoryListMapper.swift */ = {isa = PBXFileReference; lastKnownFileType = sourcecode.swift; path = ProductCategoryListMapper.swift; sourceTree = "<group>"; };
		26615478242DA54D00A31661 /* ProductCategoyListMapperTests.swift */ = {isa = PBXFileReference; lastKnownFileType = sourcecode.swift; path = ProductCategoyListMapperTests.swift; sourceTree = "<group>"; };
		2661547A242DAC1C00A31661 /* ProductCategoriesRemoteTests.swift */ = {isa = PBXFileReference; lastKnownFileType = sourcecode.swift; path = ProductCategoriesRemoteTests.swift; sourceTree = "<group>"; };
		450106842399A7CB00E24722 /* TaxClass.swift */ = {isa = PBXFileReference; lastKnownFileType = sourcecode.swift; path = TaxClass.swift; sourceTree = "<group>"; };
		4501068E2399B19500E24722 /* TaxClassRemote.swift */ = {isa = PBXFileReference; lastKnownFileType = sourcecode.swift; path = TaxClassRemote.swift; sourceTree = "<group>"; };
		450106902399B2C800E24722 /* TaxClassListMapper.swift */ = {isa = PBXFileReference; lastKnownFileType = sourcecode.swift; path = TaxClassListMapper.swift; sourceTree = "<group>"; };
		4524CD9B242CEFAB00B2F20A /* product-on-sale-with-empty-sale-price.json */ = {isa = PBXFileReference; lastKnownFileType = text.json; path = "product-on-sale-with-empty-sale-price.json"; sourceTree = "<group>"; };
		457FC68B2382B2FD00B41B02 /* product-update.json */ = {isa = PBXFileReference; lastKnownFileType = text.json; path = "product-update.json"; sourceTree = "<group>"; };
		45CDAFAA2434CA9300F83C22 /* ProductCatalogVisibility.swift */ = {isa = PBXFileReference; lastKnownFileType = sourcecode.swift; path = ProductCatalogVisibility.swift; sourceTree = "<group>"; };
		45D1CF4823BACA6500945A36 /* ProductTaxStatus.swift */ = {isa = PBXFileReference; lastKnownFileType = sourcecode.swift; path = ProductTaxStatus.swift; sourceTree = "<group>"; };
		45D685F723D0BC78005F87D0 /* ProductSkuMapper.swift */ = {isa = PBXFileReference; lastKnownFileType = sourcecode.swift; path = ProductSkuMapper.swift; sourceTree = "<group>"; };
		45D685F923D0C3CF005F87D0 /* product-search-sku.json */ = {isa = PBXFileReference; fileEncoding = 4; lastKnownFileType = text.json; path = "product-search-sku.json"; sourceTree = "<group>"; };
		45D685FB23D0C739005F87D0 /* ProductSkuMapperTests.swift */ = {isa = PBXFileReference; lastKnownFileType = sourcecode.swift; path = ProductSkuMapperTests.swift; sourceTree = "<group>"; };
		45E3EEBA237009CF00A826AC /* ShippingLine.swift */ = {isa = PBXFileReference; lastKnownFileType = sourcecode.swift; path = ShippingLine.swift; sourceTree = "<group>"; };
		45ED4F0F239E8A54004F1BE3 /* TaxClassListMapperTest.swift */ = {isa = PBXFileReference; lastKnownFileType = sourcecode.swift; path = TaxClassListMapperTest.swift; sourceTree = "<group>"; };
		45ED4F11239E8C57004F1BE3 /* taxes-classes.json */ = {isa = PBXFileReference; lastKnownFileType = text.json; path = "taxes-classes.json"; sourceTree = "<group>"; };
		45ED4F13239E8F2E004F1BE3 /* TaxClassRemoteTests.swift */ = {isa = PBXFileReference; lastKnownFileType = sourcecode.swift; path = TaxClassRemoteTests.swift; sourceTree = "<group>"; };
		573B448C242422DB00E71ADC /* orders-load-all-2.json */ = {isa = PBXFileReference; lastKnownFileType = text.json; path = "orders-load-all-2.json"; sourceTree = "<group>"; };
		57BE08D72409B63700F6DCED /* reviews-missing-avatar-urls.json */ = {isa = PBXFileReference; fileEncoding = 4; lastKnownFileType = text.json; path = "reviews-missing-avatar-urls.json"; sourceTree = "<group>"; };
		6856D02448B334EBB3A5F9C6 /* CopiableTests.swift */ = {isa = PBXFileReference; fileEncoding = 4; lastKnownFileType = sourcecode.swift; path = CopiableTests.swift; sourceTree = "<group>"; };
		6856D31C25EA4858A4C05E26 /* Copiable.swift */ = {isa = PBXFileReference; fileEncoding = 4; lastKnownFileType = sourcecode.swift; path = Copiable.swift; sourceTree = "<group>"; };
		6856DA22F24CF8AA20A3FE8A /* ProductImage+Copiable.swift */ = {isa = PBXFileReference; fileEncoding = 4; lastKnownFileType = sourcecode.swift; path = "ProductImage+Copiable.swift"; sourceTree = "<group>"; };
		69314EDE650855CAF927057E /* Pods_NetworkingTests.framework */ = {isa = PBXFileReference; explicitFileType = wrapper.framework; includeInIndex = 0; path = Pods_NetworkingTests.framework; sourceTree = BUILT_PRODUCTS_DIR; };
		74002D692118B26000A63C19 /* SiteVisitStatsMapperTests.swift */ = {isa = PBXFileReference; fileEncoding = 4; lastKnownFileType = sourcecode.swift; path = SiteVisitStatsMapperTests.swift; sourceTree = "<group>"; };
		74002D6B2118B88200A63C19 /* SiteVisitStatsRemoteTests.swift */ = {isa = PBXFileReference; fileEncoding = 4; lastKnownFileType = sourcecode.swift; path = SiteVisitStatsRemoteTests.swift; sourceTree = "<group>"; };
		740211DE2193985A002248DA /* comment-moderate-spam.json */ = {isa = PBXFileReference; lastKnownFileType = text.json; path = "comment-moderate-spam.json"; sourceTree = "<group>"; };
		740211E021939908002248DA /* CommentRemoteTests.swift */ = {isa = PBXFileReference; fileEncoding = 4; lastKnownFileType = sourcecode.swift; path = CommentRemoteTests.swift; sourceTree = "<group>"; };
		740211E221939C83002248DA /* CommentResultMapper.swift */ = {isa = PBXFileReference; fileEncoding = 4; lastKnownFileType = sourcecode.swift; path = CommentResultMapper.swift; sourceTree = "<group>"; };
		74046E1A217A684D007DD7BF /* SiteSettingsRemote.swift */ = {isa = PBXFileReference; lastKnownFileType = sourcecode.swift; path = SiteSettingsRemote.swift; sourceTree = "<group>"; };
		74046E1C217A6989007DD7BF /* SiteSetting.swift */ = {isa = PBXFileReference; lastKnownFileType = sourcecode.swift; path = SiteSetting.swift; sourceTree = "<group>"; };
		74046E1E217A6B70007DD7BF /* SiteSettingsMapper.swift */ = {isa = PBXFileReference; lastKnownFileType = sourcecode.swift; path = SiteSettingsMapper.swift; sourceTree = "<group>"; };
		74046E20217A73D0007DD7BF /* settings-general.json */ = {isa = PBXFileReference; fileEncoding = 4; lastKnownFileType = text.json; path = "settings-general.json"; sourceTree = "<group>"; };
		740CF89821937A030023ED3A /* CommentRemote.swift */ = {isa = PBXFileReference; fileEncoding = 4; lastKnownFileType = sourcecode.swift; path = CommentRemote.swift; sourceTree = "<group>"; };
		7412A51021702E9700994370 /* order-stats-alt.json */ = {isa = PBXFileReference; fileEncoding = 4; lastKnownFileType = text.json; path = "order-stats-alt.json"; sourceTree = "<group>"; };
		7412A8E921B6E192005D182A /* ReportRemote.swift */ = {isa = PBXFileReference; lastKnownFileType = sourcecode.swift; path = ReportRemote.swift; sourceTree = "<group>"; };
		7412A8EB21B6E286005D182A /* ReportOrderTotalsMapper.swift */ = {isa = PBXFileReference; lastKnownFileType = sourcecode.swift; path = ReportOrderTotalsMapper.swift; sourceTree = "<group>"; };
		7412A8ED21B6E335005D182A /* ReportOrderMapperTests.swift */ = {isa = PBXFileReference; lastKnownFileType = sourcecode.swift; path = ReportOrderMapperTests.swift; sourceTree = "<group>"; };
		7412A8EF21B6E415005D182A /* report-orders.json */ = {isa = PBXFileReference; fileEncoding = 4; lastKnownFileType = text.json; path = "report-orders.json"; sourceTree = "<group>"; };
		7412A8F121B6E47A005D182A /* ReportRemoteTests.swift */ = {isa = PBXFileReference; lastKnownFileType = sourcecode.swift; path = ReportRemoteTests.swift; sourceTree = "<group>"; };
		74159622224D2C86003C21CF /* settings-product.json */ = {isa = PBXFileReference; lastKnownFileType = text.json; path = "settings-product.json"; sourceTree = "<group>"; };
		74159624224D4045003C21CF /* SiteSettingGroup.swift */ = {isa = PBXFileReference; lastKnownFileType = sourcecode.swift; path = SiteSettingGroup.swift; sourceTree = "<group>"; };
		74159627224D63CE003C21CF /* settings-product-alt.json */ = {isa = PBXFileReference; fileEncoding = 4; lastKnownFileType = text.json; path = "settings-product-alt.json"; sourceTree = "<group>"; };
		741B950020EBC8A700DD6E2D /* OrderCouponLine.swift */ = {isa = PBXFileReference; lastKnownFileType = sourcecode.swift; path = OrderCouponLine.swift; sourceTree = "<group>"; };
		7426CA0C21AF27B9004E9FFC /* SiteAPIRemote.swift */ = {isa = PBXFileReference; fileEncoding = 4; lastKnownFileType = sourcecode.swift; path = SiteAPIRemote.swift; sourceTree = "<group>"; };
		7426CA0E21AF2C90004E9FFC /* SiteAPI.swift */ = {isa = PBXFileReference; fileEncoding = 4; lastKnownFileType = sourcecode.swift; path = SiteAPI.swift; sourceTree = "<group>"; };
		7426CA1021AF30BD004E9FFC /* SiteAPIMapper.swift */ = {isa = PBXFileReference; fileEncoding = 4; lastKnownFileType = sourcecode.swift; path = SiteAPIMapper.swift; sourceTree = "<group>"; };
		7426CA1221AF34A3004E9FFC /* site-api.json */ = {isa = PBXFileReference; fileEncoding = 4; lastKnownFileType = text.json; path = "site-api.json"; sourceTree = "<group>"; };
		743057B4218B6ACD00441A76 /* Queue.swift */ = {isa = PBXFileReference; fileEncoding = 4; lastKnownFileType = sourcecode.swift; name = Queue.swift; path = ../../Yosemite/Yosemite/Internal/Queue.swift; sourceTree = "<group>"; };
		743BF8BD21191B63008A9D87 /* site-visits.json */ = {isa = PBXFileReference; fileEncoding = 4; lastKnownFileType = text.json; path = "site-visits.json"; sourceTree = "<group>"; };
		743E84E922171C5800FAC9D7 /* ShipmentsRemote.swift */ = {isa = PBXFileReference; lastKnownFileType = sourcecode.swift; path = ShipmentsRemote.swift; sourceTree = "<group>"; };
		743E84EB22171F4600FAC9D7 /* ShipmentTracking.swift */ = {isa = PBXFileReference; lastKnownFileType = sourcecode.swift; path = ShipmentTracking.swift; sourceTree = "<group>"; };
		743E84ED2217244C00FAC9D7 /* ShipmentTrackingListMapper.swift */ = {isa = PBXFileReference; lastKnownFileType = sourcecode.swift; path = ShipmentTrackingListMapper.swift; sourceTree = "<group>"; };
		743E84EF22172D0900FAC9D7 /* shipment_tracking_plugin_not_active.json */ = {isa = PBXFileReference; fileEncoding = 4; lastKnownFileType = text.json; path = shipment_tracking_plugin_not_active.json; sourceTree = "<group>"; };
		743E84F022172D0900FAC9D7 /* shipment_tracking_empty.json */ = {isa = PBXFileReference; fileEncoding = 4; lastKnownFileType = text.json; path = shipment_tracking_empty.json; sourceTree = "<group>"; };
		743E84F122172D0900FAC9D7 /* shipment_tracking_multiple.json */ = {isa = PBXFileReference; fileEncoding = 4; lastKnownFileType = text.json; path = shipment_tracking_multiple.json; sourceTree = "<group>"; };
		743E84F522172D3E00FAC9D7 /* shipment_tracking_single.json */ = {isa = PBXFileReference; fileEncoding = 4; lastKnownFileType = text.json; path = shipment_tracking_single.json; sourceTree = "<group>"; };
		743E84F722172E1F00FAC9D7 /* ShipmentTrackingListMapperTests.swift */ = {isa = PBXFileReference; lastKnownFileType = sourcecode.swift; path = ShipmentTrackingListMapperTests.swift; sourceTree = "<group>"; };
		743E84F9221742E300FAC9D7 /* ShipmentsRemoteTests.swift */ = {isa = PBXFileReference; lastKnownFileType = sourcecode.swift; path = ShipmentsRemoteTests.swift; sourceTree = "<group>"; };
		743E84FB22174CE000FAC9D7 /* restnoroute_error.json */ = {isa = PBXFileReference; fileEncoding = 4; lastKnownFileType = text.json; path = restnoroute_error.json; sourceTree = "<group>"; };
		743FDB99210FB36900AC737F /* order-stats-month.json */ = {isa = PBXFileReference; fileEncoding = 4; lastKnownFileType = text.json; path = "order-stats-month.json"; sourceTree = "<group>"; };
		743FDB9A210FB36900AC737F /* order-stats-year.json */ = {isa = PBXFileReference; fileEncoding = 4; lastKnownFileType = text.json; path = "order-stats-year.json"; sourceTree = "<group>"; };
		743FDB9B210FB36900AC737F /* order-stats-week.json */ = {isa = PBXFileReference; fileEncoding = 4; lastKnownFileType = text.json; path = "order-stats-week.json"; sourceTree = "<group>"; };
		743FDB9F210FB3E500AC737F /* OrderStatsMapperTests.swift */ = {isa = PBXFileReference; fileEncoding = 4; lastKnownFileType = sourcecode.swift; path = OrderStatsMapperTests.swift; sourceTree = "<group>"; };
		7452386F21124B7700A973CD /* AnyEncodable.swift */ = {isa = PBXFileReference; fileEncoding = 4; lastKnownFileType = sourcecode.swift; path = AnyEncodable.swift; sourceTree = "<group>"; };
		7452387021124B7700A973CD /* AnyCodable.swift */ = {isa = PBXFileReference; fileEncoding = 4; lastKnownFileType = sourcecode.swift; path = AnyCodable.swift; sourceTree = "<group>"; };
		7452387121124B7700A973CD /* AnyDecodable.swift */ = {isa = PBXFileReference; fileEncoding = 4; lastKnownFileType = sourcecode.swift; path = AnyDecodable.swift; sourceTree = "<group>"; };
		74749B9422413119005C4CF2 /* ProductsRemoteTests.swift */ = {isa = PBXFileReference; lastKnownFileType = sourcecode.swift; path = ProductsRemoteTests.swift; sourceTree = "<group>"; };
		74749B96224134FF005C4CF2 /* ProductMapper.swift */ = {isa = PBXFileReference; lastKnownFileType = sourcecode.swift; path = ProductMapper.swift; sourceTree = "<group>"; };
		74749B98224135C4005C4CF2 /* product.json */ = {isa = PBXFileReference; fileEncoding = 4; lastKnownFileType = text.json; path = product.json; sourceTree = "<group>"; };
		748D4247210F89ED00CF7D1B /* OrderStatsRemote.swift */ = {isa = PBXFileReference; lastKnownFileType = sourcecode.swift; path = OrderStatsRemote.swift; sourceTree = "<group>"; };
		748D4249210F92EA00CF7D1B /* OrderStatsItem.swift */ = {isa = PBXFileReference; lastKnownFileType = sourcecode.swift; path = OrderStatsItem.swift; sourceTree = "<group>"; };
		748D424B210FA34400CF7D1B /* OrderStatsMapper.swift */ = {isa = PBXFileReference; lastKnownFileType = sourcecode.swift; path = OrderStatsMapper.swift; sourceTree = "<group>"; };
		748D424D210FB1F500CF7D1B /* order-stats-day.json */ = {isa = PBXFileReference; fileEncoding = 4; lastKnownFileType = text.json; path = "order-stats-day.json"; sourceTree = "<group>"; };
		7492FAE2217FBDBC00ED2C69 /* settings-general-alt.json */ = {isa = PBXFileReference; fileEncoding = 4; lastKnownFileType = text.json; path = "settings-general-alt.json"; sourceTree = "<group>"; };
		7495AACE225D366D00801A89 /* variation-as-product.json */ = {isa = PBXFileReference; fileEncoding = 4; lastKnownFileType = text.json; path = "variation-as-product.json"; sourceTree = "<group>"; };
		749737692141F2BE0008C490 /* top-performers-week-alt.json */ = {isa = PBXFileReference; fileEncoding = 4; lastKnownFileType = text.json; path = "top-performers-week-alt.json"; sourceTree = "<group>"; };
		74A1196B2110F4BB00E1E5F0 /* OrderStats.swift */ = {isa = PBXFileReference; lastKnownFileType = sourcecode.swift; path = OrderStats.swift; sourceTree = "<group>"; };
		74A1D25F211898F000931DFA /* site-visits-day.json */ = {isa = PBXFileReference; fileEncoding = 4; lastKnownFileType = text.json; path = "site-visits-day.json"; sourceTree = "<group>"; };
		74A1D260211898F000931DFA /* site-visits-week.json */ = {isa = PBXFileReference; fileEncoding = 4; lastKnownFileType = text.json; path = "site-visits-week.json"; sourceTree = "<group>"; };
		74A1D261211898F000931DFA /* site-visits-month.json */ = {isa = PBXFileReference; fileEncoding = 4; lastKnownFileType = text.json; path = "site-visits-month.json"; sourceTree = "<group>"; };
		74A1D262211898F000931DFA /* site-visits-year.json */ = {isa = PBXFileReference; fileEncoding = 4; lastKnownFileType = text.json; path = "site-visits-year.json"; sourceTree = "<group>"; };
		74A1D26721189A7000931DFA /* SiteVisitStats.swift */ = {isa = PBXFileReference; fileEncoding = 4; lastKnownFileType = sourcecode.swift; path = SiteVisitStats.swift; sourceTree = "<group>"; };
		74A1D26A21189B8100931DFA /* SiteVisitStatsItem.swift */ = {isa = PBXFileReference; fileEncoding = 4; lastKnownFileType = sourcecode.swift; path = SiteVisitStatsItem.swift; sourceTree = "<group>"; };
		74A1D26C21189DFE00931DFA /* SiteVisitStatsMapper.swift */ = {isa = PBXFileReference; fileEncoding = 4; lastKnownFileType = sourcecode.swift; path = SiteVisitStatsMapper.swift; sourceTree = "<group>"; };
		74A1D26E21189EA000931DFA /* SiteVisitStatsRemote.swift */ = {isa = PBXFileReference; fileEncoding = 4; lastKnownFileType = sourcecode.swift; path = SiteVisitStatsRemote.swift; sourceTree = "<group>"; };
		74A7B4BB217A807400E85A8B /* SiteSettingsMapperTests.swift */ = {isa = PBXFileReference; fileEncoding = 4; lastKnownFileType = sourcecode.swift; path = SiteSettingsMapperTests.swift; sourceTree = "<group>"; };
		74A7B4BD217A841400E85A8B /* broken-settings-general.json */ = {isa = PBXFileReference; fileEncoding = 4; lastKnownFileType = text.json; path = "broken-settings-general.json"; sourceTree = "<group>"; };
		74AB0AC921948CE4008220CD /* CommentResultMapperTests.swift */ = {isa = PBXFileReference; fileEncoding = 4; lastKnownFileType = sourcecode.swift; path = CommentResultMapperTests.swift; sourceTree = "<group>"; };
		74AB5B4C21AF354E00859C12 /* SiteAPIMapperTests.swift */ = {isa = PBXFileReference; fileEncoding = 4; lastKnownFileType = sourcecode.swift; path = SiteAPIMapperTests.swift; sourceTree = "<group>"; };
		74AB5B4E21AF3F0D00859C12 /* site-api-no-woo.json */ = {isa = PBXFileReference; fileEncoding = 4; lastKnownFileType = text.json; path = "site-api-no-woo.json"; sourceTree = "<group>"; };
		74AB5B5021AF426D00859C12 /* SiteAPIRemoteTests.swift */ = {isa = PBXFileReference; fileEncoding = 4; lastKnownFileType = sourcecode.swift; path = SiteAPIRemoteTests.swift; sourceTree = "<group>"; };
		74ABA1C4213F17AA00FFAD30 /* top-performers-day.json */ = {isa = PBXFileReference; lastKnownFileType = text.json; path = "top-performers-day.json"; sourceTree = "<group>"; };
		74ABA1C6213F19FD00FFAD30 /* top-performers-month.json */ = {isa = PBXFileReference; fileEncoding = 4; lastKnownFileType = text.json; path = "top-performers-month.json"; sourceTree = "<group>"; };
		74ABA1C7213F19FE00FFAD30 /* top-performers-year.json */ = {isa = PBXFileReference; fileEncoding = 4; lastKnownFileType = text.json; path = "top-performers-year.json"; sourceTree = "<group>"; };
		74ABA1C8213F19FE00FFAD30 /* top-performers-week.json */ = {isa = PBXFileReference; fileEncoding = 4; lastKnownFileType = text.json; path = "top-performers-week.json"; sourceTree = "<group>"; };
		74ABA1CC213F1B6B00FFAD30 /* TopEarnerStats.swift */ = {isa = PBXFileReference; lastKnownFileType = sourcecode.swift; path = TopEarnerStats.swift; sourceTree = "<group>"; };
		74ABA1CE213F1D1600FFAD30 /* TopEarnerStatsItem.swift */ = {isa = PBXFileReference; fileEncoding = 4; lastKnownFileType = sourcecode.swift; path = TopEarnerStatsItem.swift; sourceTree = "<group>"; };
		74ABA1D0213F22CA00FFAD30 /* TopEarnersStatsRemote.swift */ = {isa = PBXFileReference; fileEncoding = 4; lastKnownFileType = sourcecode.swift; path = TopEarnersStatsRemote.swift; sourceTree = "<group>"; };
		74ABA1D2213F25AE00FFAD30 /* TopEarnerStatsMapper.swift */ = {isa = PBXFileReference; fileEncoding = 4; lastKnownFileType = sourcecode.swift; path = TopEarnerStatsMapper.swift; sourceTree = "<group>"; };
		74ABA1D4213F26B300FFAD30 /* TopEarnerStatsMapperTests.swift */ = {isa = PBXFileReference; fileEncoding = 4; lastKnownFileType = sourcecode.swift; path = TopEarnerStatsMapperTests.swift; sourceTree = "<group>"; };
		74AE244C2113704C00CA8C54 /* OrderStatsRemoteTests.swift */ = {isa = PBXFileReference; lastKnownFileType = sourcecode.swift; path = OrderStatsRemoteTests.swift; sourceTree = "<group>"; };
		74C8F06320EEB44800B6EDC9 /* OrderNote.swift */ = {isa = PBXFileReference; fileEncoding = 4; lastKnownFileType = sourcecode.swift; path = OrderNote.swift; sourceTree = "<group>"; };
		74C8F06520EEB76400B6EDC9 /* order-notes.json */ = {isa = PBXFileReference; fileEncoding = 4; lastKnownFileType = text.json; path = "order-notes.json"; sourceTree = "<group>"; };
		74C8F06720EEB7BC00B6EDC9 /* OrderNotesMapper.swift */ = {isa = PBXFileReference; fileEncoding = 4; lastKnownFileType = sourcecode.swift; path = OrderNotesMapper.swift; sourceTree = "<group>"; };
		74C8F06920EEBC8C00B6EDC9 /* OrderMapperTests.swift */ = {isa = PBXFileReference; fileEncoding = 4; lastKnownFileType = sourcecode.swift; path = OrderMapperTests.swift; sourceTree = "<group>"; };
		74C8F06B20EEBD5D00B6EDC9 /* broken-order.json */ = {isa = PBXFileReference; fileEncoding = 4; lastKnownFileType = text.json; path = "broken-order.json"; sourceTree = "<group>"; };
		74C8F06D20EEC1E700B6EDC9 /* OrderNotesMapperTests.swift */ = {isa = PBXFileReference; fileEncoding = 4; lastKnownFileType = sourcecode.swift; path = OrderNotesMapperTests.swift; sourceTree = "<group>"; };
		74C8F06F20EEC3A800B6EDC9 /* broken-notes.json */ = {isa = PBXFileReference; fileEncoding = 4; lastKnownFileType = text.json; path = "broken-notes.json"; sourceTree = "<group>"; };
		74C9477E2193A6C60024CB60 /* comment-moderate-trash.json */ = {isa = PBXFileReference; fileEncoding = 4; lastKnownFileType = text.json; path = "comment-moderate-trash.json"; sourceTree = "<group>"; };
		74C9477F2193A6C60024CB60 /* comment-moderate-approved.json */ = {isa = PBXFileReference; fileEncoding = 4; lastKnownFileType = text.json; path = "comment-moderate-approved.json"; sourceTree = "<group>"; };
		74C947812193A6C70024CB60 /* comment-moderate-unapproved.json */ = {isa = PBXFileReference; fileEncoding = 4; lastKnownFileType = text.json; path = "comment-moderate-unapproved.json"; sourceTree = "<group>"; };
		74CF0A8B22414D7800DB993F /* ProductMapperTests.swift */ = {isa = PBXFileReference; lastKnownFileType = sourcecode.swift; path = ProductMapperTests.swift; sourceTree = "<group>"; };
		74CF5E8321402C04000CED0A /* TopEarnerStatsRemoteTests.swift */ = {isa = PBXFileReference; fileEncoding = 4; lastKnownFileType = sourcecode.swift; path = TopEarnerStatsRemoteTests.swift; sourceTree = "<group>"; };
		74D3BD132114FE6900A6E85E /* MIContainer.swift */ = {isa = PBXFileReference; lastKnownFileType = sourcecode.swift; path = MIContainer.swift; sourceTree = "<group>"; };
		74D522B52113607F00042831 /* StatGranularity.swift */ = {isa = PBXFileReference; fileEncoding = 4; lastKnownFileType = sourcecode.swift; path = StatGranularity.swift; sourceTree = "<group>"; };
		74D5BECD217E0F98007B0348 /* SiteSettingsRemoteTests.swift */ = {isa = PBXFileReference; fileEncoding = 4; lastKnownFileType = sourcecode.swift; path = SiteSettingsRemoteTests.swift; sourceTree = "<group>"; };
		74E30950216E8DCE00ABCE4C /* site-visits-alt.json */ = {isa = PBXFileReference; fileEncoding = 4; lastKnownFileType = text.json; path = "site-visits-alt.json"; sourceTree = "<group>"; };
		753D6504FF01F09F6A33B73E /* Pods-Networking.debug.xcconfig */ = {isa = PBXFileReference; includeInIndex = 1; lastKnownFileType = text.xcconfig; name = "Pods-Networking.debug.xcconfig"; path = "../Pods/Target Support Files/Pods-Networking/Pods-Networking.debug.xcconfig"; sourceTree = "<group>"; };
		933A2731222234F800C2143A /* Logging.swift */ = {isa = PBXFileReference; lastKnownFileType = sourcecode.swift; path = Logging.swift; sourceTree = "<group>"; };
		9387A6EF226E3F15001B53D7 /* AccountSettingsMapperTests.swift */ = {isa = PBXFileReference; lastKnownFileType = sourcecode.swift; path = AccountSettingsMapperTests.swift; sourceTree = "<group>"; };
		93D8BBFA226BBC5100AD2EB3 /* AccountSettings.swift */ = {isa = PBXFileReference; lastKnownFileType = sourcecode.swift; path = AccountSettings.swift; sourceTree = "<group>"; };
		93D8BBFC226BBEE800AD2EB3 /* AccountSettingsMapper.swift */ = {isa = PBXFileReference; fileEncoding = 4; lastKnownFileType = sourcecode.swift; path = AccountSettingsMapper.swift; sourceTree = "<group>"; };
		93D8BBFE226BC1DA00AD2EB3 /* me-settings.json */ = {isa = PBXFileReference; fileEncoding = 4; lastKnownFileType = text.json; path = "me-settings.json"; sourceTree = "<group>"; };
		93D8BC00226BC20600AD2EB3 /* AccountSettingsRemoteTests.swift */ = {isa = PBXFileReference; fileEncoding = 4; lastKnownFileType = sourcecode.swift; path = AccountSettingsRemoteTests.swift; sourceTree = "<group>"; };
		9BD9C6C44CAC220B3C3B90B7 /* Pods-Networking.release-alpha.xcconfig */ = {isa = PBXFileReference; includeInIndex = 1; lastKnownFileType = text.xcconfig; name = "Pods-Networking.release-alpha.xcconfig"; path = "../Pods/Target Support Files/Pods-Networking/Pods-Networking.release-alpha.xcconfig"; sourceTree = "<group>"; };
		B505F6CC20BEE37E00BB1B69 /* AccountMapper.swift */ = {isa = PBXFileReference; fileEncoding = 4; lastKnownFileType = sourcecode.swift; path = AccountMapper.swift; sourceTree = "<group>"; };
		B505F6CE20BEE38B00BB1B69 /* Account.swift */ = {isa = PBXFileReference; fileEncoding = 4; lastKnownFileType = sourcecode.swift; path = Account.swift; sourceTree = "<group>"; };
		B505F6D020BEE39600BB1B69 /* AccountRemote.swift */ = {isa = PBXFileReference; fileEncoding = 4; lastKnownFileType = sourcecode.swift; path = AccountRemote.swift; sourceTree = "<group>"; };
		B505F6D220BEE3A500BB1B69 /* AccountMapperTests.swift */ = {isa = PBXFileReference; fileEncoding = 4; lastKnownFileType = sourcecode.swift; path = AccountMapperTests.swift; sourceTree = "<group>"; };
		B505F6D420BEE4E600BB1B69 /* me.json */ = {isa = PBXFileReference; fileEncoding = 4; lastKnownFileType = text.json; path = me.json; sourceTree = "<group>"; };
		B505F6D620BEE58800BB1B69 /* AccountRemoteTests.swift */ = {isa = PBXFileReference; lastKnownFileType = sourcecode.swift; path = AccountRemoteTests.swift; sourceTree = "<group>"; };
		B50A583821AD861700617455 /* APNSDevice.swift */ = {isa = PBXFileReference; lastKnownFileType = sourcecode.swift; path = APNSDevice.swift; sourceTree = "<group>"; };
		B5147875211B9227007562E5 /* broken-orders-mark-2.json */ = {isa = PBXFileReference; fileEncoding = 4; lastKnownFileType = text.json; path = "broken-orders-mark-2.json"; sourceTree = "<group>"; };
		B518662120A097C200037A38 /* Network.swift */ = {isa = PBXFileReference; lastKnownFileType = sourcecode.swift; path = Network.swift; sourceTree = "<group>"; };
		B518662320A099BF00037A38 /* AlamofireNetwork.swift */ = {isa = PBXFileReference; lastKnownFileType = sourcecode.swift; path = AlamofireNetwork.swift; sourceTree = "<group>"; };
		B518662620A09BCC00037A38 /* MockupNetwork.swift */ = {isa = PBXFileReference; lastKnownFileType = sourcecode.swift; path = MockupNetwork.swift; sourceTree = "<group>"; };
		B518662920A09C6F00037A38 /* OrdersRemoteTests.swift */ = {isa = PBXFileReference; lastKnownFileType = sourcecode.swift; path = OrdersRemoteTests.swift; sourceTree = "<group>"; };
		B518663320A0A2E800037A38 /* Constants.swift */ = {isa = PBXFileReference; fileEncoding = 4; lastKnownFileType = sourcecode.swift; path = Constants.swift; sourceTree = "<group>"; };
		B518663420A0A2E800037A38 /* Loader.swift */ = {isa = PBXFileReference; fileEncoding = 4; lastKnownFileType = sourcecode.swift; path = Loader.swift; sourceTree = "<group>"; };
		B524193E21AC5FE400D6FC0A /* DotcomDeviceMapper.swift */ = {isa = PBXFileReference; lastKnownFileType = sourcecode.swift; path = DotcomDeviceMapper.swift; sourceTree = "<group>"; };
		B524194021AC60A700D6FC0A /* DotcomDevice.swift */ = {isa = PBXFileReference; lastKnownFileType = sourcecode.swift; path = DotcomDevice.swift; sourceTree = "<group>"; };
		B524194221AC622500D6FC0A /* DotcomDeviceMapperTests.swift */ = {isa = PBXFileReference; lastKnownFileType = sourcecode.swift; path = DotcomDeviceMapperTests.swift; sourceTree = "<group>"; };
		B524194621AC643900D6FC0A /* device-settings.json */ = {isa = PBXFileReference; fileEncoding = 4; lastKnownFileType = text.json; path = "device-settings.json"; sourceTree = "<group>"; };
		B524194821AC659500D6FC0A /* DevicesRemoteTests.swift */ = {isa = PBXFileReference; lastKnownFileType = sourcecode.swift; path = DevicesRemoteTests.swift; sourceTree = "<group>"; };
		B53EF5312180F21C003E146F /* Dictionary+Woo.swift */ = {isa = PBXFileReference; lastKnownFileType = sourcecode.swift; path = "Dictionary+Woo.swift"; sourceTree = "<group>"; };
		B53EF5332180F646003E146F /* DotcomValidator.swift */ = {isa = PBXFileReference; lastKnownFileType = sourcecode.swift; path = DotcomValidator.swift; sourceTree = "<group>"; };
		B53EF53521813681003E146F /* generic_success.json */ = {isa = PBXFileReference; fileEncoding = 4; lastKnownFileType = text.json; path = generic_success.json; sourceTree = "<group>"; };
		B53EF53721813806003E146F /* DotcomError.swift */ = {isa = PBXFileReference; lastKnownFileType = sourcecode.swift; path = DotcomError.swift; sourceTree = "<group>"; };
		B53EF53B21814900003E146F /* SuccessResultMapper.swift */ = {isa = PBXFileReference; lastKnownFileType = sourcecode.swift; path = SuccessResultMapper.swift; sourceTree = "<group>"; };
		B554FA8A2180B1D500C54DFF /* NotificationsRemoteTests.swift */ = {isa = PBXFileReference; lastKnownFileType = sourcecode.swift; path = NotificationsRemoteTests.swift; sourceTree = "<group>"; };
		B554FA8C2180B59700C54DFF /* notifications-load-hashes.json */ = {isa = PBXFileReference; fileEncoding = 4; lastKnownFileType = text.json; path = "notifications-load-hashes.json"; sourceTree = "<group>"; };
		B554FA8E2180BC7000C54DFF /* NoteHashListMapper.swift */ = {isa = PBXFileReference; fileEncoding = 4; lastKnownFileType = sourcecode.swift; path = NoteHashListMapper.swift; sourceTree = "<group>"; };
		B554FA902180BCFC00C54DFF /* NoteHash.swift */ = {isa = PBXFileReference; lastKnownFileType = sourcecode.swift; path = NoteHash.swift; sourceTree = "<group>"; };
		B554FA922180C17200C54DFF /* NoteHashListMapperTests.swift */ = {isa = PBXFileReference; fileEncoding = 4; lastKnownFileType = sourcecode.swift; path = NoteHashListMapperTests.swift; sourceTree = "<group>"; };
		B556FD68211CE2EC00B5DAE7 /* NetworkError.swift */ = {isa = PBXFileReference; lastKnownFileType = sourcecode.swift; path = NetworkError.swift; sourceTree = "<group>"; };
		B557D9E3209753AA005962F4 /* Networking.framework */ = {isa = PBXFileReference; explicitFileType = wrapper.framework; includeInIndex = 0; path = Networking.framework; sourceTree = BUILT_PRODUCTS_DIR; };
		B557D9E6209753AA005962F4 /* Networking.h */ = {isa = PBXFileReference; lastKnownFileType = sourcecode.c.h; path = Networking.h; sourceTree = "<group>"; };
		B557D9E7209753AA005962F4 /* Info.plist */ = {isa = PBXFileReference; lastKnownFileType = text.plist.xml; path = Info.plist; sourceTree = "<group>"; };
		B557D9EC209753AA005962F4 /* NetworkingTests.xctest */ = {isa = PBXFileReference; explicitFileType = wrapper.cfbundle; includeInIndex = 0; path = NetworkingTests.xctest; sourceTree = BUILT_PRODUCTS_DIR; };
		B557D9F3209753AA005962F4 /* Info.plist */ = {isa = PBXFileReference; lastKnownFileType = text.plist.xml; path = Info.plist; sourceTree = "<group>"; };
		B557D9FF209754FF005962F4 /* JetpackRequest.swift */ = {isa = PBXFileReference; fileEncoding = 4; lastKnownFileType = sourcecode.swift; path = JetpackRequest.swift; sourceTree = "<group>"; };
		B557DA0020975500005962F4 /* Remote.swift */ = {isa = PBXFileReference; fileEncoding = 4; lastKnownFileType = sourcecode.swift; path = Remote.swift; sourceTree = "<group>"; };
		B557DA0120975500005962F4 /* OrdersRemote.swift */ = {isa = PBXFileReference; fileEncoding = 4; lastKnownFileType = sourcecode.swift; path = OrdersRemote.swift; sourceTree = "<group>"; };
		B557DA0A20975D7E005962F4 /* WooAPIVersion.swift */ = {isa = PBXFileReference; lastKnownFileType = sourcecode.swift; path = WooAPIVersion.swift; sourceTree = "<group>"; };
		B557DA0C20975DB1005962F4 /* WordPressAPIVersion.swift */ = {isa = PBXFileReference; lastKnownFileType = sourcecode.swift; path = WordPressAPIVersion.swift; sourceTree = "<group>"; };
		B557DA0E20975E07005962F4 /* DotcomRequest.swift */ = {isa = PBXFileReference; lastKnownFileType = sourcecode.swift; path = DotcomRequest.swift; sourceTree = "<group>"; };
		B557DA1720979D51005962F4 /* Credentials.swift */ = {isa = PBXFileReference; lastKnownFileType = sourcecode.swift; path = Credentials.swift; sourceTree = "<group>"; };
		B557DA1920979D66005962F4 /* Settings.swift */ = {isa = PBXFileReference; lastKnownFileType = sourcecode.swift; path = Settings.swift; sourceTree = "<group>"; };
		B557DA1C20979E7D005962F4 /* Order.swift */ = {isa = PBXFileReference; lastKnownFileType = sourcecode.swift; path = Order.swift; sourceTree = "<group>"; };
		B559EBA920A0B5CD00836CD4 /* orders-load-all.json */ = {isa = PBXFileReference; lastKnownFileType = text.json; path = "orders-load-all.json"; sourceTree = "<group>"; };
		B567AF2420A0CCA300AB6C62 /* AuthenticatedRequest.swift */ = {isa = PBXFileReference; fileEncoding = 4; lastKnownFileType = sourcecode.swift; path = AuthenticatedRequest.swift; sourceTree = "<group>"; };
		B567AF2820A0FA1E00AB6C62 /* Mapper.swift */ = {isa = PBXFileReference; lastKnownFileType = sourcecode.swift; path = Mapper.swift; sourceTree = "<group>"; };
		B567AF2A20A0FA4200AB6C62 /* OrderListMapper.swift */ = {isa = PBXFileReference; lastKnownFileType = sourcecode.swift; path = OrderListMapper.swift; sourceTree = "<group>"; };
		B567AF2C20A0FB8F00AB6C62 /* AuthenticatedRequestTests.swift */ = {isa = PBXFileReference; fileEncoding = 4; lastKnownFileType = sourcecode.swift; path = AuthenticatedRequestTests.swift; sourceTree = "<group>"; };
		B567AF2D20A0FB8F00AB6C62 /* DotcomRequestTests.swift */ = {isa = PBXFileReference; fileEncoding = 4; lastKnownFileType = sourcecode.swift; path = DotcomRequestTests.swift; sourceTree = "<group>"; };
		B567AF2E20A0FB8F00AB6C62 /* JetpackRequestTests.swift */ = {isa = PBXFileReference; fileEncoding = 4; lastKnownFileType = sourcecode.swift; path = JetpackRequestTests.swift; sourceTree = "<group>"; };
		B56C1EB520EA757B00D749F9 /* SiteListMapper.swift */ = {isa = PBXFileReference; lastKnownFileType = sourcecode.swift; path = SiteListMapper.swift; sourceTree = "<group>"; };
		B56C1EB720EA76F500D749F9 /* Site.swift */ = {isa = PBXFileReference; lastKnownFileType = sourcecode.swift; path = Site.swift; sourceTree = "<group>"; };
		B56C1EB920EA7D2C00D749F9 /* sites.json */ = {isa = PBXFileReference; lastKnownFileType = text.json; path = sites.json; sourceTree = "<group>"; };
		B572F69921AC475C003EEFF0 /* DevicesRemote.swift */ = {isa = PBXFileReference; lastKnownFileType = sourcecode.swift; path = DevicesRemote.swift; sourceTree = "<group>"; };
		B57B1E6621C916850046E764 /* NetworkErrorTests.swift */ = {isa = PBXFileReference; lastKnownFileType = sourcecode.swift; path = NetworkErrorTests.swift; sourceTree = "<group>"; };
		B57B1E6921C925280046E764 /* DotcomValidatorTests.swift */ = {isa = PBXFileReference; lastKnownFileType = sourcecode.swift; path = DotcomValidatorTests.swift; sourceTree = "<group>"; };
		B57B1E6B21C94C9F0046E764 /* timeout_error.json */ = {isa = PBXFileReference; lastKnownFileType = text.json; path = timeout_error.json; sourceTree = "<group>"; };
		B58D10C52114D1F100107ED4 /* order-stats.json */ = {isa = PBXFileReference; fileEncoding = 4; lastKnownFileType = text.json; path = "order-stats.json"; sourceTree = "<group>"; };
		B58D10C72114D21C00107ED4 /* generic_error.json */ = {isa = PBXFileReference; fileEncoding = 4; lastKnownFileType = text.json; path = generic_error.json; sourceTree = "<group>"; };
		B58D10C92114D22E00107ED4 /* new-order-note.json */ = {isa = PBXFileReference; fileEncoding = 4; lastKnownFileType = text.json; path = "new-order-note.json"; sourceTree = "<group>"; };
		B58E5BE920FFB3D0003C986E /* CodingUserInfoKey+Woo.swift */ = {isa = PBXFileReference; lastKnownFileType = sourcecode.swift; path = "CodingUserInfoKey+Woo.swift"; sourceTree = "<group>"; };
		B59325C6217E22FC000B0E8E /* Note.swift */ = {isa = PBXFileReference; lastKnownFileType = sourcecode.swift; path = Note.swift; sourceTree = "<group>"; };
		B59325CB217E2B4C000B0E8E /* NoteListMapper.swift */ = {isa = PBXFileReference; lastKnownFileType = sourcecode.swift; path = NoteListMapper.swift; sourceTree = "<group>"; };
		B59325CF217E4206000B0E8E /* NoteMedia.swift */ = {isa = PBXFileReference; fileEncoding = 4; lastKnownFileType = sourcecode.swift; path = NoteMedia.swift; sourceTree = "<group>"; };
		B59325D0217E4206000B0E8E /* NoteBlock.swift */ = {isa = PBXFileReference; fileEncoding = 4; lastKnownFileType = sourcecode.swift; path = NoteBlock.swift; sourceTree = "<group>"; };
		B59325D1217E4206000B0E8E /* NoteRange.swift */ = {isa = PBXFileReference; fileEncoding = 4; lastKnownFileType = sourcecode.swift; path = NoteRange.swift; sourceTree = "<group>"; };
		B5969E1420A47F99005E9DF1 /* RemoteTests.swift */ = {isa = PBXFileReference; lastKnownFileType = sourcecode.swift; path = RemoteTests.swift; sourceTree = "<group>"; };
		B5A24178217F98F600595DEF /* notifications-load-all.json */ = {isa = PBXFileReference; fileEncoding = 4; lastKnownFileType = text.json; path = "notifications-load-all.json"; sourceTree = "<group>"; };
		B5A2417A217F98FC00595DEF /* broken-notifications.json */ = {isa = PBXFileReference; fileEncoding = 4; lastKnownFileType = text.json; path = "broken-notifications.json"; sourceTree = "<group>"; };
		B5A2417C217F9ECC00595DEF /* MetaContainer.swift */ = {isa = PBXFileReference; lastKnownFileType = sourcecode.swift; path = MetaContainer.swift; sourceTree = "<group>"; };
		B5BB1D0B20A2050300112D92 /* DateFormatter+Woo.swift */ = {isa = PBXFileReference; lastKnownFileType = sourcecode.swift; path = "DateFormatter+Woo.swift"; sourceTree = "<group>"; };
		B5BB1D0F20A237FB00112D92 /* Address.swift */ = {isa = PBXFileReference; lastKnownFileType = sourcecode.swift; path = Address.swift; sourceTree = "<group>"; };
		B5BB1D1120A255EC00112D92 /* OrderStatusEnum.swift */ = {isa = PBXFileReference; lastKnownFileType = sourcecode.swift; path = OrderStatusEnum.swift; sourceTree = "<group>"; };
		B5C151BA217EC34100C7BDC1 /* KeyedDecodingContainer+Woo.swift */ = {isa = PBXFileReference; lastKnownFileType = sourcecode.swift; path = "KeyedDecodingContainer+Woo.swift"; sourceTree = "<group>"; };
		B5C151BF217EE3FB00C7BDC1 /* NoteListMapperTests.swift */ = {isa = PBXFileReference; lastKnownFileType = sourcecode.swift; path = NoteListMapperTests.swift; sourceTree = "<group>"; };
		B5C6FCC720A32E4800A4F8E4 /* DateFormatterWooTests.swift */ = {isa = PBXFileReference; lastKnownFileType = sourcecode.swift; path = DateFormatterWooTests.swift; sourceTree = "<group>"; };
		B5C6FCCC20A34B8300A4F8E4 /* OrderListMapperTests.swift */ = {isa = PBXFileReference; lastKnownFileType = sourcecode.swift; path = OrderListMapperTests.swift; sourceTree = "<group>"; };
		B5C6FCCE20A3592900A4F8E4 /* OrderItem.swift */ = {isa = PBXFileReference; lastKnownFileType = sourcecode.swift; path = OrderItem.swift; sourceTree = "<group>"; };
		B5C6FCD320A373BA00A4F8E4 /* OrderMapper.swift */ = {isa = PBXFileReference; fileEncoding = 4; lastKnownFileType = sourcecode.swift; path = OrderMapper.swift; sourceTree = "<group>"; };
		B5C6FCD520A3768900A4F8E4 /* order.json */ = {isa = PBXFileReference; lastKnownFileType = text.json; path = order.json; sourceTree = "<group>"; };
		B5DAEFEF2180DD5A0002356A /* NotificationsRemote.swift */ = {isa = PBXFileReference; fileEncoding = 4; lastKnownFileType = sourcecode.swift; path = NotificationsRemote.swift; sourceTree = "<group>"; };
		BD9439D9B8F2C1ED2EADAA51 /* Pods-NetworkingTests.debug.xcconfig */ = {isa = PBXFileReference; includeInIndex = 1; lastKnownFileType = text.xcconfig; name = "Pods-NetworkingTests.debug.xcconfig"; path = "../Pods/Target Support Files/Pods-NetworkingTests/Pods-NetworkingTests.debug.xcconfig"; sourceTree = "<group>"; };
		C8F9A8CC6F90A8C9B5EF2EE2 /* Pods-Networking.release.xcconfig */ = {isa = PBXFileReference; includeInIndex = 1; lastKnownFileType = text.xcconfig; name = "Pods-Networking.release.xcconfig"; path = "../Pods/Target Support Files/Pods-Networking/Pods-Networking.release.xcconfig"; sourceTree = "<group>"; };
		CE0A0F12223942D90075ED8D /* ProductImage.swift */ = {isa = PBXFileReference; lastKnownFileType = sourcecode.swift; path = ProductImage.swift; sourceTree = "<group>"; };
		CE0A0F1422396BF00075ED8D /* ProductAttribute.swift */ = {isa = PBXFileReference; lastKnownFileType = sourcecode.swift; path = ProductAttribute.swift; sourceTree = "<group>"; };
		CE0A0F16223970E80075ED8D /* ProductDefaultAttribute.swift */ = {isa = PBXFileReference; fileEncoding = 4; lastKnownFileType = sourcecode.swift; path = ProductDefaultAttribute.swift; sourceTree = "<group>"; };
		CE0A0F18223987DF0075ED8D /* ProductListMapper.swift */ = {isa = PBXFileReference; lastKnownFileType = sourcecode.swift; path = ProductListMapper.swift; sourceTree = "<group>"; };
		CE0A0F1A223989670075ED8D /* ProductsRemote.swift */ = {isa = PBXFileReference; lastKnownFileType = sourcecode.swift; path = ProductsRemote.swift; sourceTree = "<group>"; };
		CE0A0F1C22398D520075ED8D /* ProductListMapperTests.swift */ = {isa = PBXFileReference; lastKnownFileType = sourcecode.swift; path = ProductListMapperTests.swift; sourceTree = "<group>"; };
		CE0A0F1E223998A00075ED8D /* products-load-all.json */ = {isa = PBXFileReference; fileEncoding = 4; lastKnownFileType = text.json; path = "products-load-all.json"; sourceTree = "<group>"; };
		CE12FBD8221F3A6F00C59248 /* OrderStatus.swift */ = {isa = PBXFileReference; lastKnownFileType = sourcecode.swift; path = OrderStatus.swift; sourceTree = "<group>"; };
		CE132BB9223851F80029DB6C /* ProductCategory.swift */ = {isa = PBXFileReference; lastKnownFileType = sourcecode.swift; path = ProductCategory.swift; sourceTree = "<group>"; };
		CE132BBB223859710029DB6C /* ProductTag.swift */ = {isa = PBXFileReference; lastKnownFileType = sourcecode.swift; path = ProductTag.swift; sourceTree = "<group>"; };
		CE17C6B0229462C000AACE1C /* ProductStockStatus.swift */ = {isa = PBXFileReference; lastKnownFileType = sourcecode.swift; path = ProductStockStatus.swift; sourceTree = "<group>"; };
		CE19CB10222486A500E8AF7A /* order-statuses.json */ = {isa = PBXFileReference; fileEncoding = 4; lastKnownFileType = text.json; path = "order-statuses.json"; sourceTree = "<group>"; };
		CE20179220E3EFA7005B4C18 /* broken-orders.json */ = {isa = PBXFileReference; lastKnownFileType = text.json; path = "broken-orders.json"; sourceTree = "<group>"; };
		CE227092228DD44C00C0626C /* ProductStatus.swift */ = {isa = PBXFileReference; lastKnownFileType = sourcecode.swift; path = ProductStatus.swift; sourceTree = "<group>"; };
		CE43066923465F340073CBFF /* Refund.swift */ = {isa = PBXFileReference; lastKnownFileType = sourcecode.swift; path = Refund.swift; sourceTree = "<group>"; };
		CE43066B2347C5F90073CBFF /* OrderItemRefund.swift */ = {isa = PBXFileReference; lastKnownFileType = sourcecode.swift; path = OrderItemRefund.swift; sourceTree = "<group>"; };
		CE43066D2347CBA70073CBFF /* OrderItemTaxRefund.swift */ = {isa = PBXFileReference; lastKnownFileType = sourcecode.swift; path = OrderItemTaxRefund.swift; sourceTree = "<group>"; };
		CE43066F234B99F50073CBFF /* RefundsRemote.swift */ = {isa = PBXFileReference; lastKnownFileType = sourcecode.swift; path = RefundsRemote.swift; sourceTree = "<group>"; };
		CE430671234B9EB20073CBFF /* OrderItemTax.swift */ = {isa = PBXFileReference; lastKnownFileType = sourcecode.swift; path = OrderItemTax.swift; sourceTree = "<group>"; };
		CE430673234BA6AD0073CBFF /* RefundMapper.swift */ = {isa = PBXFileReference; lastKnownFileType = sourcecode.swift; path = RefundMapper.swift; sourceTree = "<group>"; };
		CE430675234BA7920073CBFF /* RefundListMapper.swift */ = {isa = PBXFileReference; lastKnownFileType = sourcecode.swift; path = RefundListMapper.swift; sourceTree = "<group>"; };
		CE43A8F8229F463000A4FF29 /* ProductDownload.swift */ = {isa = PBXFileReference; lastKnownFileType = sourcecode.swift; path = ProductDownload.swift; sourceTree = "<group>"; };
		CE50345D21B571A7007573C6 /* SitePlanMapper.swift */ = {isa = PBXFileReference; lastKnownFileType = sourcecode.swift; path = SitePlanMapper.swift; sourceTree = "<group>"; };
		CE50345F21B5799F007573C6 /* SitePlan.swift */ = {isa = PBXFileReference; lastKnownFileType = sourcecode.swift; path = SitePlan.swift; sourceTree = "<group>"; };
		CE50346621B5DCBE007573C6 /* site-plan.json */ = {isa = PBXFileReference; lastKnownFileType = text.json; path = "site-plan.json"; sourceTree = "<group>"; };
		CE583A0D2109154500D73C1C /* OrderNoteMapper.swift */ = {isa = PBXFileReference; lastKnownFileType = sourcecode.swift; path = OrderNoteMapper.swift; sourceTree = "<group>"; };
		CE6BFEE42236BF05005C79FB /* Product.swift */ = {isa = PBXFileReference; lastKnownFileType = sourcecode.swift; path = Product.swift; sourceTree = "<group>"; };
		CE6BFEE72236D133005C79FB /* ProductDimensions.swift */ = {isa = PBXFileReference; lastKnownFileType = sourcecode.swift; path = ProductDimensions.swift; sourceTree = "<group>"; };
		CE6BFEE92236E191005C79FB /* ProductType.swift */ = {isa = PBXFileReference; lastKnownFileType = sourcecode.swift; path = ProductType.swift; sourceTree = "<group>"; };
		CE6D666B2379E19D007835A1 /* Array+Woo.swift */ = {isa = PBXFileReference; lastKnownFileType = sourcecode.swift; path = "Array+Woo.swift"; sourceTree = "<group>"; };
		CE6D666E2379E82A007835A1 /* ArrayWooTests.swift */ = {isa = PBXFileReference; lastKnownFileType = sourcecode.swift; path = ArrayWooTests.swift; sourceTree = "<group>"; };
		CEC4BF8E234E382F008D9195 /* RefundMapperTests.swift */ = {isa = PBXFileReference; lastKnownFileType = sourcecode.swift; path = RefundMapperTests.swift; sourceTree = "<group>"; };
		CEC4BF90234E40B5008D9195 /* refund-single.json */ = {isa = PBXFileReference; fileEncoding = 4; lastKnownFileType = text.json; path = "refund-single.json"; sourceTree = "<group>"; };
		CEC4BF92234E7EE0008D9195 /* refunds-all.json */ = {isa = PBXFileReference; lastKnownFileType = text.json; path = "refunds-all.json"; sourceTree = "<group>"; };
		CEC4BF94234E7F34008D9195 /* RefundListMapperTests.swift */ = {isa = PBXFileReference; lastKnownFileType = sourcecode.swift; path = RefundListMapperTests.swift; sourceTree = "<group>"; };
		CECC759D23D6231900486676 /* order-560-all-refunds.json */ = {isa = PBXFileReference; fileEncoding = 4; lastKnownFileType = text.json; path = "order-560-all-refunds.json"; sourceTree = "<group>"; };
		CEF88DAA233E911A00BED485 /* order-fully-refunded.json */ = {isa = PBXFileReference; fileEncoding = 4; lastKnownFileType = text.json; path = "order-fully-refunded.json"; sourceTree = "<group>"; };
		CEF88DAC233E95B000BED485 /* OrderRefundCondensed.swift */ = {isa = PBXFileReference; lastKnownFileType = sourcecode.swift; path = OrderRefundCondensed.swift; sourceTree = "<group>"; };
		CEF88DAE233E9F7D00BED485 /* order-details-partially-refunded.json */ = {isa = PBXFileReference; fileEncoding = 4; lastKnownFileType = text.json; path = "order-details-partially-refunded.json"; sourceTree = "<group>"; };
		D7865552BE07C116627FE528 /* Pods-NetworkingTests.release-alpha.xcconfig */ = {isa = PBXFileReference; includeInIndex = 1; lastKnownFileType = text.xcconfig; name = "Pods-NetworkingTests.release-alpha.xcconfig"; path = "../Pods/Target Support Files/Pods-NetworkingTests/Pods-NetworkingTests.release-alpha.xcconfig"; sourceTree = "<group>"; };
		D823D9022237450A00C90817 /* shipment_tracking_new.json */ = {isa = PBXFileReference; lastKnownFileType = text.json; path = shipment_tracking_new.json; sourceTree = "<group>"; };
		D823D904223746CE00C90817 /* NewShipmentTrackingMapper.swift */ = {isa = PBXFileReference; lastKnownFileType = sourcecode.swift; path = NewShipmentTrackingMapper.swift; sourceTree = "<group>"; };
		D823D90622376B4800C90817 /* shipment_tracking_new_custom_provider.json */ = {isa = PBXFileReference; lastKnownFileType = text.json; path = shipment_tracking_new_custom_provider.json; sourceTree = "<group>"; };
		D823D90A22376EFE00C90817 /* shipment_tracking_delete.json */ = {isa = PBXFileReference; lastKnownFileType = text.json; path = shipment_tracking_delete.json; sourceTree = "<group>"; };
		D823D90C2237784A00C90817 /* ShipmentTrackingProvider.swift */ = {isa = PBXFileReference; lastKnownFileType = sourcecode.swift; path = ShipmentTrackingProvider.swift; sourceTree = "<group>"; };
		D823D90F22377B4F00C90817 /* ShipmentTrackingProviderGroup.swift */ = {isa = PBXFileReference; lastKnownFileType = sourcecode.swift; path = ShipmentTrackingProviderGroup.swift; sourceTree = "<group>"; };
		D823D91122377DF200C90817 /* ShipmentTrackingProviderListMapper.swift */ = {isa = PBXFileReference; lastKnownFileType = sourcecode.swift; path = ShipmentTrackingProviderListMapper.swift; sourceTree = "<group>"; };
		D823D91322377EE600C90817 /* shipment_tracking_providers.json */ = {isa = PBXFileReference; lastKnownFileType = text.json; path = shipment_tracking_providers.json; sourceTree = "<group>"; };
		D8736B5B22F083C500A14A29 /* OrderCount.swift */ = {isa = PBXFileReference; lastKnownFileType = sourcecode.swift; path = OrderCount.swift; sourceTree = "<group>"; };
		D8736B5D22F0849700A14A29 /* OrderCountItem.swift */ = {isa = PBXFileReference; lastKnownFileType = sourcecode.swift; path = OrderCountItem.swift; sourceTree = "<group>"; };
		D8736B5F22F0887900A14A29 /* OrderCountMapper.swift */ = {isa = PBXFileReference; lastKnownFileType = sourcecode.swift; path = OrderCountMapper.swift; sourceTree = "<group>"; };
		D8736B6122F089E200A14A29 /* orders-count.json */ = {isa = PBXFileReference; lastKnownFileType = text.json; path = "orders-count.json"; sourceTree = "<group>"; };
		D87F6150226591E10031A13B /* NullNetwork.swift */ = {isa = PBXFileReference; lastKnownFileType = sourcecode.swift; path = NullNetwork.swift; sourceTree = "<group>"; };
		D88D5A40230BC5DA007B6E01 /* reviews-all.json */ = {isa = PBXFileReference; lastKnownFileType = text.json; path = "reviews-all.json"; sourceTree = "<group>"; };
		D88D5A42230BC668007B6E01 /* reviews-single.json */ = {isa = PBXFileReference; lastKnownFileType = text.json; path = "reviews-single.json"; sourceTree = "<group>"; };
		D88D5A44230BC6F9007B6E01 /* ProductReviewsRemote.swift */ = {isa = PBXFileReference; lastKnownFileType = sourcecode.swift; path = ProductReviewsRemote.swift; sourceTree = "<group>"; };
		D88D5A46230BC838007B6E01 /* ProductReview.swift */ = {isa = PBXFileReference; lastKnownFileType = sourcecode.swift; path = ProductReview.swift; sourceTree = "<group>"; };
		D88D5A48230BC8C7007B6E01 /* ProductReviewStatus.swift */ = {isa = PBXFileReference; lastKnownFileType = sourcecode.swift; path = ProductReviewStatus.swift; sourceTree = "<group>"; };
		D88D5A4A230BCF0A007B6E01 /* ProductReviewListMapper.swift */ = {isa = PBXFileReference; lastKnownFileType = sourcecode.swift; path = ProductReviewListMapper.swift; sourceTree = "<group>"; };
		D88D5A4C230BD010007B6E01 /* ProductReviewsRemoteTests.swift */ = {isa = PBXFileReference; lastKnownFileType = sourcecode.swift; name = ProductReviewsRemoteTests.swift; path = NetworkingTests/Remote/ProductReviewsRemoteTests.swift; sourceTree = SOURCE_ROOT; };
		D88D5A4E230BD276007B6E01 /* ProductReviewListMapperTests.swift */ = {isa = PBXFileReference; lastKnownFileType = sourcecode.swift; path = ProductReviewListMapperTests.swift; sourceTree = "<group>"; };
		D8C11A5B22DFCF8100D4A88D /* order-stats-v4-year-alt.json */ = {isa = PBXFileReference; lastKnownFileType = text.json; path = "order-stats-v4-year-alt.json"; sourceTree = "<group>"; };
		D8C251CF230BD72700F49782 /* ProductReviewMapper.swift */ = {isa = PBXFileReference; lastKnownFileType = sourcecode.swift; path = ProductReviewMapper.swift; sourceTree = "<group>"; };
		D8FBFF0A22D3ADB1006E3336 /* OrderStatsRemoteV4.swift */ = {isa = PBXFileReference; lastKnownFileType = sourcecode.swift; path = OrderStatsRemoteV4.swift; sourceTree = "<group>"; };
		D8FBFF0C22D3AF4A006E3336 /* StatsGranularityV4.swift */ = {isa = PBXFileReference; lastKnownFileType = sourcecode.swift; path = StatsGranularityV4.swift; sourceTree = "<group>"; };
		D8FBFF0E22D3B25E006E3336 /* WooAPIVersionTests.swift */ = {isa = PBXFileReference; lastKnownFileType = sourcecode.swift; name = WooAPIVersionTests.swift; path = NetworkingTests/Requests/WooAPIVersionTests.swift; sourceTree = SOURCE_ROOT; };
		D8FBFF1022D3B3FC006E3336 /* OrderStatsV4Mapper.swift */ = {isa = PBXFileReference; lastKnownFileType = sourcecode.swift; path = OrderStatsV4Mapper.swift; sourceTree = "<group>"; };
		D8FBFF1422D3BE09006E3336 /* order-stats-v4-defaults.json */ = {isa = PBXFileReference; lastKnownFileType = text.json; path = "order-stats-v4-defaults.json"; sourceTree = "<group>"; };
		D8FBFF1722D4DDB9006E3336 /* order-stats-v4-hour.json */ = {isa = PBXFileReference; lastKnownFileType = text.json; path = "order-stats-v4-hour.json"; sourceTree = "<group>"; };
		D8FBFF1922D4DF7A006E3336 /* OrderStatsV4.swift */ = {isa = PBXFileReference; lastKnownFileType = sourcecode.swift; path = OrderStatsV4.swift; sourceTree = "<group>"; };
		D8FBFF1B22D51C34006E3336 /* OrderStatsRemoteV4Tests.swift */ = {isa = PBXFileReference; lastKnownFileType = sourcecode.swift; name = OrderStatsRemoteV4Tests.swift; path = NetworkingTests/Remote/OrderStatsRemoteV4Tests.swift; sourceTree = SOURCE_ROOT; };
		D8FBFF1D22D51F39006E3336 /* OrderStatsMapperV4Tests.swift */ = {isa = PBXFileReference; lastKnownFileType = sourcecode.swift; path = OrderStatsMapperV4Tests.swift; sourceTree = "<group>"; };
		D8FBFF1F22D52553006E3336 /* OrderStatsV4Totals.swift */ = {isa = PBXFileReference; lastKnownFileType = sourcecode.swift; path = OrderStatsV4Totals.swift; sourceTree = "<group>"; };
		D8FBFF2122D5266E006E3336 /* OrderStatsV4Interval.swift */ = {isa = PBXFileReference; lastKnownFileType = sourcecode.swift; path = OrderStatsV4Interval.swift; sourceTree = "<group>"; };
		D8FBFF2322D52815006E3336 /* order-stats-v4-daily.json */ = {isa = PBXFileReference; lastKnownFileType = text.json; path = "order-stats-v4-daily.json"; sourceTree = "<group>"; };
		D8FBFF2622D529F2006E3336 /* order-stats-v4-month.json */ = {isa = PBXFileReference; lastKnownFileType = text.json; path = "order-stats-v4-month.json"; sourceTree = "<group>"; };
		D8FBFF2822D52AFA006E3336 /* order-stats-v4-year.json */ = {isa = PBXFileReference; lastKnownFileType = text.json; path = "order-stats-v4-year.json"; sourceTree = "<group>"; };
		F3F25DC15EC1D7C631169CB5 /* Pods_Networking.framework */ = {isa = PBXFileReference; explicitFileType = wrapper.framework; includeInIndex = 0; path = Pods_Networking.framework; sourceTree = BUILT_PRODUCTS_DIR; };
		F6CEE1CA2AD376C0C28AE9F6 /* Pods-NetworkingTests.release.xcconfig */ = {isa = PBXFileReference; includeInIndex = 1; lastKnownFileType = text.xcconfig; name = "Pods-NetworkingTests.release.xcconfig"; path = "../Pods/Target Support Files/Pods-NetworkingTests/Pods-NetworkingTests.release.xcconfig"; sourceTree = "<group>"; };
/* End PBXFileReference section */

/* Begin PBXFrameworksBuildPhase section */
		B557D9DF209753AA005962F4 /* Frameworks */ = {
			isa = PBXFrameworksBuildPhase;
			buildActionMask = 2147483647;
			files = (
				6647C0161DAC6AB6570C53A7 /* Pods_Networking.framework in Frameworks */,
			);
			runOnlyForDeploymentPostprocessing = 0;
		};
		B557D9E9209753AA005962F4 /* Frameworks */ = {
			isa = PBXFrameworksBuildPhase;
			buildActionMask = 2147483647;
			files = (
				B557D9ED209753AA005962F4 /* Networking.framework in Frameworks */,
				21DB5B99C4107CF69C0A57EC /* Pods_NetworkingTests.framework in Frameworks */,
			);
			runOnlyForDeploymentPostprocessing = 0;
		};
/* End PBXFrameworksBuildPhase section */

/* Begin PBXGroup section */
		020D07B623D852AB00FD9580 /* Media */ = {
			isa = PBXGroup;
			children = (
				020D07B723D852BB00FD9580 /* Media.swift */,
				020D07B923D8542000FD9580 /* UploadableMedia.swift */,
			);
			path = Media;
			sourceTree = "<group>";
		};
		35C45CCE73A311BE252F6BF4 /* Frameworks */ = {
			isa = PBXGroup;
			children = (
				F3F25DC15EC1D7C631169CB5 /* Pods_Networking.framework */,
				69314EDE650855CAF927057E /* Pods_NetworkingTests.framework */,
			);
			name = Frameworks;
			sourceTree = "<group>";
		};
		45AE58142306ADA8001901E3 /* Refund */ = {
			isa = PBXGroup;
			children = (
				CE43066923465F340073CBFF /* Refund.swift */,
				CE43066B2347C5F90073CBFF /* OrderItemRefund.swift */,
				CE43066D2347CBA70073CBFF /* OrderItemTaxRefund.swift */,
			);
			path = Refund;
			sourceTree = "<group>";
		};
		6856D05E77C6D72E89C2F776 /* Core */ = {
			isa = PBXGroup;
			children = (
				6856D02448B334EBB3A5F9C6 /* CopiableTests.swift */,
			);
			path = Core;
			sourceTree = "<group>";
		};
		6856D63ED415510C740EAF1D /* Model */ = {
			isa = PBXGroup;
			children = (
				6856D05E77C6D72E89C2F776 /* Core */,
			);
			path = Model;
			sourceTree = "<group>";
		};
		6856DC7C3D700B605AFA9073 /* Core */ = {
			isa = PBXGroup;
			children = (
				6856D31C25EA4858A4C05E26 /* Copiable.swift */,
			);
			path = Core;
			sourceTree = "<group>";
		};
		74A1D26921189AC100931DFA /* Stats */ = {
			isa = PBXGroup;
			children = (
				74D3BD132114FE6900A6E85E /* MIContainer.swift */,
				74D522B52113607F00042831 /* StatGranularity.swift */,
				74A1196B2110F4BB00E1E5F0 /* OrderStats.swift */,
				748D4249210F92EA00CF7D1B /* OrderStatsItem.swift */,
				74A1D26721189A7000931DFA /* SiteVisitStats.swift */,
				74A1D26A21189B8100931DFA /* SiteVisitStatsItem.swift */,
				74ABA1CC213F1B6B00FFAD30 /* TopEarnerStats.swift */,
				74ABA1CE213F1D1600FFAD30 /* TopEarnerStatsItem.swift */,
				D8FBFF0C22D3AF4A006E3336 /* StatsGranularityV4.swift */,
				D8FBFF1922D4DF7A006E3336 /* OrderStatsV4.swift */,
				D8FBFF1F22D52553006E3336 /* OrderStatsV4Totals.swift */,
				D8FBFF2122D5266E006E3336 /* OrderStatsV4Interval.swift */,
			);
			path = Stats;
			sourceTree = "<group>";
		};
		B505F6EB20BEFD9100BB1B69 /* Tools */ = {
			isa = PBXGroup;
			children = (
				B518663420A0A2E800037A38 /* Loader.swift */,
				7452387021124B7700A973CD /* AnyCodable.swift */,
				7452387121124B7700A973CD /* AnyDecodable.swift */,
				7452386F21124B7700A973CD /* AnyEncodable.swift */,
			);
			name = Tools;
			path = Network/Tools;
			sourceTree = "<group>";
		};
		B50A583A21AD872E00617455 /* Devices */ = {
			isa = PBXGroup;
			children = (
				B50A583821AD861700617455 /* APNSDevice.swift */,
				B524194021AC60A700D6FC0A /* DotcomDevice.swift */,
			);
			name = Devices;
			sourceTree = "<group>";
		};
		B518662020A097B200037A38 /* Network */ = {
			isa = PBXGroup;
			children = (
				B518662120A097C200037A38 /* Network.swift */,
				B556FD68211CE2EC00B5DAE7 /* NetworkError.swift */,
				B518662320A099BF00037A38 /* AlamofireNetwork.swift */,
				B518662620A09BCC00037A38 /* MockupNetwork.swift */,
				D87F6150226591E10031A13B /* NullNetwork.swift */,
			);
			path = Network;
			sourceTree = "<group>";
		};
		B518662820A09C5D00037A38 /* Remote */ = {
			isa = PBXGroup;
			children = (
				B5969E1420A47F99005E9DF1 /* RemoteTests.swift */,
				B505F6D620BEE58800BB1B69 /* AccountRemoteTests.swift */,
				93D8BC00226BC20600AD2EB3 /* AccountSettingsRemoteTests.swift */,
				740211E021939908002248DA /* CommentRemoteTests.swift */,
				B524194821AC659500D6FC0A /* DevicesRemoteTests.swift */,
				020D07BF23D8587700FD9580 /* MediaRemoteTests.swift */,
				B554FA8A2180B1D500C54DFF /* NotificationsRemoteTests.swift */,
				B518662920A09C6F00037A38 /* OrdersRemoteTests.swift */,
				74AE244C2113704C00CA8C54 /* OrderStatsRemoteTests.swift */,
				D8FBFF1B22D51C34006E3336 /* OrderStatsRemoteV4Tests.swift */,
				74749B9422413119005C4CF2 /* ProductsRemoteTests.swift */,
				D88D5A4C230BD010007B6E01 /* ProductReviewsRemoteTests.swift */,
				2661547A242DAC1C00A31661 /* ProductCategoriesRemoteTests.swift */,
				7412A8F121B6E47A005D182A /* ReportRemoteTests.swift */,
				743E84F9221742E300FAC9D7 /* ShipmentsRemoteTests.swift */,
				74AB5B5021AF426D00859C12 /* SiteAPIRemoteTests.swift */,
				74D5BECD217E0F98007B0348 /* SiteSettingsRemoteTests.swift */,
				74002D6B2118B88200A63C19 /* SiteVisitStatsRemoteTests.swift */,
				45ED4F13239E8F2E004F1BE3 /* TaxClassRemoteTests.swift */,
				74CF5E8321402C04000CED0A /* TopEarnerStatsRemoteTests.swift */,
				026CF621237D7E61009563D4 /* ProductVariationsRemoteTests.swift */,
				025CA2C5238F4F3500B05C81 /* ProductShippingClassRemoteTests.swift */,
			);
			path = Remote;
			sourceTree = "<group>";
		};
		B518663220A0A2E800037A38 /* Settings */ = {
			isa = PBXGroup;
			children = (
				B518663320A0A2E800037A38 /* Constants.swift */,
			);
			path = Settings;
			sourceTree = "<group>";
		};
		B519A3E82097A91800E2603A /* Requests */ = {
			isa = PBXGroup;
			children = (
				B567AF2C20A0FB8F00AB6C62 /* AuthenticatedRequestTests.swift */,
				B567AF2D20A0FB8F00AB6C62 /* DotcomRequestTests.swift */,
				B567AF2E20A0FB8F00AB6C62 /* JetpackRequestTests.swift */,
			);
			path = Requests;
			sourceTree = "<group>";
		};
		B53EF539218138EB003E146F /* Validators */ = {
			isa = PBXGroup;
			children = (
				B53EF5332180F646003E146F /* DotcomValidator.swift */,
			);
			path = Validators;
			sourceTree = "<group>";
		};
		B557D9D9209753AA005962F4 = {
			isa = PBXGroup;
			children = (
				B557D9E5209753AA005962F4 /* Networking */,
				B557D9F0209753AA005962F4 /* NetworkingTests */,
				B557D9E4209753AA005962F4 /* Products */,
				B66F21EDEB26EE811202794F /* Pods */,
				35C45CCE73A311BE252F6BF4 /* Frameworks */,
			);
			sourceTree = "<group>";
		};
		B557D9E4209753AA005962F4 /* Products */ = {
			isa = PBXGroup;
			children = (
				B557D9E3209753AA005962F4 /* Networking.framework */,
				B557D9EC209753AA005962F4 /* NetworkingTests.xctest */,
			);
			name = Products;
			sourceTree = "<group>";
		};
		B557D9E5209753AA005962F4 /* Networking */ = {
			isa = PBXGroup;
			children = (
				B5A0369F214C0F4C00774E2C /* Internal */,
				B5BB1D0A20A204F400112D92 /* Extensions */,
				B567AF2720A0FA0A00AB6C62 /* Mapper */,
				B557DA1B20979E6D005962F4 /* Model */,
				B518662020A097B200037A38 /* Network */,
				B557DA0620975515005962F4 /* Requests */,
				B557DA0520975507005962F4 /* Remote */,
				B557DA1020975F60005962F4 /* Settings */,
				B505F6EB20BEFD9100BB1B69 /* Tools */,
				B53EF539218138EB003E146F /* Validators */,
				B557D9E6209753AA005962F4 /* Networking.h */,
				B557D9E7209753AA005962F4 /* Info.plist */,
			);
			path = Networking;
			sourceTree = "<group>";
		};
		B557D9F0209753AA005962F4 /* NetworkingTests */ = {
			isa = PBXGroup;
			children = (
				B559EBA820A0B5B100836CD4 /* Responses */,
				B518663220A0A2E800037A38 /* Settings */,
				B5C6FCC620A32E3100A4F8E4 /* Extensions */,
				B5C6FCCB20A34B5E00A4F8E4 /* Mapper */,
				B57B1E6521C9166F0046E764 /* Network */,
				B518662820A09C5D00037A38 /* Remote */,
				B519A3E82097A91800E2603A /* Requests */,
				B57B1E6821C925160046E764 /* Validators */,
				B557D9F3209753AA005962F4 /* Info.plist */,
				6856D63ED415510C740EAF1D /* Model */,
			);
			path = NetworkingTests;
			sourceTree = "<group>";
		};
		B557DA0520975507005962F4 /* Remote */ = {
			isa = PBXGroup;
			children = (
				B557DA0020975500005962F4 /* Remote.swift */,
				B505F6D020BEE39600BB1B69 /* AccountRemote.swift */,
				740CF89821937A030023ED3A /* CommentRemote.swift */,
				B572F69921AC475C003EEFF0 /* DevicesRemote.swift */,
				B5DAEFEF2180DD5A0002356A /* NotificationsRemote.swift */,
				B557DA0120975500005962F4 /* OrdersRemote.swift */,
				748D4247210F89ED00CF7D1B /* OrderStatsRemote.swift */,
				D8FBFF0A22D3ADB1006E3336 /* OrderStatsRemoteV4.swift */,
				26615472242D596B00A31661 /* ProductCategoriesRemote.swift */,
				D88D5A44230BC6F9007B6E01 /* ProductReviewsRemote.swift */,
				CE0A0F1A223989670075ED8D /* ProductsRemote.swift */,
				CE43066F234B99F50073CBFF /* RefundsRemote.swift */,
				7412A8E921B6E192005D182A /* ReportRemote.swift */,
				743E84E922171C5800FAC9D7 /* ShipmentsRemote.swift */,
				7426CA0C21AF27B9004E9FFC /* SiteAPIRemote.swift */,
				74046E1A217A684D007DD7BF /* SiteSettingsRemote.swift */,
				74A1D26E21189EA000931DFA /* SiteVisitStatsRemote.swift */,
				4501068E2399B19500E24722 /* TaxClassRemote.swift */,
				74ABA1D0213F22CA00FFAD30 /* TopEarnersStatsRemote.swift */,
				026CF61F237D69D6009563D4 /* ProductVariationsRemote.swift */,
				025CA2C3238EBC4300B05C81 /* ProductShippingClassRemote.swift */,
				020D07BB23D856BF00FD9580 /* MediaRemote.swift */,
			);
			path = Remote;
			sourceTree = "<group>";
		};
		B557DA0620975515005962F4 /* Requests */ = {
			isa = PBXGroup;
			children = (
				B567AF2420A0CCA300AB6C62 /* AuthenticatedRequest.swift */,
				B557DA0E20975E07005962F4 /* DotcomRequest.swift */,
				B557D9FF209754FF005962F4 /* JetpackRequest.swift */,
			);
			path = Requests;
			sourceTree = "<group>";
		};
		B557DA1020975F60005962F4 /* Settings */ = {
			isa = PBXGroup;
			children = (
				B557DA1720979D51005962F4 /* Credentials.swift */,
				B557DA1920979D66005962F4 /* Settings.swift */,
				B557DA0A20975D7E005962F4 /* WooAPIVersion.swift */,
				B557DA0C20975DB1005962F4 /* WordPressAPIVersion.swift */,
			);
			path = Settings;
			sourceTree = "<group>";
		};
		B557DA1B20979E6D005962F4 /* Model */ = {
			isa = PBXGroup;
			children = (
				B50A583A21AD872E00617455 /* Devices */,
				020D07B623D852AB00FD9580 /* Media */,
				CE6BFEE62236CF0D005C79FB /* Product */,
				45AE58142306ADA8001901E3 /* Refund */,
				74A1D26921189AC100931DFA /* Stats */,
				B505F6CE20BEE38B00BB1B69 /* Account.swift */,
				93D8BBFA226BBC5100AD2EB3 /* AccountSettings.swift */,
				B5BB1D0F20A237FB00112D92 /* Address.swift */,
				B53EF53721813806003E146F /* DotcomError.swift */,
				B5A2417C217F9ECC00595DEF /* MetaContainer.swift */,
				B59325C6217E22FC000B0E8E /* Note.swift */,
				B59325D0217E4206000B0E8E /* NoteBlock.swift */,
				B59325CF217E4206000B0E8E /* NoteMedia.swift */,
				B59325D1217E4206000B0E8E /* NoteRange.swift */,
				B554FA902180BCFC00C54DFF /* NoteHash.swift */,
				B557DA1C20979E7D005962F4 /* Order.swift */,
				D8736B5B22F083C500A14A29 /* OrderCount.swift */,
				D8736B5D22F0849700A14A29 /* OrderCountItem.swift */,
				741B950020EBC8A700DD6E2D /* OrderCouponLine.swift */,
				B5C6FCCE20A3592900A4F8E4 /* OrderItem.swift */,
				CE430671234B9EB20073CBFF /* OrderItemTax.swift */,
				74C8F06320EEB44800B6EDC9 /* OrderNote.swift */,
				CEF88DAC233E95B000BED485 /* OrderRefundCondensed.swift */,
				CE12FBD8221F3A6F00C59248 /* OrderStatus.swift */,
				B5BB1D1120A255EC00112D92 /* OrderStatusEnum.swift */,
				743E84EB22171F4600FAC9D7 /* ShipmentTracking.swift */,
				D823D90C2237784A00C90817 /* ShipmentTrackingProvider.swift */,
				D823D90F22377B4F00C90817 /* ShipmentTrackingProviderGroup.swift */,
				45E3EEBA237009CF00A826AC /* ShippingLine.swift */,
				B56C1EB720EA76F500D749F9 /* Site.swift */,
				7426CA0E21AF2C90004E9FFC /* SiteAPI.swift */,
				74046E1C217A6989007DD7BF /* SiteSetting.swift */,
				74159624224D4045003C21CF /* SiteSettingGroup.swift */,
				CE50345F21B5799F007573C6 /* SitePlan.swift */,
				450106842399A7CB00E24722 /* TaxClass.swift */,
				6856DC7C3D700B605AFA9073 /* Core */,
			);
			path = Model;
			sourceTree = "<group>";
		};
		B559EBA820A0B5B100836CD4 /* Responses */ = {
			isa = PBXGroup;
			children = (
				CECC759D23D6231900486676 /* order-560-all-refunds.json */,
				74C8F06F20EEC3A800B6EDC9 /* broken-notes.json */,
				B5A2417A217F98FC00595DEF /* broken-notifications.json */,
				74C8F06B20EEBD5D00B6EDC9 /* broken-order.json */,
				CE20179220E3EFA7005B4C18 /* broken-orders.json */,
				B5147875211B9227007562E5 /* broken-orders-mark-2.json */,
				74A7B4BD217A841400E85A8B /* broken-settings-general.json */,
				B58D10C72114D21C00107ED4 /* generic_error.json */,
				B53EF53521813681003E146F /* generic_success.json */,
				B57B1E6B21C94C9F0046E764 /* timeout_error.json */,
				743E84FB22174CE000FAC9D7 /* restnoroute_error.json */,
				265BCA01243056E3004E53EE /* categories-all.json */,
				74C9477F2193A6C60024CB60 /* comment-moderate-approved.json */,
				74C9477E2193A6C60024CB60 /* comment-moderate-trash.json */,
				74C947812193A6C70024CB60 /* comment-moderate-unapproved.json */,
				740211DE2193985A002248DA /* comment-moderate-spam.json */,
				B524194621AC643900D6FC0A /* device-settings.json */,
				B505F6D420BEE4E600BB1B69 /* me.json */,
				93D8BBFE226BC1DA00AD2EB3 /* me-settings.json */,
				02F096C12406691100C0C1D5 /* media-library.json */,
				020D07C123D858BB00FD9580 /* media-upload.json */,
				B58D10C92114D22E00107ED4 /* new-order-note.json */,
				022902D322E2436400059692 /* no_stats_permission_error.json */,
				B5A24178217F98F600595DEF /* notifications-load-all.json */,
				B554FA8C2180B59700C54DFF /* notifications-load-hashes.json */,
				B5C6FCD520A3768900A4F8E4 /* order.json */,
				D8736B6122F089E200A14A29 /* orders-count.json */,
				B559EBA920A0B5CD00836CD4 /* orders-load-all.json */,
				573B448C242422DB00E71ADC /* orders-load-all-2.json */,
				74C8F06520EEB76400B6EDC9 /* order-notes.json */,
				CEF88DAA233E911A00BED485 /* order-fully-refunded.json */,
				CEF88DAE233E9F7D00BED485 /* order-details-partially-refunded.json */,
				748D424D210FB1F500CF7D1B /* order-stats-day.json */,
				743FDB9B210FB36900AC737F /* order-stats-week.json */,
				743FDB99210FB36900AC737F /* order-stats-month.json */,
				743FDB9A210FB36900AC737F /* order-stats-year.json */,
				B58D10C52114D1F100107ED4 /* order-stats.json */,
				7412A51021702E9700994370 /* order-stats-alt.json */,
				D8FBFF2322D52815006E3336 /* order-stats-v4-daily.json */,
				D8FBFF2622D529F2006E3336 /* order-stats-v4-month.json */,
				D8FBFF2822D52AFA006E3336 /* order-stats-v4-year.json */,
				D8FBFF1422D3BE09006E3336 /* order-stats-v4-defaults.json */,
				D8FBFF1722D4DDB9006E3336 /* order-stats-v4-hour.json */,
				D8C11A5B22DFCF8100D4A88D /* order-stats-v4-year-alt.json */,
				02BA23C822EEF62C009539E7 /* order-stats-v4-wcadmin-activated.json */,
				02BA23C722EEF62C009539E7 /* order-stats-v4-wcadmin-deactivated.json */,
				CE19CB10222486A500E8AF7A /* order-statuses.json */,
				74749B98224135C4005C4CF2 /* product.json */,
				4524CD9B242CEFAB00B2F20A /* product-on-sale-with-empty-sale-price.json */,
				025CA2C7238F4FF400B05C81 /* product-shipping-classes-load-all.json */,
				020220E123966CD900290165 /* product-shipping-classes-load-one.json */,
				457FC68B2382B2FD00B41B02 /* product-update.json */,
				026CF623237D839A009563D4 /* product-variations-load-all.json */,
				CE0A0F1E223998A00075ED8D /* products-load-all.json */,
				0282DD90233A120A006A5FDB /* products-search-photo.json */,
				45D685F923D0C3CF005F87D0 /* product-search-sku.json */,
				CEC4BF90234E40B5008D9195 /* refund-single.json */,
				CEC4BF92234E7EE0008D9195 /* refunds-all.json */,
				7412A8EF21B6E415005D182A /* report-orders.json */,
				D88D5A40230BC5DA007B6E01 /* reviews-all.json */,
				57BE08D72409B63700F6DCED /* reviews-missing-avatar-urls.json */,
				D88D5A42230BC668007B6E01 /* reviews-single.json */,
				74046E20217A73D0007DD7BF /* settings-general.json */,
				7492FAE2217FBDBC00ED2C69 /* settings-general-alt.json */,
				74159622224D2C86003C21CF /* settings-product.json */,
				74159627224D63CE003C21CF /* settings-product-alt.json */,
				743E84F022172D0900FAC9D7 /* shipment_tracking_empty.json */,
				743E84F522172D3E00FAC9D7 /* shipment_tracking_single.json */,
				743E84F122172D0900FAC9D7 /* shipment_tracking_multiple.json */,
				743E84EF22172D0900FAC9D7 /* shipment_tracking_plugin_not_active.json */,
				D823D9022237450A00C90817 /* shipment_tracking_new.json */,
				D823D90622376B4800C90817 /* shipment_tracking_new_custom_provider.json */,
				D823D90A22376EFE00C90817 /* shipment_tracking_delete.json */,
				D823D91322377EE600C90817 /* shipment_tracking_providers.json */,
				B56C1EB920EA7D2C00D749F9 /* sites.json */,
				7426CA1221AF34A3004E9FFC /* site-api.json */,
				74AB5B4E21AF3F0D00859C12 /* site-api-no-woo.json */,
				CE50346621B5DCBE007573C6 /* site-plan.json */,
				74A1D25F211898F000931DFA /* site-visits-day.json */,
				74A1D260211898F000931DFA /* site-visits-week.json */,
				74A1D261211898F000931DFA /* site-visits-month.json */,
				74A1D262211898F000931DFA /* site-visits-year.json */,
				743BF8BD21191B63008A9D87 /* site-visits.json */,
				74E30950216E8DCE00ABCE4C /* site-visits-alt.json */,
				022902D122E2436300059692 /* stats_module_disabled_error.json */,
				45ED4F11239E8C57004F1BE3 /* taxes-classes.json */,
				74ABA1C4213F17AA00FFAD30 /* top-performers-day.json */,
				74ABA1C8213F19FE00FFAD30 /* top-performers-week.json */,
				749737692141F2BE0008C490 /* top-performers-week-alt.json */,
				74ABA1C6213F19FD00FFAD30 /* top-performers-month.json */,
				74ABA1C7213F19FE00FFAD30 /* top-performers-year.json */,
				7495AACE225D366D00801A89 /* variation-as-product.json */,
			);
			path = Responses;
			sourceTree = "<group>";
		};
		B567AF2720A0FA0A00AB6C62 /* Mapper */ = {
			isa = PBXGroup;
			children = (
				B567AF2820A0FA1E00AB6C62 /* Mapper.swift */,
				B505F6CC20BEE37E00BB1B69 /* AccountMapper.swift */,
				93D8BBFC226BBEE800AD2EB3 /* AccountSettingsMapper.swift */,
				740211E221939C83002248DA /* CommentResultMapper.swift */,
				B524193E21AC5FE400D6FC0A /* DotcomDeviceMapper.swift */,
				020D07BD23D8570800FD9580 /* MediaListMapper.swift */,
				D823D904223746CE00C90817 /* NewShipmentTrackingMapper.swift */,
				B554FA8E2180BC7000C54DFF /* NoteHashListMapper.swift */,
				B59325CB217E2B4C000B0E8E /* NoteListMapper.swift */,
				B5C6FCD320A373BA00A4F8E4 /* OrderMapper.swift */,
				D8736B5F22F0887900A14A29 /* OrderCountMapper.swift */,
				B567AF2A20A0FA4200AB6C62 /* OrderListMapper.swift */,
				74C8F06720EEB7BC00B6EDC9 /* OrderNotesMapper.swift */,
				CE583A0D2109154500D73C1C /* OrderNoteMapper.swift */,
				748D424B210FA34400CF7D1B /* OrderStatsMapper.swift */,
				D8FBFF1022D3B3FC006E3336 /* OrderStatsV4Mapper.swift */,
				74749B96224134FF005C4CF2 /* ProductMapper.swift */,
				CE0A0F18223987DF0075ED8D /* ProductListMapper.swift */,
				26615474242D7C9500A31661 /* ProductCategoryListMapper.swift */,
				D88D5A4A230BCF0A007B6E01 /* ProductReviewListMapper.swift */,
				D8C251CF230BD72700F49782 /* ProductReviewMapper.swift */,
				0219B03823964BB3007DCD5E /* ProductShippingClassMapper.swift */,
				025CA2C1238EBBAA00B05C81 /* ProductShippingClassListMapper.swift */,
				45D685F723D0BC78005F87D0 /* ProductSkuMapper.swift */,
				CE430673234BA6AD0073CBFF /* RefundMapper.swift */,
				CE430675234BA7920073CBFF /* RefundListMapper.swift */,
				7412A8EB21B6E286005D182A /* ReportOrderTotalsMapper.swift */,
				743E84ED2217244C00FAC9D7 /* ShipmentTrackingListMapper.swift */,
				D823D91122377DF200C90817 /* ShipmentTrackingProviderListMapper.swift */,
				7426CA1021AF30BD004E9FFC /* SiteAPIMapper.swift */,
				B56C1EB520EA757B00D749F9 /* SiteListMapper.swift */,
				CE50345D21B571A7007573C6 /* SitePlanMapper.swift */,
				74046E1E217A6B70007DD7BF /* SiteSettingsMapper.swift */,
				74A1D26C21189DFE00931DFA /* SiteVisitStatsMapper.swift */,
				B53EF53B21814900003E146F /* SuccessResultMapper.swift */,
				450106902399B2C800E24722 /* TaxClassListMapper.swift */,
				74ABA1D2213F25AE00FFAD30 /* TopEarnerStatsMapper.swift */,
				026CF61D237D6985009563D4 /* ProductVariationListMapper.swift */,
			);
			path = Mapper;
			sourceTree = "<group>";
		};
		B57B1E6521C9166F0046E764 /* Network */ = {
			isa = PBXGroup;
			children = (
				B57B1E6621C916850046E764 /* NetworkErrorTests.swift */,
			);
			path = Network;
			sourceTree = "<group>";
		};
		B57B1E6821C925160046E764 /* Validators */ = {
			isa = PBXGroup;
			children = (
				B57B1E6921C925280046E764 /* DotcomValidatorTests.swift */,
			);
			path = Validators;
			sourceTree = "<group>";
		};
		B5A0369F214C0F4C00774E2C /* Internal */ = {
			isa = PBXGroup;
			children = (
				743057B4218B6ACD00441A76 /* Queue.swift */,
				933A2731222234F800C2143A /* Logging.swift */,
			);
			name = Internal;
			sourceTree = "<group>";
		};
		B5BB1D0A20A204F400112D92 /* Extensions */ = {
			isa = PBXGroup;
			children = (
				CE6D666B2379E19D007835A1 /* Array+Woo.swift */,
				B58E5BE920FFB3D0003C986E /* CodingUserInfoKey+Woo.swift */,
				B5BB1D0B20A2050300112D92 /* DateFormatter+Woo.swift */,
				B53EF5312180F21C003E146F /* Dictionary+Woo.swift */,
				B5C151BA217EC34100C7BDC1 /* KeyedDecodingContainer+Woo.swift */,
				021C7BF623863D1800A3BCBD /* Encodable+Serialization.swift */,
				02BDB83423EA98C800BCC63E /* String+HTML.swift */,
			);
			path = Extensions;
			sourceTree = "<group>";
		};
		B5C6FCC620A32E3100A4F8E4 /* Extensions */ = {
			isa = PBXGroup;
			children = (
				CE6D666E2379E82A007835A1 /* ArrayWooTests.swift */,
				B5C6FCC720A32E4800A4F8E4 /* DateFormatterWooTests.swift */,
				02BDB83623EA9C4D00BCC63E /* String+HTMLTests.swift */,
			);
			path = Extensions;
			sourceTree = "<group>";
		};
		B5C6FCCB20A34B5E00A4F8E4 /* Mapper */ = {
			isa = PBXGroup;
			children = (
				B505F6D220BEE3A500BB1B69 /* AccountMapperTests.swift */,
				9387A6EF226E3F15001B53D7 /* AccountSettingsMapperTests.swift */,
				74AB0AC921948CE4008220CD /* CommentResultMapperTests.swift */,
				B524194221AC622500D6FC0A /* DotcomDeviceMapperTests.swift */,
				B554FA922180C17200C54DFF /* NoteHashListMapperTests.swift */,
				B5C151BF217EE3FB00C7BDC1 /* NoteListMapperTests.swift */,
				B5C6FCCC20A34B8300A4F8E4 /* OrderListMapperTests.swift */,
				74C8F06920EEBC8C00B6EDC9 /* OrderMapperTests.swift */,
				74C8F06D20EEC1E700B6EDC9 /* OrderNotesMapperTests.swift */,
				743FDB9F210FB3E500AC737F /* OrderStatsMapperTests.swift */,
				D8FBFF1D22D51F39006E3336 /* OrderStatsMapperV4Tests.swift */,
				CE0A0F1C22398D520075ED8D /* ProductListMapperTests.swift */,
				74CF0A8B22414D7800DB993F /* ProductMapperTests.swift */,
				D88D5A4E230BD276007B6E01 /* ProductReviewListMapperTests.swift */,
				26615478242DA54D00A31661 /* ProductCategoyListMapperTests.swift */,
				45D685FB23D0C739005F87D0 /* ProductSkuMapperTests.swift */,
				CEC4BF94234E7F34008D9195 /* RefundListMapperTests.swift */,
				CEC4BF8E234E382F008D9195 /* RefundMapperTests.swift */,
				7412A8ED21B6E335005D182A /* ReportOrderMapperTests.swift */,
				743E84F722172E1F00FAC9D7 /* ShipmentTrackingListMapperTests.swift */,
				74AB5B4C21AF354E00859C12 /* SiteAPIMapperTests.swift */,
				74A7B4BB217A807400E85A8B /* SiteSettingsMapperTests.swift */,
				74002D692118B26000A63C19 /* SiteVisitStatsMapperTests.swift */,
				45ED4F0F239E8A54004F1BE3 /* TaxClassListMapperTest.swift */,
				74ABA1D4213F26B300FFAD30 /* TopEarnerStatsMapperTests.swift */,
				D8FBFF0E22D3B25E006E3336 /* WooAPIVersionTests.swift */,
			);
			path = Mapper;
			sourceTree = "<group>";
		};
		B66F21EDEB26EE811202794F /* Pods */ = {
			isa = PBXGroup;
			children = (
				753D6504FF01F09F6A33B73E /* Pods-Networking.debug.xcconfig */,
				C8F9A8CC6F90A8C9B5EF2EE2 /* Pods-Networking.release.xcconfig */,
				BD9439D9B8F2C1ED2EADAA51 /* Pods-NetworkingTests.debug.xcconfig */,
				F6CEE1CA2AD376C0C28AE9F6 /* Pods-NetworkingTests.release.xcconfig */,
				9BD9C6C44CAC220B3C3B90B7 /* Pods-Networking.release-alpha.xcconfig */,
				D7865552BE07C116627FE528 /* Pods-NetworkingTests.release-alpha.xcconfig */,
			);
			name = Pods;
			sourceTree = "<group>";
		};
		CE6BFEE62236CF0D005C79FB /* Product */ = {
			isa = PBXGroup;
			children = (
				CE6BFEE42236BF05005C79FB /* Product.swift */,
				CE0A0F1422396BF00075ED8D /* ProductAttribute.swift */,
				CE132BB9223851F80029DB6C /* ProductCategory.swift */,
				CE0A0F16223970E80075ED8D /* ProductDefaultAttribute.swift */,
				CE6BFEE72236D133005C79FB /* ProductDimensions.swift */,
				CE43A8F8229F463000A4FF29 /* ProductDownload.swift */,
				CE0A0F12223942D90075ED8D /* ProductImage.swift */,
				CE227092228DD44C00C0626C /* ProductStatus.swift */,
				CE17C6B0229462C000AACE1C /* ProductStockStatus.swift */,
				CE6BFEE92236E191005C79FB /* ProductType.swift */,
				CE132BBB223859710029DB6C /* ProductTag.swift */,
				D88D5A46230BC838007B6E01 /* ProductReview.swift */,
				D88D5A48230BC8C7007B6E01 /* ProductReviewStatus.swift */,
				028296F6237D588700E84012 /* ProductVariation.swift */,
				026CF619237D607A009563D4 /* ProductVariationAttribute.swift */,
				025CA2BF238EB8CB00B05C81 /* ProductShippingClass.swift */,
				021E2A1323A9FC5900B1DE07 /* ProductBackordersSetting.swift */,
				45D1CF4823BACA6500945A36 /* ProductTaxStatus.swift */,
<<<<<<< HEAD
				6856DA22F24CF8AA20A3FE8A /* ProductImage+Copiable.swift */,
=======
				45CDAFAA2434CA9300F83C22 /* ProductCatalogVisibility.swift */,
>>>>>>> 48ae2aa0
			);
			path = Product;
			sourceTree = "<group>";
		};
/* End PBXGroup section */

/* Begin PBXHeadersBuildPhase section */
		B557D9E0209753AA005962F4 /* Headers */ = {
			isa = PBXHeadersBuildPhase;
			buildActionMask = 2147483647;
			files = (
				B557D9F4209753AA005962F4 /* Networking.h in Headers */,
			);
			runOnlyForDeploymentPostprocessing = 0;
		};
/* End PBXHeadersBuildPhase section */

/* Begin PBXNativeTarget section */
		B557D9E2209753AA005962F4 /* Networking */ = {
			isa = PBXNativeTarget;
			buildConfigurationList = B557D9F7209753AA005962F4 /* Build configuration list for PBXNativeTarget "Networking" */;
			buildPhases = (
				6BC2909022759950DF06CC9F /* [CP] Check Pods Manifest.lock */,
				B557D9DE209753AA005962F4 /* Sources */,
				B557D9DF209753AA005962F4 /* Frameworks */,
				B557D9E0209753AA005962F4 /* Headers */,
				B557D9E1209753AA005962F4 /* Resources */,
			);
			buildRules = (
			);
			dependencies = (
			);
			name = Networking;
			productName = Networking;
			productReference = B557D9E3209753AA005962F4 /* Networking.framework */;
			productType = "com.apple.product-type.framework";
		};
		B557D9EB209753AA005962F4 /* NetworkingTests */ = {
			isa = PBXNativeTarget;
			buildConfigurationList = B557D9FA209753AA005962F4 /* Build configuration list for PBXNativeTarget "NetworkingTests" */;
			buildPhases = (
				64AD9A97CC7706DAF87EE1E9 /* [CP] Check Pods Manifest.lock */,
				B557D9E8209753AA005962F4 /* Sources */,
				B557D9E9209753AA005962F4 /* Frameworks */,
				B557D9EA209753AA005962F4 /* Resources */,
				AF6F2217EABB7A84BD6BEF75 /* [CP] Embed Pods Frameworks */,
			);
			buildRules = (
			);
			dependencies = (
				B557D9EF209753AA005962F4 /* PBXTargetDependency */,
			);
			name = NetworkingTests;
			productName = NetworkingTests;
			productReference = B557D9EC209753AA005962F4 /* NetworkingTests.xctest */;
			productType = "com.apple.product-type.bundle.unit-test";
		};
/* End PBXNativeTarget section */

/* Begin PBXProject section */
		B557D9DA209753AA005962F4 /* Project object */ = {
			isa = PBXProject;
			attributes = {
				LastSwiftUpdateCheck = 0930;
				LastUpgradeCheck = 0930;
				ORGANIZATIONNAME = Automattic;
				TargetAttributes = {
					B557D9E2209753AA005962F4 = {
						CreatedOnToolsVersion = 9.3;
						LastSwiftMigration = 1140;
					};
					B557D9EB209753AA005962F4 = {
						CreatedOnToolsVersion = 9.3;
						LastSwiftMigration = 1020;
					};
				};
			};
			buildConfigurationList = B557D9DD209753AA005962F4 /* Build configuration list for PBXProject "Networking" */;
			compatibilityVersion = "Xcode 9.3";
			developmentRegion = en;
			hasScannedForEncodings = 0;
			knownRegions = (
				en,
				Base,
			);
			mainGroup = B557D9D9209753AA005962F4;
			productRefGroup = B557D9E4209753AA005962F4 /* Products */;
			projectDirPath = "";
			projectRoot = "";
			targets = (
				B557D9E2209753AA005962F4 /* Networking */,
				B557D9EB209753AA005962F4 /* NetworkingTests */,
			);
		};
/* End PBXProject section */

/* Begin PBXResourcesBuildPhase section */
		B557D9E1209753AA005962F4 /* Resources */ = {
			isa = PBXResourcesBuildPhase;
			buildActionMask = 2147483647;
			files = (
			);
			runOnlyForDeploymentPostprocessing = 0;
		};
		B557D9EA209753AA005962F4 /* Resources */ = {
			isa = PBXResourcesBuildPhase;
			buildActionMask = 2147483647;
			files = (
				74C8F07020EEC3A800B6EDC9 /* broken-notes.json in Resources */,
				74C8F06C20EEBD5D00B6EDC9 /* broken-order.json in Resources */,
				45D685FA23D0C3CF005F87D0 /* product-search-sku.json in Resources */,
				45ED4F12239E8C57004F1BE3 /* taxes-classes.json in Resources */,
				B5A2417B217F98FC00595DEF /* broken-notifications.json in Resources */,
				D823D91422377EE600C90817 /* shipment_tracking_providers.json in Resources */,
				74A7B4BE217A841400E85A8B /* broken-settings-general.json in Resources */,
				026CF624237D839B009563D4 /* product-variations-load-all.json in Resources */,
				B5A24179217F98F600595DEF /* notifications-load-all.json in Resources */,
				0282DD91233A120A006A5FDB /* products-search-photo.json in Resources */,
				743E84FC22174CE100FAC9D7 /* restnoroute_error.json in Resources */,
				CE20179320E3EFA7005B4C18 /* broken-orders.json in Resources */,
				D8FBFF2722D529F2006E3336 /* order-stats-v4-month.json in Resources */,
				D88D5A43230BC668007B6E01 /* reviews-single.json in Resources */,
				740211DF2193985A002248DA /* comment-moderate-spam.json in Resources */,
				B5147876211B9227007562E5 /* broken-orders-mark-2.json in Resources */,
				B58D10C82114D21D00107ED4 /* generic_error.json in Resources */,
				CE50346721B5DCBE007573C6 /* site-plan.json in Resources */,
				743E84F322172D0A00FAC9D7 /* shipment_tracking_empty.json in Resources */,
				B505F6D520BEE4E700BB1B69 /* me.json in Resources */,
				02BA23C922EEF62C009539E7 /* order-stats-v4-wcadmin-deactivated.json in Resources */,
				743E84F422172D0A00FAC9D7 /* shipment_tracking_multiple.json in Resources */,
				57BE08D82409B63800F6DCED /* reviews-missing-avatar-urls.json in Resources */,
				74AB5B4F21AF3F0E00859C12 /* site-api-no-woo.json in Resources */,
				265BCA02243056E3004E53EE /* categories-all.json in Resources */,
				D8FBFF2422D52815006E3336 /* order-stats-v4-daily.json in Resources */,
				CEC4BF91234E40B5008D9195 /* refund-single.json in Resources */,
				D8736B6222F089E200A14A29 /* orders-count.json in Resources */,
				D823D90B22376EFE00C90817 /* shipment_tracking_delete.json in Resources */,
				74C947832193A6C70024CB60 /* comment-moderate-trash.json in Resources */,
				B58D10CA2114D22E00107ED4 /* new-order-note.json in Resources */,
				B57B1E6C21C94C9F0046E764 /* timeout_error.json in Resources */,
				B5C6FCD620A3768900A4F8E4 /* order.json in Resources */,
				D88D5A41230BC5DA007B6E01 /* reviews-all.json in Resources */,
				74C947862193A6C70024CB60 /* comment-moderate-unapproved.json in Resources */,
				B559EBAA20A0B5CD00836CD4 /* orders-load-all.json in Resources */,
				74C8F06620EEB76400B6EDC9 /* order-notes.json in Resources */,
				7426CA1321AF34A3004E9FFC /* site-api.json in Resources */,
				748D424E210FB1F500CF7D1B /* order-stats-day.json in Resources */,
				74749B99224135C4005C4CF2 /* product.json in Resources */,
				CEF88DAF233E9F7E00BED485 /* order-details-partially-refunded.json in Resources */,
				743FDB9E210FB36900AC737F /* order-stats-week.json in Resources */,
				D823D9032237450A00C90817 /* shipment_tracking_new.json in Resources */,
				7412A8F021B6E416005D182A /* report-orders.json in Resources */,
				D8FBFF1822D4DDB9006E3336 /* order-stats-v4-hour.json in Resources */,
				B554FA8D2180B59700C54DFF /* notifications-load-hashes.json in Resources */,
				743FDB9C210FB36900AC737F /* order-stats-month.json in Resources */,
				022902D622E2436400059692 /* no_stats_permission_error.json in Resources */,
				743FDB9D210FB36900AC737F /* order-stats-year.json in Resources */,
				022902D422E2436400059692 /* stats_module_disabled_error.json in Resources */,
				B58D10C62114D1F200107ED4 /* order-stats.json in Resources */,
				7412A51121702E9700994370 /* order-stats-alt.json in Resources */,
				025CA2C8238F4FF400B05C81 /* product-shipping-classes-load-all.json in Resources */,
				74046E21217A73D0007DD7BF /* settings-general.json in Resources */,
				7492FAE3217FBDBC00ED2C69 /* settings-general-alt.json in Resources */,
				93D8BBFF226BC1DA00AD2EB3 /* me-settings.json in Resources */,
				74C947842193A6C70024CB60 /* comment-moderate-approved.json in Resources */,
				D8C11A5C22DFCF8100D4A88D /* order-stats-v4-year-alt.json in Resources */,
				B56C1EBA20EA7D2C00D749F9 /* sites.json in Resources */,
				74A1D263211898F000931DFA /* site-visits-day.json in Resources */,
				D823D90722376B4800C90817 /* shipment_tracking_new_custom_provider.json in Resources */,
				74A1D264211898F000931DFA /* site-visits-week.json in Resources */,
				B53EF53621813681003E146F /* generic_success.json in Resources */,
				D8FBFF2922D52AFB006E3336 /* order-stats-v4-year.json in Resources */,
				02BA23CA22EEF62C009539E7 /* order-stats-v4-wcadmin-activated.json in Resources */,
				74A1D265211898F000931DFA /* site-visits-month.json in Resources */,
				74159623224D2C86003C21CF /* settings-product.json in Resources */,
				CEC4BF93234E7EE0008D9195 /* refunds-all.json in Resources */,
				D8FBFF1522D3BE09006E3336 /* order-stats-v4-defaults.json in Resources */,
				7495AACF225D366D00801A89 /* variation-as-product.json in Resources */,
				74A1D266211898F000931DFA /* site-visits-year.json in Resources */,
				743BF8BE21191B63008A9D87 /* site-visits.json in Resources */,
				CE0A0F1F223998A10075ED8D /* products-load-all.json in Resources */,
				74E30951216E8DCE00ABCE4C /* site-visits-alt.json in Resources */,
				74ABA1C5213F17AA00FFAD30 /* top-performers-day.json in Resources */,
				CECC759E23D6231A00486676 /* order-560-all-refunds.json in Resources */,
				74ABA1CB213F19FE00FFAD30 /* top-performers-week.json in Resources */,
				B524194721AC643900D6FC0A /* device-settings.json in Resources */,
				CEF88DAB233E911A00BED485 /* order-fully-refunded.json in Resources */,
				7497376A2141F2BE0008C490 /* top-performers-week-alt.json in Resources */,
				743E84F222172D0A00FAC9D7 /* shipment_tracking_plugin_not_active.json in Resources */,
				74ABA1C9213F19FE00FFAD30 /* top-performers-month.json in Resources */,
				743E84F622172D3E00FAC9D7 /* shipment_tracking_single.json in Resources */,
				4524CD9C242CEFAB00B2F20A /* product-on-sale-with-empty-sale-price.json in Resources */,
				020220E223966CD900290165 /* product-shipping-classes-load-one.json in Resources */,
				457FC68C2382B2FD00B41B02 /* product-update.json in Resources */,
				CE19CB11222486A600E8AF7A /* order-statuses.json in Resources */,
				02F096C22406691100C0C1D5 /* media-library.json in Resources */,
				74159628224D63CE003C21CF /* settings-product-alt.json in Resources */,
				020D07C223D858BB00FD9580 /* media-upload.json in Resources */,
				74ABA1CA213F19FE00FFAD30 /* top-performers-year.json in Resources */,
			);
			runOnlyForDeploymentPostprocessing = 0;
		};
/* End PBXResourcesBuildPhase section */

/* Begin PBXShellScriptBuildPhase section */
		64AD9A97CC7706DAF87EE1E9 /* [CP] Check Pods Manifest.lock */ = {
			isa = PBXShellScriptBuildPhase;
			buildActionMask = 2147483647;
			files = (
			);
			inputPaths = (
				"${PODS_PODFILE_DIR_PATH}/Podfile.lock",
				"${PODS_ROOT}/Manifest.lock",
			);
			name = "[CP] Check Pods Manifest.lock";
			outputPaths = (
				"$(DERIVED_FILE_DIR)/Pods-NetworkingTests-checkManifestLockResult.txt",
			);
			runOnlyForDeploymentPostprocessing = 0;
			shellPath = /bin/sh;
			shellScript = "diff \"${PODS_PODFILE_DIR_PATH}/Podfile.lock\" \"${PODS_ROOT}/Manifest.lock\" > /dev/null\nif [ $? != 0 ] ; then\n    # print error to STDERR\n    echo \"error: The sandbox is not in sync with the Podfile.lock. Run 'pod install' or update your CocoaPods installation.\" >&2\n    exit 1\nfi\n# This output is used by Xcode 'outputs' to avoid re-running this script phase.\necho \"SUCCESS\" > \"${SCRIPT_OUTPUT_FILE_0}\"\n";
			showEnvVarsInLog = 0;
		};
		6BC2909022759950DF06CC9F /* [CP] Check Pods Manifest.lock */ = {
			isa = PBXShellScriptBuildPhase;
			buildActionMask = 2147483647;
			files = (
			);
			inputPaths = (
				"${PODS_PODFILE_DIR_PATH}/Podfile.lock",
				"${PODS_ROOT}/Manifest.lock",
			);
			name = "[CP] Check Pods Manifest.lock";
			outputPaths = (
				"$(DERIVED_FILE_DIR)/Pods-Networking-checkManifestLockResult.txt",
			);
			runOnlyForDeploymentPostprocessing = 0;
			shellPath = /bin/sh;
			shellScript = "diff \"${PODS_PODFILE_DIR_PATH}/Podfile.lock\" \"${PODS_ROOT}/Manifest.lock\" > /dev/null\nif [ $? != 0 ] ; then\n    # print error to STDERR\n    echo \"error: The sandbox is not in sync with the Podfile.lock. Run 'pod install' or update your CocoaPods installation.\" >&2\n    exit 1\nfi\n# This output is used by Xcode 'outputs' to avoid re-running this script phase.\necho \"SUCCESS\" > \"${SCRIPT_OUTPUT_FILE_0}\"\n";
			showEnvVarsInLog = 0;
		};
		AF6F2217EABB7A84BD6BEF75 /* [CP] Embed Pods Frameworks */ = {
			isa = PBXShellScriptBuildPhase;
			buildActionMask = 2147483647;
			files = (
			);
			inputFileListPaths = (
				"${PODS_ROOT}/Target Support Files/Pods-NetworkingTests/Pods-NetworkingTests-frameworks-${CONFIGURATION}-input-files.xcfilelist",
			);
			name = "[CP] Embed Pods Frameworks";
			outputFileListPaths = (
				"${PODS_ROOT}/Target Support Files/Pods-NetworkingTests/Pods-NetworkingTests-frameworks-${CONFIGURATION}-output-files.xcfilelist",
			);
			runOnlyForDeploymentPostprocessing = 0;
			shellPath = /bin/sh;
			shellScript = "\"${PODS_ROOT}/Target Support Files/Pods-NetworkingTests/Pods-NetworkingTests-frameworks.sh\"\n";
			showEnvVarsInLog = 0;
		};
/* End PBXShellScriptBuildPhase section */

/* Begin PBXSourcesBuildPhase section */
		B557D9DE209753AA005962F4 /* Sources */ = {
			isa = PBXSourcesBuildPhase;
			buildActionMask = 2147483647;
			files = (
				74ABA1CF213F1D1600FFAD30 /* TopEarnerStatsItem.swift in Sources */,
				7452387421124B7700A973CD /* AnyDecodable.swift in Sources */,
				CEF88DAD233E95B000BED485 /* OrderRefundCondensed.swift in Sources */,
				CE430670234B99F50073CBFF /* RefundsRemote.swift in Sources */,
				B56C1EB620EA757B00D749F9 /* SiteListMapper.swift in Sources */,
				B50A583921AD861700617455 /* APNSDevice.swift in Sources */,
				7426CA0D21AF27B9004E9FFC /* SiteAPIRemote.swift in Sources */,
				D88D5A45230BC6F9007B6E01 /* ProductReviewsRemote.swift in Sources */,
				B59325D4217E4206000B0E8E /* NoteBlock.swift in Sources */,
				D8C251D0230BD72700F49782 /* ProductReviewMapper.swift in Sources */,
				B557DA1A20979D66005962F4 /* Settings.swift in Sources */,
				CE132BBA223851F80029DB6C /* ProductCategory.swift in Sources */,
				74ABA1D1213F22CA00FFAD30 /* TopEarnersStatsRemote.swift in Sources */,
				025CA2C0238EB8CB00B05C81 /* ProductShippingClass.swift in Sources */,
				74A1196C2110F4BB00E1E5F0 /* OrderStats.swift in Sources */,
				B58E5BEA20FFB3D0003C986E /* CodingUserInfoKey+Woo.swift in Sources */,
				B59325D3217E4206000B0E8E /* NoteMedia.swift in Sources */,
				CE227093228DD44C00C0626C /* ProductStatus.swift in Sources */,
				CE132BBC223859710029DB6C /* ProductTag.swift in Sources */,
				D88D5A47230BC838007B6E01 /* ProductReview.swift in Sources */,
				741B950120EBC8A700DD6E2D /* OrderCouponLine.swift in Sources */,
				020D07BA23D8542000FD9580 /* UploadableMedia.swift in Sources */,
				74C8F06420EEB44800B6EDC9 /* OrderNote.swift in Sources */,
				74ABA1D3213F25AE00FFAD30 /* TopEarnerStatsMapper.swift in Sources */,
				020D07B823D852BB00FD9580 /* Media.swift in Sources */,
				B5BB1D0C20A2050300112D92 /* DateFormatter+Woo.swift in Sources */,
				743E84EE2217244C00FAC9D7 /* ShipmentTrackingListMapper.swift in Sources */,
				B567AF2520A0CCA300AB6C62 /* AuthenticatedRequest.swift in Sources */,
				CE430672234B9EB20073CBFF /* OrderItemTax.swift in Sources */,
				D8736B5C22F083C500A14A29 /* OrderCount.swift in Sources */,
				B505F6EA20BEFC3700BB1B69 /* MockupNetwork.swift in Sources */,
				CE0A0F17223970E80075ED8D /* ProductDefaultAttribute.swift in Sources */,
				748D4248210F89ED00CF7D1B /* OrderStatsRemote.swift in Sources */,
				CE6BFEE52236BF05005C79FB /* Product.swift in Sources */,
				7452387221124B7700A973CD /* AnyEncodable.swift in Sources */,
				740CF89921937A030023ED3A /* CommentRemote.swift in Sources */,
				025CA2C2238EBBAA00B05C81 /* ProductShippingClassListMapper.swift in Sources */,
				74ABA1CD213F1B6B00FFAD30 /* TopEarnerStats.swift in Sources */,
				B557DA0220975500005962F4 /* JetpackRequest.swift in Sources */,
				74046E1F217A6B70007DD7BF /* SiteSettingsMapper.swift in Sources */,
				450106852399A7CB00E24722 /* TaxClass.swift in Sources */,
				CE12FBD9221F3A6F00C59248 /* OrderStatus.swift in Sources */,
				7426CA1121AF30BD004E9FFC /* SiteAPIMapper.swift in Sources */,
				020D07BC23D856BF00FD9580 /* MediaRemote.swift in Sources */,
				D823D91022377B4F00C90817 /* ShipmentTrackingProviderGroup.swift in Sources */,
				743E84EC22171F4600FAC9D7 /* ShipmentTracking.swift in Sources */,
				B56C1EB820EA76F500D749F9 /* Site.swift in Sources */,
				26615473242D596B00A31661 /* ProductCategoriesRemote.swift in Sources */,
				26615475242D7C9500A31661 /* ProductCategoryListMapper.swift in Sources */,
				45D685F823D0BC78005F87D0 /* ProductSkuMapper.swift in Sources */,
				D8736B6022F0887900A14A29 /* OrderCountMapper.swift in Sources */,
				7412A8EA21B6E192005D182A /* ReportRemote.swift in Sources */,
				B5A2417D217F9ECC00595DEF /* MetaContainer.swift in Sources */,
				025CA2C4238EBC4300B05C81 /* ProductShippingClassRemote.swift in Sources */,
				D88D5A4B230BCF0A007B6E01 /* ProductReviewListMapper.swift in Sources */,
				93D8BBFB226BBC5100AD2EB3 /* AccountSettings.swift in Sources */,
				B53EF53821813806003E146F /* DotcomError.swift in Sources */,
				45D1CF4923BACA6500945A36 /* ProductTaxStatus.swift in Sources */,
				D823D91222377DF300C90817 /* ShipmentTrackingProviderListMapper.swift in Sources */,
				B5C151BB217EC34100C7BDC1 /* KeyedDecodingContainer+Woo.swift in Sources */,
				933A2732222234F800C2143A /* Logging.swift in Sources */,
				CE50346021B5799F007573C6 /* SitePlan.swift in Sources */,
				B59325CC217E2B4C000B0E8E /* NoteListMapper.swift in Sources */,
				B505F6CD20BEE37E00BB1B69 /* AccountMapper.swift in Sources */,
				D8736B5E22F0849700A14A29 /* OrderCountItem.swift in Sources */,
				B554FA8F2180BC7000C54DFF /* NoteHashListMapper.swift in Sources */,
				B556FD69211CE2EC00B5DAE7 /* NetworkError.swift in Sources */,
				B557DA0D20975DB1005962F4 /* WordPressAPIVersion.swift in Sources */,
				7412A8EC21B6E286005D182A /* ReportOrderTotalsMapper.swift in Sources */,
				74A1D26F21189EA100931DFA /* SiteVisitStatsRemote.swift in Sources */,
				B557DA1D20979E7D005962F4 /* Order.swift in Sources */,
				74159625224D4045003C21CF /* SiteSettingGroup.swift in Sources */,
				D8FBFF1122D3B3FC006E3336 /* OrderStatsV4Mapper.swift in Sources */,
				D823D905223746CE00C90817 /* NewShipmentTrackingMapper.swift in Sources */,
				743057B5218B6ACD00441A76 /* Queue.swift in Sources */,
				74A1D26821189A7100931DFA /* SiteVisitStats.swift in Sources */,
				B557DA0320975500005962F4 /* Remote.swift in Sources */,
				748D424C210FA34400CF7D1B /* OrderStatsMapper.swift in Sources */,
				B53EF53C21814900003E146F /* SuccessResultMapper.swift in Sources */,
				B554FA912180BCFC00C54DFF /* NoteHash.swift in Sources */,
				CE0A0F19223987DF0075ED8D /* ProductListMapper.swift in Sources */,
				021C7BF723863D1800A3BCBD /* Encodable+Serialization.swift in Sources */,
				0219B03923964BB3007DCD5E /* ProductShippingClassMapper.swift in Sources */,
				7452387321124B7700A973CD /* AnyCodable.swift in Sources */,
				026CF61E237D6985009563D4 /* ProductVariationListMapper.swift in Sources */,
				CE43066E2347CBA70073CBFF /* OrderItemTaxRefund.swift in Sources */,
				B567AF2920A0FA1E00AB6C62 /* Mapper.swift in Sources */,
				CE50345E21B571A7007573C6 /* SitePlanMapper.swift in Sources */,
				D8FBFF2022D52553006E3336 /* OrderStatsV4Totals.swift in Sources */,
				CE0A0F1522396BF00075ED8D /* ProductAttribute.swift in Sources */,
				026CF620237D69D6009563D4 /* ProductVariationsRemote.swift in Sources */,
				7426CA0F21AF2C90004E9FFC /* SiteAPI.swift in Sources */,
				D87F6151226591E10031A13B /* NullNetwork.swift in Sources */,
				CE43A8F9229F463000A4FF29 /* ProductDownload.swift in Sources */,
				B53EF5322180F21C003E146F /* Dictionary+Woo.swift in Sources */,
				74A1D26D21189DFF00931DFA /* SiteVisitStatsMapper.swift in Sources */,
				D8FBFF2222D5266E006E3336 /* OrderStatsV4Interval.swift in Sources */,
				93D8BBFD226BBEE800AD2EB3 /* AccountSettingsMapper.swift in Sources */,
				74D522B62113607F00042831 /* StatGranularity.swift in Sources */,
				B518662220A097C200037A38 /* Network.swift in Sources */,
				B572F69A21AC475C003EEFF0 /* DevicesRemote.swift in Sources */,
				B518662420A099BF00037A38 /* AlamofireNetwork.swift in Sources */,
				CE430676234BA7920073CBFF /* RefundListMapper.swift in Sources */,
				45CDAFAB2434CA9300F83C22 /* ProductCatalogVisibility.swift in Sources */,
				B557DA1820979D51005962F4 /* Credentials.swift in Sources */,
				CE583A0E2109154500D73C1C /* OrderNoteMapper.swift in Sources */,
				D8FBFF0D22D3AF4A006E3336 /* StatsGranularityV4.swift in Sources */,
				74046E1B217A684D007DD7BF /* SiteSettingsRemote.swift in Sources */,
				B5C6FCCF20A3592900A4F8E4 /* OrderItem.swift in Sources */,
				B524193F21AC5FE400D6FC0A /* DotcomDeviceMapper.swift in Sources */,
				450106912399B2C800E24722 /* TaxClassListMapper.swift in Sources */,
				74749B97224134FF005C4CF2 /* ProductMapper.swift in Sources */,
				026CF61A237D607A009563D4 /* ProductVariationAttribute.swift in Sources */,
				748D424A210F92EA00CF7D1B /* OrderStatsItem.swift in Sources */,
				D8FBFF1A22D4DF7A006E3336 /* OrderStatsV4.swift in Sources */,
				74A1D26B21189B8100931DFA /* SiteVisitStatsItem.swift in Sources */,
				B505F6EC20BEFDC200BB1B69 /* Loader.swift in Sources */,
				74D3BD142114FE6900A6E85E /* MIContainer.swift in Sources */,
				B5BB1D1220A255EC00112D92 /* OrderStatusEnum.swift in Sources */,
				B5DAEFF02180DD5A0002356A /* NotificationsRemote.swift in Sources */,
				020D07BE23D8570800FD9580 /* MediaListMapper.swift in Sources */,
				74C8F06820EEB7BD00B6EDC9 /* OrderNotesMapper.swift in Sources */,
				4501068F2399B19500E24722 /* TaxClassRemote.swift in Sources */,
				B53EF5342180F646003E146F /* DotcomValidator.swift in Sources */,
				74046E1D217A6989007DD7BF /* SiteSetting.swift in Sources */,
				B5BB1D1020A237FB00112D92 /* Address.swift in Sources */,
				CE43066A23465F340073CBFF /* Refund.swift in Sources */,
				B524194121AC60A700D6FC0A /* DotcomDevice.swift in Sources */,
				D823D90D2237784A00C90817 /* ShipmentTrackingProvider.swift in Sources */,
				021E2A1423A9FC5900B1DE07 /* ProductBackordersSetting.swift in Sources */,
				CE17C6B1229462C000AACE1C /* ProductStockStatus.swift in Sources */,
				B557DA0420975500005962F4 /* OrdersRemote.swift in Sources */,
				CE43066C2347C5F90073CBFF /* OrderItemRefund.swift in Sources */,
				B5C6FCD420A373BB00A4F8E4 /* OrderMapper.swift in Sources */,
				D88D5A49230BC8C7007B6E01 /* ProductReviewStatus.swift in Sources */,
				B557DA0F20975E07005962F4 /* DotcomRequest.swift in Sources */,
				740211E321939C84002248DA /* CommentResultMapper.swift in Sources */,
				45E3EEBB237009CF00A826AC /* ShippingLine.swift in Sources */,
				CE6BFEEA2236E191005C79FB /* ProductType.swift in Sources */,
				CE6D666C2379E19D007835A1 /* Array+Woo.swift in Sources */,
				B557DA0B20975D7E005962F4 /* WooAPIVersion.swift in Sources */,
				CE6BFEE82236D133005C79FB /* ProductDimensions.swift in Sources */,
				B505F6D120BEE39600BB1B69 /* AccountRemote.swift in Sources */,
				B567AF2B20A0FA4200AB6C62 /* OrderListMapper.swift in Sources */,
				02BDB83523EA98C800BCC63E /* String+HTML.swift in Sources */,
				B505F6CF20BEE38B00BB1B69 /* Account.swift in Sources */,
				743E84EA22171C5800FAC9D7 /* ShipmentsRemote.swift in Sources */,
				B59325D5217E4206000B0E8E /* NoteRange.swift in Sources */,
				B59325C7217E22FC000B0E8E /* Note.swift in Sources */,
				CE0A0F13223942D90075ED8D /* ProductImage.swift in Sources */,
				D8FBFF0B22D3ADB1006E3336 /* OrderStatsRemoteV4.swift in Sources */,
				CE430674234BA6AD0073CBFF /* RefundMapper.swift in Sources */,
				CE0A0F1B223989670075ED8D /* ProductsRemote.swift in Sources */,
				028296F7237D588700E84012 /* ProductVariation.swift in Sources */,
				6856D1D671F9F6A0B41111A7 /* Copiable.swift in Sources */,
				6856DE693AD3AED7539E763B /* ProductImage+Copiable.swift in Sources */,
			);
			runOnlyForDeploymentPostprocessing = 0;
		};
		B557D9E8209753AA005962F4 /* Sources */ = {
			isa = PBXSourcesBuildPhase;
			buildActionMask = 2147483647;
			files = (
				02BDB83723EA9C4D00BCC63E /* String+HTMLTests.swift in Sources */,
				74CF5E8421402C04000CED0A /* TopEarnerStatsRemoteTests.swift in Sources */,
				74749B9522413119005C4CF2 /* ProductsRemoteTests.swift in Sources */,
				B524194321AC622500D6FC0A /* DotcomDeviceMapperTests.swift in Sources */,
				74D5BECE217E0F98007B0348 /* SiteSettingsRemoteTests.swift in Sources */,
				D8FBFF1C22D51C34006E3336 /* OrderStatsRemoteV4Tests.swift in Sources */,
				CE6D666F2379E82A007835A1 /* ArrayWooTests.swift in Sources */,
				45D685FC23D0C739005F87D0 /* ProductSkuMapperTests.swift in Sources */,
				CEC4BF95234E7F34008D9195 /* RefundListMapperTests.swift in Sources */,
				74A7B4BC217A807400E85A8B /* SiteSettingsMapperTests.swift in Sources */,
				2661547B242DAC1C00A31661 /* ProductCategoriesRemoteTests.swift in Sources */,
				CEC4BF8F234E382F008D9195 /* RefundMapperTests.swift in Sources */,
				74AE244D2113704C00CA8C54 /* OrderStatsRemoteTests.swift in Sources */,
				74AB0ACA21948CE4008220CD /* CommentResultMapperTests.swift in Sources */,
				B524194921AC659500D6FC0A /* DevicesRemoteTests.swift in Sources */,
				B505F6D320BEE3A500BB1B69 /* AccountMapperTests.swift in Sources */,
				26615479242DA54D00A31661 /* ProductCategoyListMapperTests.swift in Sources */,
				B5C6FCC820A32E4800A4F8E4 /* DateFormatterWooTests.swift in Sources */,
				74C8F06A20EEBC8C00B6EDC9 /* OrderMapperTests.swift in Sources */,
				74AB5B4D21AF354E00859C12 /* SiteAPIMapperTests.swift in Sources */,
				93D8BC01226BC20600AD2EB3 /* AccountSettingsRemoteTests.swift in Sources */,
				B5C151C0217EE3FB00C7BDC1 /* NoteListMapperTests.swift in Sources */,
				026CF622237D7E61009563D4 /* ProductVariationsRemoteTests.swift in Sources */,
				020D07C023D8587700FD9580 /* MediaRemoteTests.swift in Sources */,
				D88D5A4F230BD276007B6E01 /* ProductReviewListMapperTests.swift in Sources */,
				B567AF3120A0FB8F00AB6C62 /* JetpackRequestTests.swift in Sources */,
				7412A8F221B6E47A005D182A /* ReportRemoteTests.swift in Sources */,
				7412A8EE21B6E335005D182A /* ReportOrderMapperTests.swift in Sources */,
				74CF0A8C22414D7800DB993F /* ProductMapperTests.swift in Sources */,
				B505F6D720BEE58800BB1B69 /* AccountRemoteTests.swift in Sources */,
				CE0A0F1D22398D520075ED8D /* ProductListMapperTests.swift in Sources */,
				025CA2C6238F4F3500B05C81 /* ProductShippingClassRemoteTests.swift in Sources */,
				B554FA8B2180B1D500C54DFF /* NotificationsRemoteTests.swift in Sources */,
				B518662A20A09C6F00037A38 /* OrdersRemoteTests.swift in Sources */,
				B5969E1520A47F99005E9DF1 /* RemoteTests.swift in Sources */,
				74C8F06E20EEC1E800B6EDC9 /* OrderNotesMapperTests.swift in Sources */,
				45ED4F10239E8A54004F1BE3 /* TaxClassListMapperTest.swift in Sources */,
				74ABA1D5213F26B300FFAD30 /* TopEarnerStatsMapperTests.swift in Sources */,
				74AB5B5121AF426D00859C12 /* SiteAPIRemoteTests.swift in Sources */,
				B567AF2F20A0FB8F00AB6C62 /* AuthenticatedRequestTests.swift in Sources */,
				B5C6FCCD20A34B8300A4F8E4 /* OrderListMapperTests.swift in Sources */,
				B518663520A0A2E800037A38 /* Constants.swift in Sources */,
				D8FBFF1E22D51F39006E3336 /* OrderStatsMapperV4Tests.swift in Sources */,
				9387A6F0226E3F15001B53D7 /* AccountSettingsMapperTests.swift in Sources */,
				B57B1E6721C916850046E764 /* NetworkErrorTests.swift in Sources */,
				D8FBFF0F22D3B25E006E3336 /* WooAPIVersionTests.swift in Sources */,
				74002D6C2118B88200A63C19 /* SiteVisitStatsRemoteTests.swift in Sources */,
				B554FA932180C17200C54DFF /* NoteHashListMapperTests.swift in Sources */,
				74002D6A2118B26100A63C19 /* SiteVisitStatsMapperTests.swift in Sources */,
				743E84FA221742E300FAC9D7 /* ShipmentsRemoteTests.swift in Sources */,
				743E84F822172E1F00FAC9D7 /* ShipmentTrackingListMapperTests.swift in Sources */,
				45ED4F14239E8F2E004F1BE3 /* TaxClassRemoteTests.swift in Sources */,
				D88D5A4D230BD010007B6E01 /* ProductReviewsRemoteTests.swift in Sources */,
				740211E121939908002248DA /* CommentRemoteTests.swift in Sources */,
				B57B1E6A21C925280046E764 /* DotcomValidatorTests.swift in Sources */,
				B567AF3020A0FB8F00AB6C62 /* DotcomRequestTests.swift in Sources */,
				743FDBA0210FB3E500AC737F /* OrderStatsMapperTests.swift in Sources */,
				6856D4CF377B7DB017F8C7EC /* CopiableTests.swift in Sources */,
			);
			runOnlyForDeploymentPostprocessing = 0;
		};
/* End PBXSourcesBuildPhase section */

/* Begin PBXTargetDependency section */
		B557D9EF209753AA005962F4 /* PBXTargetDependency */ = {
			isa = PBXTargetDependency;
			target = B557D9E2209753AA005962F4 /* Networking */;
			targetProxy = B557D9EE209753AA005962F4 /* PBXContainerItemProxy */;
		};
/* End PBXTargetDependency section */

/* Begin XCBuildConfiguration section */
		1A96903E2359D9F30061E383 /* Release-Alpha */ = {
			isa = XCBuildConfiguration;
			buildSettings = {
				ALWAYS_SEARCH_USER_PATHS = NO;
				CLANG_ANALYZER_NONNULL = YES;
				CLANG_ANALYZER_NUMBER_OBJECT_CONVERSION = YES_AGGRESSIVE;
				CLANG_CXX_LANGUAGE_STANDARD = "gnu++14";
				CLANG_CXX_LIBRARY = "libc++";
				CLANG_ENABLE_MODULES = YES;
				CLANG_ENABLE_OBJC_ARC = YES;
				CLANG_ENABLE_OBJC_WEAK = YES;
				CLANG_WARN_BLOCK_CAPTURE_AUTORELEASING = YES;
				CLANG_WARN_BOOL_CONVERSION = YES;
				CLANG_WARN_COMMA = YES;
				CLANG_WARN_CONSTANT_CONVERSION = YES;
				CLANG_WARN_DEPRECATED_OBJC_IMPLEMENTATIONS = YES;
				CLANG_WARN_DIRECT_OBJC_ISA_USAGE = YES_ERROR;
				CLANG_WARN_DOCUMENTATION_COMMENTS = YES;
				CLANG_WARN_EMPTY_BODY = YES;
				CLANG_WARN_ENUM_CONVERSION = YES;
				CLANG_WARN_INFINITE_RECURSION = YES;
				CLANG_WARN_INT_CONVERSION = YES;
				CLANG_WARN_NON_LITERAL_NULL_CONVERSION = YES;
				CLANG_WARN_OBJC_IMPLICIT_RETAIN_SELF = YES;
				CLANG_WARN_OBJC_LITERAL_CONVERSION = YES;
				CLANG_WARN_OBJC_ROOT_CLASS = YES_ERROR;
				CLANG_WARN_RANGE_LOOP_ANALYSIS = YES;
				CLANG_WARN_STRICT_PROTOTYPES = YES;
				CLANG_WARN_SUSPICIOUS_MOVE = YES;
				CLANG_WARN_UNGUARDED_AVAILABILITY = YES_AGGRESSIVE;
				CLANG_WARN_UNREACHABLE_CODE = YES;
				CLANG_WARN__DUPLICATE_METHOD_MATCH = YES;
				CODE_SIGN_IDENTITY = "iPhone Developer";
				COPY_PHASE_STRIP = NO;
				CURRENT_PROJECT_VERSION = 1;
				DEBUG_INFORMATION_FORMAT = "dwarf-with-dsym";
				ENABLE_NS_ASSERTIONS = NO;
				ENABLE_STRICT_OBJC_MSGSEND = YES;
				GCC_C_LANGUAGE_STANDARD = gnu11;
				GCC_NO_COMMON_BLOCKS = YES;
				GCC_WARN_64_TO_32_BIT_CONVERSION = YES;
				GCC_WARN_ABOUT_RETURN_TYPE = YES_ERROR;
				GCC_WARN_UNDECLARED_SELECTOR = YES;
				GCC_WARN_UNINITIALIZED_AUTOS = YES_AGGRESSIVE;
				GCC_WARN_UNUSED_FUNCTION = YES;
				GCC_WARN_UNUSED_VARIABLE = YES;
				IPHONEOS_DEPLOYMENT_TARGET = 11.3;
				MTL_ENABLE_DEBUG_INFO = NO;
				SDKROOT = iphoneos;
				SWIFT_COMPILATION_MODE = wholemodule;
				SWIFT_OPTIMIZATION_LEVEL = "-O";
				VALIDATE_PRODUCT = YES;
				VALID_ARCHS = "$(ARCHS_STANDARD_64_BIT)";
				VERSIONING_SYSTEM = "apple-generic";
				VERSION_INFO_PREFIX = "";
			};
			name = "Release-Alpha";
		};
		1A96903F2359D9F30061E383 /* Release-Alpha */ = {
			isa = XCBuildConfiguration;
			baseConfigurationReference = 9BD9C6C44CAC220B3C3B90B7 /* Pods-Networking.release-alpha.xcconfig */;
			buildSettings = {
				CLANG_ENABLE_MODULES = YES;
				CODE_SIGN_IDENTITY = "";
				CODE_SIGN_STYLE = Automatic;
				DEFINES_MODULE = YES;
				DEVELOPMENT_TEAM = PZYM8XX95Q;
				DYLIB_COMPATIBILITY_VERSION = 1;
				DYLIB_CURRENT_VERSION = 1;
				DYLIB_INSTALL_NAME_BASE = "@rpath";
				INFOPLIST_FILE = Networking/Info.plist;
				INSTALL_PATH = "$(LOCAL_LIBRARY_DIR)/Frameworks";
				IPHONEOS_DEPLOYMENT_TARGET = 11.0;
				LD_RUNPATH_SEARCH_PATHS = (
					"$(inherited)",
					"@executable_path/Frameworks",
					"@loader_path/Frameworks",
				);
				PRODUCT_BUNDLE_IDENTIFIER = com.automattic.woo.Networking;
				PRODUCT_NAME = "$(TARGET_NAME:c99extidentifier)";
				SKIP_INSTALL = YES;
				SWIFT_VERSION = 5.0;
				TARGETED_DEVICE_FAMILY = "1,2";
				VALID_ARCHS = "$(inherited)";
			};
			name = "Release-Alpha";
		};
		1A9690402359D9F30061E383 /* Release-Alpha */ = {
			isa = XCBuildConfiguration;
			baseConfigurationReference = D7865552BE07C116627FE528 /* Pods-NetworkingTests.release-alpha.xcconfig */;
			buildSettings = {
				CLANG_ENABLE_MODULES = YES;
				CODE_SIGN_STYLE = Automatic;
				DEVELOPMENT_TEAM = PZYM8XX95Q;
				INFOPLIST_FILE = NetworkingTests/Info.plist;
				LD_RUNPATH_SEARCH_PATHS = (
					"$(inherited)",
					"@executable_path/Frameworks",
					"@loader_path/Frameworks",
				);
				PRODUCT_BUNDLE_IDENTIFIER = com.automattic.woo.NetworkingTests;
				PRODUCT_NAME = "$(TARGET_NAME)";
				SWIFT_VERSION = 5.0;
				TARGETED_DEVICE_FAMILY = "1,2";
				VALID_ARCHS = "$(inherited)";
			};
			name = "Release-Alpha";
		};
		B557D9F5209753AA005962F4 /* Debug */ = {
			isa = XCBuildConfiguration;
			buildSettings = {
				ALWAYS_SEARCH_USER_PATHS = NO;
				CLANG_ANALYZER_NONNULL = YES;
				CLANG_ANALYZER_NUMBER_OBJECT_CONVERSION = YES_AGGRESSIVE;
				CLANG_CXX_LANGUAGE_STANDARD = "gnu++14";
				CLANG_CXX_LIBRARY = "libc++";
				CLANG_ENABLE_MODULES = YES;
				CLANG_ENABLE_OBJC_ARC = YES;
				CLANG_ENABLE_OBJC_WEAK = YES;
				CLANG_WARN_BLOCK_CAPTURE_AUTORELEASING = YES;
				CLANG_WARN_BOOL_CONVERSION = YES;
				CLANG_WARN_COMMA = YES;
				CLANG_WARN_CONSTANT_CONVERSION = YES;
				CLANG_WARN_DEPRECATED_OBJC_IMPLEMENTATIONS = YES;
				CLANG_WARN_DIRECT_OBJC_ISA_USAGE = YES_ERROR;
				CLANG_WARN_DOCUMENTATION_COMMENTS = YES;
				CLANG_WARN_EMPTY_BODY = YES;
				CLANG_WARN_ENUM_CONVERSION = YES;
				CLANG_WARN_INFINITE_RECURSION = YES;
				CLANG_WARN_INT_CONVERSION = YES;
				CLANG_WARN_NON_LITERAL_NULL_CONVERSION = YES;
				CLANG_WARN_OBJC_IMPLICIT_RETAIN_SELF = YES;
				CLANG_WARN_OBJC_LITERAL_CONVERSION = YES;
				CLANG_WARN_OBJC_ROOT_CLASS = YES_ERROR;
				CLANG_WARN_RANGE_LOOP_ANALYSIS = YES;
				CLANG_WARN_STRICT_PROTOTYPES = YES;
				CLANG_WARN_SUSPICIOUS_MOVE = YES;
				CLANG_WARN_UNGUARDED_AVAILABILITY = YES_AGGRESSIVE;
				CLANG_WARN_UNREACHABLE_CODE = YES;
				CLANG_WARN__DUPLICATE_METHOD_MATCH = YES;
				CODE_SIGN_IDENTITY = "iPhone Developer";
				COPY_PHASE_STRIP = NO;
				CURRENT_PROJECT_VERSION = 1;
				DEBUG_INFORMATION_FORMAT = dwarf;
				ENABLE_STRICT_OBJC_MSGSEND = YES;
				ENABLE_TESTABILITY = YES;
				GCC_C_LANGUAGE_STANDARD = gnu11;
				GCC_DYNAMIC_NO_PIC = NO;
				GCC_NO_COMMON_BLOCKS = YES;
				GCC_OPTIMIZATION_LEVEL = 0;
				GCC_PREPROCESSOR_DEFINITIONS = (
					"DEBUG=1",
					"$(inherited)",
				);
				GCC_WARN_64_TO_32_BIT_CONVERSION = YES;
				GCC_WARN_ABOUT_RETURN_TYPE = YES_ERROR;
				GCC_WARN_UNDECLARED_SELECTOR = YES;
				GCC_WARN_UNINITIALIZED_AUTOS = YES_AGGRESSIVE;
				GCC_WARN_UNUSED_FUNCTION = YES;
				GCC_WARN_UNUSED_VARIABLE = YES;
				IPHONEOS_DEPLOYMENT_TARGET = 11.3;
				MTL_ENABLE_DEBUG_INFO = YES;
				ONLY_ACTIVE_ARCH = YES;
				SDKROOT = iphoneos;
				SWIFT_ACTIVE_COMPILATION_CONDITIONS = DEBUG;
				SWIFT_OPTIMIZATION_LEVEL = "-Onone";
				VALID_ARCHS = "$(ARCHS_STANDARD_64_BIT)";
				VERSIONING_SYSTEM = "apple-generic";
				VERSION_INFO_PREFIX = "";
			};
			name = Debug;
		};
		B557D9F6209753AA005962F4 /* Release */ = {
			isa = XCBuildConfiguration;
			buildSettings = {
				ALWAYS_SEARCH_USER_PATHS = NO;
				CLANG_ANALYZER_NONNULL = YES;
				CLANG_ANALYZER_NUMBER_OBJECT_CONVERSION = YES_AGGRESSIVE;
				CLANG_CXX_LANGUAGE_STANDARD = "gnu++14";
				CLANG_CXX_LIBRARY = "libc++";
				CLANG_ENABLE_MODULES = YES;
				CLANG_ENABLE_OBJC_ARC = YES;
				CLANG_ENABLE_OBJC_WEAK = YES;
				CLANG_WARN_BLOCK_CAPTURE_AUTORELEASING = YES;
				CLANG_WARN_BOOL_CONVERSION = YES;
				CLANG_WARN_COMMA = YES;
				CLANG_WARN_CONSTANT_CONVERSION = YES;
				CLANG_WARN_DEPRECATED_OBJC_IMPLEMENTATIONS = YES;
				CLANG_WARN_DIRECT_OBJC_ISA_USAGE = YES_ERROR;
				CLANG_WARN_DOCUMENTATION_COMMENTS = YES;
				CLANG_WARN_EMPTY_BODY = YES;
				CLANG_WARN_ENUM_CONVERSION = YES;
				CLANG_WARN_INFINITE_RECURSION = YES;
				CLANG_WARN_INT_CONVERSION = YES;
				CLANG_WARN_NON_LITERAL_NULL_CONVERSION = YES;
				CLANG_WARN_OBJC_IMPLICIT_RETAIN_SELF = YES;
				CLANG_WARN_OBJC_LITERAL_CONVERSION = YES;
				CLANG_WARN_OBJC_ROOT_CLASS = YES_ERROR;
				CLANG_WARN_RANGE_LOOP_ANALYSIS = YES;
				CLANG_WARN_STRICT_PROTOTYPES = YES;
				CLANG_WARN_SUSPICIOUS_MOVE = YES;
				CLANG_WARN_UNGUARDED_AVAILABILITY = YES_AGGRESSIVE;
				CLANG_WARN_UNREACHABLE_CODE = YES;
				CLANG_WARN__DUPLICATE_METHOD_MATCH = YES;
				CODE_SIGN_IDENTITY = "iPhone Developer";
				COPY_PHASE_STRIP = NO;
				CURRENT_PROJECT_VERSION = 1;
				DEBUG_INFORMATION_FORMAT = "dwarf-with-dsym";
				ENABLE_NS_ASSERTIONS = NO;
				ENABLE_STRICT_OBJC_MSGSEND = YES;
				GCC_C_LANGUAGE_STANDARD = gnu11;
				GCC_NO_COMMON_BLOCKS = YES;
				GCC_WARN_64_TO_32_BIT_CONVERSION = YES;
				GCC_WARN_ABOUT_RETURN_TYPE = YES_ERROR;
				GCC_WARN_UNDECLARED_SELECTOR = YES;
				GCC_WARN_UNINITIALIZED_AUTOS = YES_AGGRESSIVE;
				GCC_WARN_UNUSED_FUNCTION = YES;
				GCC_WARN_UNUSED_VARIABLE = YES;
				IPHONEOS_DEPLOYMENT_TARGET = 11.3;
				MTL_ENABLE_DEBUG_INFO = NO;
				SDKROOT = iphoneos;
				SWIFT_COMPILATION_MODE = wholemodule;
				SWIFT_OPTIMIZATION_LEVEL = "-O";
				VALIDATE_PRODUCT = YES;
				VALID_ARCHS = "$(ARCHS_STANDARD_64_BIT)";
				VERSIONING_SYSTEM = "apple-generic";
				VERSION_INFO_PREFIX = "";
			};
			name = Release;
		};
		B557D9F8209753AA005962F4 /* Debug */ = {
			isa = XCBuildConfiguration;
			baseConfigurationReference = 753D6504FF01F09F6A33B73E /* Pods-Networking.debug.xcconfig */;
			buildSettings = {
				CLANG_ENABLE_MODULES = YES;
				CODE_SIGN_IDENTITY = "";
				CODE_SIGN_STYLE = Automatic;
				DEFINES_MODULE = YES;
				DEVELOPMENT_TEAM = PZYM8XX95Q;
				DYLIB_COMPATIBILITY_VERSION = 1;
				DYLIB_CURRENT_VERSION = 1;
				DYLIB_INSTALL_NAME_BASE = "@rpath";
				INFOPLIST_FILE = Networking/Info.plist;
				INSTALL_PATH = "$(LOCAL_LIBRARY_DIR)/Frameworks";
				IPHONEOS_DEPLOYMENT_TARGET = 11.0;
				LD_RUNPATH_SEARCH_PATHS = (
					"$(inherited)",
					"@executable_path/Frameworks",
					"@loader_path/Frameworks",
				);
				PRODUCT_BUNDLE_IDENTIFIER = com.automattic.woo.Networking;
				PRODUCT_NAME = "$(TARGET_NAME:c99extidentifier)";
				SKIP_INSTALL = YES;
				SWIFT_OPTIMIZATION_LEVEL = "-Onone";
				SWIFT_VERSION = 5.0;
				TARGETED_DEVICE_FAMILY = "1,2";
				VALID_ARCHS = "$(inherited)";
			};
			name = Debug;
		};
		B557D9F9209753AA005962F4 /* Release */ = {
			isa = XCBuildConfiguration;
			baseConfigurationReference = C8F9A8CC6F90A8C9B5EF2EE2 /* Pods-Networking.release.xcconfig */;
			buildSettings = {
				CLANG_ENABLE_MODULES = YES;
				CODE_SIGN_IDENTITY = "";
				CODE_SIGN_STYLE = Automatic;
				DEFINES_MODULE = YES;
				DEVELOPMENT_TEAM = PZYM8XX95Q;
				DYLIB_COMPATIBILITY_VERSION = 1;
				DYLIB_CURRENT_VERSION = 1;
				DYLIB_INSTALL_NAME_BASE = "@rpath";
				INFOPLIST_FILE = Networking/Info.plist;
				INSTALL_PATH = "$(LOCAL_LIBRARY_DIR)/Frameworks";
				IPHONEOS_DEPLOYMENT_TARGET = 11.0;
				LD_RUNPATH_SEARCH_PATHS = (
					"$(inherited)",
					"@executable_path/Frameworks",
					"@loader_path/Frameworks",
				);
				PRODUCT_BUNDLE_IDENTIFIER = com.automattic.woo.Networking;
				PRODUCT_NAME = "$(TARGET_NAME:c99extidentifier)";
				SKIP_INSTALL = YES;
				SWIFT_VERSION = 5.0;
				TARGETED_DEVICE_FAMILY = "1,2";
				VALID_ARCHS = "$(inherited)";
			};
			name = Release;
		};
		B557D9FB209753AA005962F4 /* Debug */ = {
			isa = XCBuildConfiguration;
			baseConfigurationReference = BD9439D9B8F2C1ED2EADAA51 /* Pods-NetworkingTests.debug.xcconfig */;
			buildSettings = {
				CLANG_ENABLE_MODULES = YES;
				CODE_SIGN_STYLE = Automatic;
				DEVELOPMENT_TEAM = PZYM8XX95Q;
				INFOPLIST_FILE = NetworkingTests/Info.plist;
				LD_RUNPATH_SEARCH_PATHS = (
					"$(inherited)",
					"@executable_path/Frameworks",
					"@loader_path/Frameworks",
				);
				PRODUCT_BUNDLE_IDENTIFIER = com.automattic.woo.NetworkingTests;
				PRODUCT_NAME = "$(TARGET_NAME)";
				SWIFT_OPTIMIZATION_LEVEL = "-Onone";
				SWIFT_VERSION = 5.0;
				TARGETED_DEVICE_FAMILY = "1,2";
				VALID_ARCHS = "$(inherited)";
			};
			name = Debug;
		};
		B557D9FC209753AA005962F4 /* Release */ = {
			isa = XCBuildConfiguration;
			baseConfigurationReference = F6CEE1CA2AD376C0C28AE9F6 /* Pods-NetworkingTests.release.xcconfig */;
			buildSettings = {
				CLANG_ENABLE_MODULES = YES;
				CODE_SIGN_STYLE = Automatic;
				DEVELOPMENT_TEAM = PZYM8XX95Q;
				INFOPLIST_FILE = NetworkingTests/Info.plist;
				LD_RUNPATH_SEARCH_PATHS = (
					"$(inherited)",
					"@executable_path/Frameworks",
					"@loader_path/Frameworks",
				);
				PRODUCT_BUNDLE_IDENTIFIER = com.automattic.woo.NetworkingTests;
				PRODUCT_NAME = "$(TARGET_NAME)";
				SWIFT_VERSION = 5.0;
				TARGETED_DEVICE_FAMILY = "1,2";
				VALID_ARCHS = "$(inherited)";
			};
			name = Release;
		};
/* End XCBuildConfiguration section */

/* Begin XCConfigurationList section */
		B557D9DD209753AA005962F4 /* Build configuration list for PBXProject "Networking" */ = {
			isa = XCConfigurationList;
			buildConfigurations = (
				B557D9F5209753AA005962F4 /* Debug */,
				B557D9F6209753AA005962F4 /* Release */,
				1A96903E2359D9F30061E383 /* Release-Alpha */,
			);
			defaultConfigurationIsVisible = 0;
			defaultConfigurationName = Release;
		};
		B557D9F7209753AA005962F4 /* Build configuration list for PBXNativeTarget "Networking" */ = {
			isa = XCConfigurationList;
			buildConfigurations = (
				B557D9F8209753AA005962F4 /* Debug */,
				B557D9F9209753AA005962F4 /* Release */,
				1A96903F2359D9F30061E383 /* Release-Alpha */,
			);
			defaultConfigurationIsVisible = 0;
			defaultConfigurationName = Release;
		};
		B557D9FA209753AA005962F4 /* Build configuration list for PBXNativeTarget "NetworkingTests" */ = {
			isa = XCConfigurationList;
			buildConfigurations = (
				B557D9FB209753AA005962F4 /* Debug */,
				B557D9FC209753AA005962F4 /* Release */,
				1A9690402359D9F30061E383 /* Release-Alpha */,
			);
			defaultConfigurationIsVisible = 0;
			defaultConfigurationName = Release;
		};
/* End XCConfigurationList section */
	};
	rootObject = B557D9DA209753AA005962F4 /* Project object */;
}<|MERGE_RESOLUTION|>--- conflicted
+++ resolved
@@ -1239,11 +1239,8 @@
 				025CA2BF238EB8CB00B05C81 /* ProductShippingClass.swift */,
 				021E2A1323A9FC5900B1DE07 /* ProductBackordersSetting.swift */,
 				45D1CF4823BACA6500945A36 /* ProductTaxStatus.swift */,
-<<<<<<< HEAD
 				6856DA22F24CF8AA20A3FE8A /* ProductImage+Copiable.swift */,
-=======
 				45CDAFAA2434CA9300F83C22 /* ProductCatalogVisibility.swift */,
->>>>>>> 48ae2aa0
 			);
 			path = Product;
 			sourceTree = "<group>";
