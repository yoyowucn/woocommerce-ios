3.4
-----
- bugfix: on the Order Details screen, the product quantity title in the 2-column header view aligns to the right now
<<<<<<< HEAD
- bugfix: tapping on a new Order push notification, it used to go to the Reviews tab. Now it should go to the new Order screen
=======
- bugfix: on the Products tab, if tapping on a Product and then switching stores, the old Product details used to remain on the Products tab. Now the Product list is always shown on the Products tab after switching stores.
>>>>>>> c8d7c7ad
- Dark mode: colors are updated up to design for the navigation bar, tab bar, Fulfill Order > add tracking icon, Review Details > product link icon.
- bugfix/enhancement: on the Products tab, if there are no Products the "Work In Progress" banner is shown with an image placeholder below now.

3.3
-----
- bugfix: add some padding to an order item image in the Fulfillment view, when no SKU exists
- bugfix: View Billing Information > Contact Details: the email button wouldn't do anything if you don't have an email account configured in the Mail app. Now an option to copy the email address is presented instead of doing nothing.
- bugfix: Fulfill Order screen now displays full customer provided note, instead of cutting it to a single line.
- bugfix: Fixed clipped content on section headings with larger font sizes
- bugfix: Fixed footer overlapping the last row in Settings > About with larger font sizes
- bugfix: the Orders badge on tab bar now is correctly refreshed after switching stores
 
3.2.1
-----
- bugfix: the order detail status and "Begin fulfillment" button now are correctly updated when the order status changes
- bugfix: after adding a new order note, now it appear correctly inside the order detail

3.2
-----
- Experimental: a Products feature switch is visible in Settings > Experimental Features that shows/hides the Products tab with a Work In Progress banner at the top.
- Experimental: if a Product has variations, the variants info are shown on the Product Details that navigates to a list of variations with each price or visibility shown.
- Enhancement: Support for dark mode
- bugfix: Settings no longer convert to partial dark mode.
- Experimental: Support the latest wc-admin plugin release, v0.23.0 and up
 
3.1
-----
- The order detail view now includes the shipping method of the order.
- Enhancement: The Reviews tab now presents all the Product Reviews
- Updated appearance of Order Details - temporarily disabling dark mode.
- bugfix: fixed UI appearance on cells of Order List when tapping with dark mode enabled.
- bugfix: Reviews no longer convert to partial dark mode. Dark mode coming soon!
- bugfix: Order Details now has the right space between cells.
- bugfix: update the new stats endpoint for WC Admin plugin version 0.22+, and notify the user about the minimum plugin version when they cannot see the new stats. It'd be great to also mention this in the App Store release notes: the new stats UI now requires WC Admin plugin version 0.22+.

3.0
-----
- bugfix: for sites with empty site time zone in the API (usually with UTC specified in wp-admin settings) and when the site time zone is not GMT+0, the stats v4 data no longer has the wrong boundaries (example in #1357).
- bugfix: fixed a UI appearance problem on mail composer on iOS 13.
 
2.9
-----
- bugfix: the badge "9+" on the Orders tab doesn't overlap with the tab label on iPhone SE/8 landscape now, and polished based on design spec.
- bugfix: the Top Performers in the new stats page should not have a dark header bar when launching the app in Dark mode.
- Enhancement: preselect current Order status when editing the status with a list of order statuses.
- bugfix: on Orders tab, the order status filter now stays after changing an Order status.
 
2.8
-----
 
2.7
-----
- Enhancement: Enhancements to the Order Details screen, adding more customer information.
- bugfix: the App Logs shouldn't be editable, only copy / paste.
- bugfix: Reviews were not localized.
- bugfix: On log in, some users would see the Continue button but be unable to Continue, due to errors with the account. A new "Try another account" button has been added as an option.
- bugfix: Product Details page was displaying the Price in the wrong currency.
- Enhancement: removed the "New Orders" card from the My store tab, now that the Orders tab displays the same information.
- Added brand new stats page for user with the WooCommerce Admin plugin and provided an option for users to opt in or out directly from the Settings page.
- bugfix: Order Details: icon on "Details" cell for fulfilled order can be wrong.
 
2.6
-----
- bugfix: 9+ orders in the orders badge text is now easier to read
- bugfix: Keep those sign-in bugs coming! We tracked down and fixed a `Log in with Jetpack` issue, where users with a Byte Order Mark in their `wp-config.php` file were returning error responses during API requests. These users would see their store listed in the sign-in screen, but were unable to tap the Continue button.
- bugfix: prevents a potential edge case where the login screen could be dismissed in a future version of iOS.
- bugfix: While tuning up the behind-the-scenes for Order Detail screens, we accidentally lost the ability to automatically download any missing product images. Product image downloads restored!

2.5
-----
- bugfix: on certain devices, pulling down to refresh on Order Details screen used to result in weird UI with misplaced labels. Should be fixed in this release.
- Enhancement: Display a badge in the bottom tab, overlapping the Orders icon, to indicate the number of orders processing.
- Enhancement: The Notifications tab has been replaced by Reviews 

2.4
-----
- New feature: in Order Details > Shipment Tracking, a new action is added to the "more" action menu for copying tracking number.
- Enhancement: updated the footer in Settings to inform users that we're hiring.
- bugfix & improvement: when Jetpack site stats module is turned off or when user has no permission to view site stats, the generic error toast is not shown to the user anymore. Additionally, the visitors stats UI is shown/hidden when the Jetpack module is activated/deactivated respectively.

2.3
-----
- Improvement: improved Dynamic Type support in the body of the notification in the Notifications tab.

2.2
-----
- improvement: opting out of Tracks syncs with WordPress.com
 
2.1
-----
- improvement: improved support for RTL languages in the Dashboard
- enhancement: You can now view product images on orders. Tapping on Products in Orders will present a view-only version of the Product's Details.
 
2.0
-----
- bugfix: dates in the Order Details screen are now localised.
- improvement: improved support for larger font sizes in the login screen
 
1.9
-----
- bugfix: fixes "Unable to load content" error message when attempting to get Top Performers content.
- new feature: You can now manually add shipment tracking to an Order. This feature is for users who have the [Shipment Tracking plugin](https://woocommerce.com/products/shipment-tracking) installed.
- bugfix: fixes Store Picker: some users are unable to continue after logging in.
- bugfix: fixes a crash when the network connection is slow
 
1.8
-----

1.7.1
-----
- Fixed a bug where Order List did not load for some users.
- update: this app supports iOS 12.0 and up.
- improvement: improved support for large text sizes.
- bugfix: fixes Order List not loading for some users.
- bugfix: fixes "Unable to load content" error message when attempting to get Top Performers content.
 
1.7
-----
- improvement: you can now log in using a site address.

1.6
-----
- improvement: Tracking numbers can now be copied to the pasteboard from the order details screen.

1.5
-----
- bugfix: Sometimes Settings would style all the options like "Log Out". No longer happens now.
- bugfix: order status refreshes upon pull-to-refresh in Order Details
- bugfix: payment status label background color showing up beyond rounded border
- improvement: change top performers text from "Total Product Order" to "Total orders" for clarity
- bugfix: fixed an issue on the order details screen where the shipment tracking dates were incorrect

1.4
-----
- bugfix: fix a crash happening on log out
- new feature: Add shipment tracking to Order Details screen
- improvement: The store switcher now allows you to go back to the previous screen without logging you out
- improvement: Custom order status labels are now supported! Instead of just displaying the order status slug and capitalizing the slug, the custom order status label will now be fetched from the server and properly displayed.
- improvement: Filtering by custom order status now supported!
- new feature: You can now manually change the status of an order on the order details screen
- bugfix: correctly flips chevron on Dashboard > New Orders, to support RTL languages.
- bugfix: fixed an issue on the order details screen where the shipment tracking dates were incorrect

1.3
-----
- bugfix: Allows for decimal quantities which some extensions have
- new feature: quick site select. Navigate to Settings > select row with store website.
- improvement: Updated the colors of the bars in the charts for better readability
- improvement: Present an error message with an option to retry when adding a note to an order fails
- improvement: Present an error message with an option to retry when fulfilling an order fails
- bugfix: Log out of the current account right after selecting "Try another account" in store picker
- improvement: Use the store name for the title of the view in "My store" tab
- improvement: Add an alert to let the user know about our new store switcher
- improvement: Display Address in Order Details screen unless every field is empty<|MERGE_RESOLUTION|>--- conflicted
+++ resolved
@@ -1,11 +1,8 @@
 3.4
 -----
 - bugfix: on the Order Details screen, the product quantity title in the 2-column header view aligns to the right now
-<<<<<<< HEAD
 - bugfix: tapping on a new Order push notification, it used to go to the Reviews tab. Now it should go to the new Order screen
-=======
 - bugfix: on the Products tab, if tapping on a Product and then switching stores, the old Product details used to remain on the Products tab. Now the Product list is always shown on the Products tab after switching stores.
->>>>>>> c8d7c7ad
 - Dark mode: colors are updated up to design for the navigation bar, tab bar, Fulfill Order > add tracking icon, Review Details > product link icon.
 - bugfix/enhancement: on the Products tab, if there are no Products the "Work In Progress" banner is shown with an image placeholder below now.
 
