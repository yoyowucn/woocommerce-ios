4.2
<<<<<<< HEAD
-----
- Products: now the keyboard pop up automatically in Edit Description (M1), in Edit Short Description (M2), Edit Slug (M2), Edit Purchase Note (M2)

=======
----
- The Processing orders list will now show upcoming (future) orders. 
>>>>>>> 548372e3

4.1
-----
- Fix an intermittent crash when downloading Orders
- The Photo Library permission alert shouldn't be prompted when opening the readonly product details or edit product for simple products, which is reproducible on iOS 11 or 12 devices. (The permission is only triggered when uploading images in Zendesk support or in debug builds with Products M2 enabled.)
- [internal] Updated the empty search result views for Products and Orders. https://git.io/Jvdap

 
4.0
-----
- Products is now available with limited editing for simple products!
- Fix pulling to refresh on the Processing tab sometimes will not show the up-to-date orders.
- Edit Product > Price Settings: schedule sale is now available even when either the start or end date is not set, and the sale end date can be removed now.
- Improved stats: fixed a crash when loading improved stats on a day when daily saving time changes.
- [internal] Changed the Shipping and Tax classes list loading so that any cached data is shown right away
- [internal] Edit Products M2: added an image upload source for product images - WordPress Media Library.
- [internal] Slightly changed the dependency graph of the database fetching component. Please watch out for data loading regressions.
- [internal] the signup and login Magic Link flows have code changes. See https://git.io/JvyB3 for testing details.
- [internal] the login via Magic Link flows have code changes. See https://git.io/JvyB3 for testing details.
- [internal] the login via Continue with Google flows have code changes that can cause regressions. See https://git.io/Jvyjg for testing details.
- [internal] the signup and login Magic Link flows have code changes. See https://git.io/JvyB3 for testing details.
- [internal] under Edit Products M2 feature flag, there are 4 ways to sort the products on the products tab.
- [internal] the login flow has changes to the 2-factor authentication navigation. See https://git.io/JvdKP for testing details.

3.9
-----
- bugfix: now in the Order List the order status label is no more clipped
- bugfix: now the launch screen is no more stretched
- The Shipping Provider flow, will be called now Shipping Carrier.
- Edit Products: in price settings, the order of currency and price field follows the store currency options under wp-admin > WooCommerce > Settings > General.
- [internal] The signup and login flows have code changes. See https://git.io/Jv1Me for testing details.
 
3.8
-----
- Dashboard stats: any negative revenue (from refunds for example) for a time period are shown now.
- Redesigned Orders List: Processing and All Orders are now shown in front. Filtering was moved to the Search view.
- Fix Reviews sometimes failing to load on some WooCommerce configurations
- Experimental: a Products feature switch is visible in Settings > Experimental Features that shows/hides the Products tab, and allow to edit a product.
 
3.7
-----
- Dashboard: now tapping on a product on "Top Performers" section open the product detail

3.6
-----
- Order Details: see a list of issued refunds inside the order detail screen
- Orders tab: Orders to fulfill badge shows numbers 1-99, and now 99+ for anything over 99. Previously, it was 9+.
- Orders tab: The full total amount is now shown.
- Order Details & Product UI: if a Product name has HTML escape characters, they should be decoded in the app.
- Order Details: if the Order has multiple Products, tapping on any Product should open the same Product now.
- bugfix: the orders badge on tab bar now is correctly refreshed after switching to a store with badge count equal to zero.
- The orders tab now localizes item quantities and the order badge.


3.5
-----
- bugfix: when the app is in the foreground while receiving a push notification, the badge on the Orders tab and Reviews tab should be updated correctly based on the type of the notification.
- bugfix: after logging out and in, the Product list should be loaded to the correct store instead of being empty.
- bugfix: in Contact Support, a message should always be sent successfully now.

3.4
-----
- bugfix: on the Order Details screen, the product quantity title in the 2-column header view aligns to the right now
- bugfix: tapping on a new Order push notification, it used to go to the Reviews tab. Now it should go to the new Order screen
- bugfix: on the Products tab, if tapping on a Product and then switching stores, the old Product details used to remain on the Products tab. Now the Product list is always shown on the Products tab after switching stores.
- Dark mode: colors are updated up to design for the navigation bar, tab bar, Fulfill Order > add tracking icon, Review Details > product link icon.
- bugfix/enhancement: on the Products tab, if there are no Products the "Work In Progress" banner is shown with an image placeholder below now.
- bugfix: the deleted Product Variations should not show up after syncing anymore.
- bugfix: now the shipping address in the Order Detail is hidden if the order contains only virtual products
- bugfix: when logged out, Contact Support should be enabled now after typing a valid email address with an email keyboard type.

3.3
-----
- bugfix: add some padding to an order item image in the Fulfillment view, when no SKU exists
- bugfix: View Billing Information > Contact Details: the email button wouldn't do anything if you don't have an email account configured in the Mail app. Now an option to copy the email address is presented instead of doing nothing.
- bugfix: Fulfill Order screen now displays full customer provided note, instead of cutting it to a single line.
- bugfix: Fixed clipped content on section headings with larger font sizes
- bugfix: Fixed footer overlapping the last row in Settings > About with larger font sizes
- bugfix: the Orders badge on tab bar now is correctly refreshed after switching stores
 
3.2.1
-----
- bugfix: the order detail status and "Begin fulfillment" button now are correctly updated when the order status changes
- bugfix: after adding a new order note, now it appear correctly inside the order detail

3.2
-----
- Experimental: a Products feature switch is visible in Settings > Experimental Features that shows/hides the Products tab with a Work In Progress banner at the top.
- Experimental: if a Product has variations, the variants info are shown on the Product Details that navigates to a list of variations with each price or visibility shown.
- Enhancement: Support for dark mode
- bugfix: Settings no longer convert to partial dark mode.
- Experimental: Support the latest wc-admin plugin release, v0.23.0 and up
 
3.1
-----
- The order detail view now includes the shipping method of the order.
- Enhancement: The Reviews tab now presents all the Product Reviews
- Updated appearance of Order Details - temporarily disabling dark mode.
- bugfix: fixed UI appearance on cells of Order List when tapping with dark mode enabled.
- bugfix: Reviews no longer convert to partial dark mode. Dark mode coming soon!
- bugfix: Order Details now has the right space between cells.
- bugfix: update the new stats endpoint for WC Admin plugin version 0.22+, and notify the user about the minimum plugin version when they cannot see the new stats. It'd be great to also mention this in the App Store release notes: the new stats UI now requires WC Admin plugin version 0.22+.

3.0
-----
- bugfix: for sites with empty site time zone in the API (usually with UTC specified in wp-admin settings) and when the site time zone is not GMT+0, the stats v4 data no longer has the wrong boundaries (example in #1357).
- bugfix: fixed a UI appearance problem on mail composer on iOS 13.
 
2.9
-----
- bugfix: the badge "9+" on the Orders tab doesn't overlap with the tab label on iPhone SE/8 landscape now, and polished based on design spec.
- bugfix: the Top Performers in the new stats page should not have a dark header bar when launching the app in Dark mode.
- Enhancement: preselect current Order status when editing the status with a list of order statuses.
- bugfix: on Orders tab, the order status filter now stays after changing an Order status.
 
2.8
-----
 
2.7
-----
- Enhancement: Enhancements to the Order Details screen, adding more customer information.
- bugfix: the App Logs shouldn't be editable, only copy / paste.
- bugfix: Reviews were not localized.
- bugfix: On log in, some users would see the Continue button but be unable to Continue, due to errors with the account. A new "Try another account" button has been added as an option.
- bugfix: Product Details page was displaying the Price in the wrong currency.
- Enhancement: removed the "New Orders" card from the My store tab, now that the Orders tab displays the same information.
- Added brand new stats page for user with the WooCommerce Admin plugin and provided an option for users to opt in or out directly from the Settings page.
- bugfix: Order Details: icon on "Details" cell for fulfilled order can be wrong.
 
2.6
-----
- bugfix: 9+ orders in the orders badge text is now easier to read
- bugfix: Keep those sign-in bugs coming! We tracked down and fixed a `Log in with Jetpack` issue, where users with a Byte Order Mark in their `wp-config.php` file were returning error responses during API requests. These users would see their store listed in the sign-in screen, but were unable to tap the Continue button.
- bugfix: prevents a potential edge case where the login screen could be dismissed in a future version of iOS.
- bugfix: While tuning up the behind-the-scenes for Order Detail screens, we accidentally lost the ability to automatically download any missing product images. Product image downloads restored!

2.5
-----
- bugfix: on certain devices, pulling down to refresh on Order Details screen used to result in weird UI with misplaced labels. Should be fixed in this release.
- Enhancement: Display a badge in the bottom tab, overlapping the Orders icon, to indicate the number of orders processing.
- Enhancement: The Notifications tab has been replaced by Reviews 

2.4
-----
- New feature: in Order Details > Shipment Tracking, a new action is added to the "more" action menu for copying tracking number.
- Enhancement: updated the footer in Settings to inform users that we're hiring.
- bugfix & improvement: when Jetpack site stats module is turned off or when user has no permission to view site stats, the generic error toast is not shown to the user anymore. Additionally, the visitors stats UI is shown/hidden when the Jetpack module is activated/deactivated respectively.

2.3
-----
- Improvement: improved Dynamic Type support in the body of the notification in the Notifications tab.

2.2
-----
- improvement: opting out of Tracks syncs with WordPress.com
 
2.1
-----
- improvement: improved support for RTL languages in the Dashboard
- enhancement: You can now view product images on orders. Tapping on Products in Orders will present a view-only version of the Product's Details.
 
2.0
-----
- bugfix: dates in the Order Details screen are now localised.
- improvement: improved support for larger font sizes in the login screen
 
1.9
-----
- bugfix: fixes "Unable to load content" error message when attempting to get Top Performers content.
- new feature: You can now manually add shipment tracking to an Order. This feature is for users who have the [Shipment Tracking plugin](https://woocommerce.com/products/shipment-tracking) installed.
- bugfix: fixes Store Picker: some users are unable to continue after logging in.
- bugfix: fixes a crash when the network connection is slow
 
1.8
-----

1.7.1
-----
- Fixed a bug where Order List did not load for some users.
- update: this app supports iOS 12.0 and up.
- improvement: improved support for large text sizes.
- bugfix: fixes Order List not loading for some users.
- bugfix: fixes "Unable to load content" error message when attempting to get Top Performers content.
 
1.7
-----
- improvement: you can now log in using a site address.

1.6
-----
- improvement: Tracking numbers can now be copied to the pasteboard from the order details screen.

1.5
-----
- bugfix: Sometimes Settings would style all the options like "Log Out". No longer happens now.
- bugfix: order status refreshes upon pull-to-refresh in Order Details
- bugfix: payment status label background color showing up beyond rounded border
- improvement: change top performers text from "Total Product Order" to "Total orders" for clarity
- bugfix: fixed an issue on the order details screen where the shipment tracking dates were incorrect

1.4
-----
- bugfix: fix a crash happening on log out
- new feature: Add shipment tracking to Order Details screen
- improvement: The store switcher now allows you to go back to the previous screen without logging you out
- improvement: Custom order status labels are now supported! Instead of just displaying the order status slug and capitalizing the slug, the custom order status label will now be fetched from the server and properly displayed.
- improvement: Filtering by custom order status now supported!
- new feature: You can now manually change the status of an order on the order details screen
- bugfix: correctly flips chevron on Dashboard > New Orders, to support RTL languages.
- bugfix: fixed an issue on the order details screen where the shipment tracking dates were incorrect

1.3
-----
- bugfix: Allows for decimal quantities which some extensions have
- new feature: quick site select. Navigate to Settings > select row with store website.
- improvement: Updated the colors of the bars in the charts for better readability
- improvement: Present an error message with an option to retry when adding a note to an order fails
- improvement: Present an error message with an option to retry when fulfilling an order fails
- bugfix: Log out of the current account right after selecting "Try another account" in store picker
- improvement: Use the store name for the title of the view in "My store" tab
- improvement: Add an alert to let the user know about our new store switcher
- improvement: Display Address in Order Details screen unless every field is empty<|MERGE_RESOLUTION|>--- conflicted
+++ resolved
@@ -1,12 +1,8 @@
 4.2
-<<<<<<< HEAD
 -----
 - Products: now the keyboard pop up automatically in Edit Description (M1), in Edit Short Description (M2), Edit Slug (M2), Edit Purchase Note (M2)
-
-=======
-----
 - The Processing orders list will now show upcoming (future) orders. 
->>>>>>> 548372e3
+
 
 4.1
 -----
