--- conflicted
+++ resolved
@@ -88,11 +88,7 @@
   - WordPressShared (~> 1.8.2)
   - WordPressUI (~> 1.3.5-beta)
   - XLPagerTabStrip (~> 9.0)
-<<<<<<< HEAD
-  - ZendeskSDK (from `https://github.com/zendesk/zendesk_sdk_ios.git`, branch `3.0.1-swift5.1-beta6`)
-=======
   - ZendeskSDK (from `https://github.com/zendesk/zendesk_sdk_ios.git`, branch `3.0.1-swift5.1-GM`)
->>>>>>> 6cc33db1
 
 SPEC REPOS:
   https://github.com/cocoapods/specs.git:
@@ -123,20 +119,12 @@
 
 EXTERNAL SOURCES:
   ZendeskSDK:
-<<<<<<< HEAD
-    :branch: 3.0.1-swift5.1-beta6
-=======
     :branch: 3.0.1-swift5.1-GM
->>>>>>> 6cc33db1
     :git: https://github.com/zendesk/zendesk_sdk_ios.git
 
 CHECKOUT OPTIONS:
   ZendeskSDK:
-<<<<<<< HEAD
-    :commit: 7a0d934dc322fbb1f3aaea51c2600a6f476faaad
-=======
     :commit: d31a64ab45945e8a4a9cdf0c8037a30274c270f5
->>>>>>> 6cc33db1
     :git: https://github.com/zendesk/zendesk_sdk_ios.git
 
 SPEC CHECKSUMS:
@@ -166,10 +154,6 @@
   XLPagerTabStrip: 61c57fd61f611ee5f01ff1495ad6fbee8bf496c5
   ZendeskSDK: ce880e75f12ae5dacaa3658f49e545f3c8471030
 
-<<<<<<< HEAD
-PODFILE CHECKSUM: 5c4d5aca33e4018ad407d1323b923578f1fe7a11
-=======
-PODFILE CHECKSUM: 85345dff6e33ee6ba1bd985fd30a01e4d9141508
->>>>>>> 6cc33db1
+PODFILE CHECKSUM: a9d4b7e373944e9d1d1221e6612ebc42ec87db30
 
 COCOAPODS: 1.6.2