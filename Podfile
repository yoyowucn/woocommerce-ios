--- conflicted
+++ resolved
@@ -33,14 +33,11 @@
   
   pod 'WordPressUI', '~> 1.4'
 
-<<<<<<< HEAD
   pod 'WPMediaPicker', '~> 1.6.0'
   ## while PR is in review:
   ## pod 'WPMediaPicker', :git => 'https://github.com/wordpress-mobile/MediaPicker-iOS.git', :commit => '7c3cb8f00400b9316a803640b42bb88a66bbc648'
 
-=======
   pod 'WordPress-Editor-iOS', '~> 1.11.0'
->>>>>>> 8ee6f4eb
 
   # External Libraries
   # ==================
