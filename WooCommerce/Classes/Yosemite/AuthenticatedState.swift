--- conflicted
+++ resolved
@@ -33,6 +33,7 @@
             AppSettingsStore(dispatcher: dispatcher, storageManager: storageManager, fileStorage: PListFileStorage()),
             AvailabilityStore(dispatcher: dispatcher, storageManager: storageManager, network: network),
             CommentStore(dispatcher: dispatcher, storageManager: storageManager, network: network),
+            MediaStore(dispatcher: dispatcher, storageManager: storageManager, network: network, credentials: credentials),
             NotificationStore(dispatcher: dispatcher, storageManager: storageManager, network: network),
             OrderNoteStore(dispatcher: dispatcher, storageManager: storageManager, network: network),
             OrderStore(dispatcher: dispatcher, storageManager: storageManager, network: network),
@@ -44,15 +45,9 @@
             RefundStore(dispatcher: dispatcher, storageManager: storageManager, network: network),
             SettingStore(dispatcher: dispatcher, storageManager: storageManager, network: network),
             ShipmentStore(dispatcher: dispatcher, storageManager: storageManager, network: network),
-<<<<<<< HEAD
-            ProductReviewStore(dispatcher: dispatcher, storageManager: storageManager, network: network),
-            ProductStore(dispatcher: dispatcher, storageManager: storageManager, network: network),
-            MediaStore(dispatcher: dispatcher, storageManager: storageManager, network: network, credentials: credentials)
-=======
             StatsStore(dispatcher: dispatcher, storageManager: storageManager, network: network),
             StatsStoreV4(dispatcher: dispatcher, storageManager: storageManager, network: network),
             TaxClassStore(dispatcher: dispatcher, storageManager: storageManager, network: network)
->>>>>>> 8ee6f4eb
         ]
 
         startListeningToNotifications()
