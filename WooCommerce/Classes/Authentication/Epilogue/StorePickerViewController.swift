import Foundation
import UIKit
import WordPressAuthenticator
import WordPressUI
import Storage
import Yosemite



/// Allows the user to pick which WordPress.com (OR) Jetpack-Connected-Store we should set up as the Main Store.
///
class StorePickerViewController: UIViewController {

    /// Represents the internal StorePicker State
    ///
    private var state: StorePickerState = .empty {
        didSet {
<<<<<<< HEAD
            stateWasUpdated()
=======
            noResultsLabel.font = StyleManager.subheadlineFont
            noResultsLabel.textColor = StyleManager.wooGreyTextMin
>>>>>>> f7bbbd95
        }
    }

    /// Header View: Displays all of the Account Details
    ///
    private let accountHeaderView: AccountHeaderView = {
        return AccountHeaderView.instantiateFromNib()
    }()

    /// ResultsController: Loads Sites from the Storage Layer.
    ///
    private let resultsController: ResultsController<Storage.Site> = {
        let viewContext = CoreDataManager.global.viewContext
        let predicate = NSPredicate(format: "isWordPressStore == YES")
        let descriptor = NSSortDescriptor(key: "name", ascending: true)

        return ResultsController(viewContext: viewContext, matching: predicate, sortedBy: [descriptor])
    }()

    /// White-Background View, to be placed surrounding the bottom area.
    ///
    @IBOutlet private var actionBackgroundView: UIView! {
        didSet {
            actionBackgroundView.layer.masksToBounds = false
            actionBackgroundView.layer.shadowOpacity = StorePickerConstants.backgroundShadowOpacity
        }
    }

    /// Default Action Button.
    ///
    @IBOutlet private var actionButton: UIButton! {
        didSet {
            actionButton.backgroundColor = .clear
        }
    }

    /// No Results Placeholder Image
    ///
    @IBOutlet private var noResultsImageView: UIImageView!

    /// No Results Placeholder Text
    ///
    @IBOutlet private var noResultsLabel: UILabel! {
        didSet {
            noResultsLabel.font = UIFont.font(forStyle: .subheadline, weight: .regular)
            noResultsLabel.textColor = StyleManager.wooGreyTextMin
        }
    }

    /// Main tableView
    ///
    @IBOutlet private var tableView: UITableView! {
        didSet {
            tableView.tableHeaderView = accountHeaderView
        }
    }

    /// Closure to be executed upon dismissal.
    ///
    var onDismiss: (() -> Void)?



    // MARK: - Overridden Methods

    override func viewDidLoad() {
        super.viewDidLoad()

        setupMainView()
        setupAccountHeader()
        setupTableView()
        refreshResults()
    }

    override func viewWillAppear(_ animated: Bool) {
        super.viewWillAppear(animated)
        navigationController?.setNavigationBarHidden(true, animated: animated)
    }

    override func viewWillDisappear(_ animated: Bool) {
        super.viewWillDisappear(animated)
        onDismiss?()
    }
}


// MARK: - Initialization Methods
//
private extension StorePickerViewController {

    func setupMainView() {
        view.backgroundColor = StyleManager.tableViewBackgroundColor
    }

    func setupTableView() {
        let cells = [
            EmptyStoresTableViewCell.reuseIdentifier: EmptyStoresTableViewCell.loadNib(),
            StoreTableViewCell.reuseIdentifier: StoreTableViewCell.loadNib()
        ]

        for (reuseIdentifier, nib) in cells {
            tableView.register(nib, forCellReuseIdentifier: reuseIdentifier)
        }
    }

    func setupAccountHeader() {
        guard let defaultAccount = StoresManager.shared.sessionManager.defaultAccount else {
            return
        }

        accountHeaderView.username = "@" + defaultAccount.username
        accountHeaderView.fullname = defaultAccount.displayName
        accountHeaderView.downloadGravatar(with: defaultAccount.email)
    }

    func refreshResults() {
        try? resultsController.performFetch()
        state = StorePickerState(sites: resultsController.fetchedObjects)
    }

    func stateWasUpdated() {
        tableView.separatorStyle = state.separatorStyle
        actionButton.setTitle(state.actionTitle, for: .normal)
        tableView.reloadData()
    }
}


// MARK: - Action Handlers
//
extension StorePickerViewController {

    /// Proceeds with the Login Flow.
    ///
    @IBAction func continueWasPressed() {
        dismiss(animated: true, completion: nil)
    }
}


// MARK: - UITableViewDataSource Conformance
//
extension StorePickerViewController: UITableViewDataSource {

    func numberOfSections(in tableView: UITableView) -> Int {
        return state.numberOfSections
    }

    func tableView(_ tableView: UITableView, numberOfRowsInSection section: Int) -> Int {
        return state.numberOfRows
    }

    func tableView(_ tableView: UITableView, titleForHeaderInSection section: Int) -> String? {
        return state.headerTitle?.uppercased()
    }

    func tableView(_ tableView: UITableView, cellForRowAt indexPath: IndexPath) -> UITableViewCell {
        guard let site = state.site(at: indexPath) else {
            return tableView.dequeueReusableCell(withIdentifier: EmptyStoresTableViewCell.reuseIdentifier, for: indexPath)
        }

        guard let cell = tableView.dequeueReusableCell(withIdentifier: StoreTableViewCell.reuseIdentifier, for: indexPath) as? StoreTableViewCell else {
            fatalError()
        }

        cell.name = site.name
        cell.url = site.url

        return cell
    }
}


// MARK: - UITableViewDelegate Conformance
//
extension StorePickerViewController: UITableViewDelegate {

    func tableView(_ tableView: UITableView, didSelectRowAt indexPath: IndexPath) {
        tableView.deselectRow(at: indexPath, animated: true)
    }
}


// MARK: - StorePickerConstants: Contains all of the constants required by the Picker.
//
private enum StorePickerConstants {
    static let backgroundShadowOpacity = Float(0.2)
    static let numberOfSections = 1
    static let emptyStateRowCount = 1
}


// MARK: - Represents the StorePickerViewController's Internal State.
//
private enum StorePickerState {

    /// No Stores onScreen
    ///
    case empty

    /// Stores Available!
    ///
    case available(sites: [Yosemite.Site])


    /// Designated Initializer
    ///
    init(sites: [Yosemite.Site]) {
        if sites.isEmpty {
            self = .empty
        } else {
            self = .available(sites: sites)
        }
    }
}


// MARK: - StorePickerState Properties
//
private extension StorePickerState {

    /// Action Button's Title
    ///
    var actionTitle: String {
        switch self {
        case .empty:
            return NSLocalizedString("Try another account", comment: "")
        default:
            return NSLocalizedString("Continue", comment: "")
        }
    }

    /// Results Table's Header Title
    ///
    var headerTitle: String? {
        switch self {
        case .empty:
            return nil
        case .available(let sites) where sites.count > 1:
            return NSLocalizedString("Pick Store to Connect", comment: "Store Picker's Section Title: Displayed whenever there are multiple Stores.")
        default:
            return NSLocalizedString("Connected Store", comment: "Store Picker's Section Title: Displayed when there's a single pre-selected Store.")
        }
    }

    /// Number of TableView Sections
    ///
    var numberOfSections: Int {
        return StorePickerConstants.numberOfSections
    }

    /// Number of TableView Rows
    ///
    var numberOfRows: Int {
        switch self {
        case .available(let sites):
            return sites.count
        default:
            return StorePickerConstants.emptyStateRowCount
        }
    }

    /// Results Table's Separator Style
    ///
    var separatorStyle: UITableViewCellSeparatorStyle {
        switch self {
        case .empty:
            return .none
        default:
            return .singleLine
        }
    }

    /// Returns the site to be displayed at a given IndexPath
    ///
    func site(at indexPath: IndexPath) -> Yosemite.Site? {
        switch self {
        case .empty:
            return nil
        case .available(let sites):
            return sites[indexPath.row]
        }
    }
}<|MERGE_RESOLUTION|>--- conflicted
+++ resolved
@@ -15,12 +15,7 @@
     ///
     private var state: StorePickerState = .empty {
         didSet {
-<<<<<<< HEAD
             stateWasUpdated()
-=======
-            noResultsLabel.font = StyleManager.subheadlineFont
-            noResultsLabel.textColor = StyleManager.wooGreyTextMin
->>>>>>> f7bbbd95
         }
     }
 
@@ -65,7 +60,7 @@
     ///
     @IBOutlet private var noResultsLabel: UILabel! {
         didSet {
-            noResultsLabel.font = UIFont.font(forStyle: .subheadline, weight: .regular)
+            noResultsLabel.font = StyleManager.subheadlineFont
             noResultsLabel.textColor = StyleManager.wooGreyTextMin
         }
     }
