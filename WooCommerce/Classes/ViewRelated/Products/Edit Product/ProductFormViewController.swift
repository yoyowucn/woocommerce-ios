import UIKit
import Yosemite

/// The entry UI for adding/editing a Product.
final class ProductFormViewController: UIViewController {

    @IBOutlet private weak var tableView: UITableView!

    private var product: Product {
        didSet {
            viewModel = DefaultProductFormTableViewModel(product: product, currency: currency)
            tableViewDataSource = ProductFormTableViewDataSource(viewModel: viewModel)
            tableView.dataSource = tableViewDataSource
            tableView.reloadData()
        }
    }

    private var productUpdater: ProductUpdater {
        return product
    }

    private var viewModel: ProductFormTableViewModel
    private var tableViewDataSource: ProductFormTableViewDataSource

    private let currency: String

    init(product: Product, currency: String) {
        self.currency = currency
        self.product = product
        self.viewModel = DefaultProductFormTableViewModel(product: product, currency: currency)
        self.tableViewDataSource = ProductFormTableViewDataSource(viewModel: viewModel)
        super.init(nibName: nil, bundle: nil)
    }

    required init?(coder: NSCoder) {
        fatalError("init(coder:) has not been implemented")
    }

    override func viewDidLoad() {
        super.viewDidLoad()

        configureNavigationBar()
        configureTableView()
    }
}

private extension ProductFormViewController {
    func configureNavigationBar() {
        navigationItem.rightBarButtonItem = UIBarButtonItem(barButtonSystemItem: .done, target: self, action: #selector(updateProduct))
        removeNavigationBackBarButtonText()
    }

    func configureTableView() {
        registerTableViewCells()

        tableView.dataSource = tableViewDataSource
        tableView.delegate = self

        tableView.backgroundColor = .listBackground
        tableView.removeLastCellSeparator()

        tableView.reloadData()
    }

    /// Registers all of the available TableViewCells
    ///
    func registerTableViewCells() {
        viewModel.sections.forEach { section in
            switch section {
            case .primaryFields(let rows):
                rows.forEach { row in
                    row.cellTypes.forEach { cellType in
                        tableView.register(cellType.loadNib(), forCellReuseIdentifier: cellType.reuseIdentifier)
                    }
                }
            default:
                return
            }
        }
    }
}

// MARK: Navigation actions
//
private extension ProductFormViewController {
    @objc func updateProduct() {
        let action = ProductAction.updateProduct(product: product) { [weak self] (product, error) in
            guard let product = product, error == nil else {
                let errorDescription = error?.localizedDescription ?? "No error specified"
                DDLogError("⛔️ Error updating Product: \(errorDescription)")
                self?.displayError(error: error)
                return
            }
            self?.product = product

            // Temporarily dismisses the Product form before the navigation is implemented.
            self?.dismiss(animated: true)
        }
        ServiceLocator.stores.dispatch(action)
    }

    func displayError(error: ProductUpdateError?) {
        let title = NSLocalizedString("Cannot update Product", comment: "The title of the alert when there is an error updating the product")

        let message: String?
        switch error {
        case .invalidSKU:
            message = NSLocalizedString("The SKU is used for another product or is invalid. Please check the inventory settings.",
                                        comment: "The message of the alert when there is an error updating the product SKU")
        default:
            message = nil
        }

        displayErrorAlert(title: title, message: message)
    }

    func displayErrorAlert(title: String?, message: String?) {
        let alert = UIAlertController(title: title,
                                      message: message,
                                      preferredStyle: .alert)
        let cancel = UIAlertAction(title: NSLocalizedString(
            "OK",
            comment: "Dismiss button on the alert when there is an error updating the product"
        ), style: .cancel, handler: nil)
        alert.addAction(cancel)

        present(alert, animated: true, completion: nil)
    }
}

extension ProductFormViewController: UITableViewDelegate {
    func tableView(_ tableView: UITableView, didSelectRowAt indexPath: IndexPath) {
        tableView.deselectRow(at: indexPath, animated: true)

        let section = viewModel.sections[indexPath.section]
        switch section {
        case .primaryFields(let rows):
            let row = rows[indexPath.row]
            switch row {
            case .images:
                break
            case .name:
                editProductName()
            case .description:
                editProductDescription()
            }
        case .settings(let rows):
            let row = rows[indexPath.row]
            switch row {
            case .price:
                editPriceSettings()
            case .shipping:
                editShippingSettings()
            case .inventory:
                editInventorySettings()
            }
        }
    }

    func tableView(_ tableView: UITableView, heightForHeaderInSection section: Int) -> CGFloat {
        let section = viewModel.sections[section]
        switch section {
        case .settings:
            return Constants.settingsHeaderHeight
        default:
            return 0
        }
    }

    func tableView(_ tableView: UITableView, viewForHeaderInSection section: Int) -> UIView? {
        let section = viewModel.sections[section]
        switch section {
        case .settings:
            let clearView = UIView(frame: .zero)
            clearView.backgroundColor = .clear
            return clearView
        default:
            return nil
        }
    }
}

// MARK: Action - Edit Product Name
//
private extension ProductFormViewController {
    func editProductName() {
        let placeholder = NSLocalizedString("Enter a title...", comment: "The text placeholder for the Text Editor screen")
        let navigationTitle = NSLocalizedString("Title", comment: "The navigation bar title of the Text editor screen.")
        let textViewController = TextViewViewController(text: product.name,
                                                        placeholder: placeholder,
                                                        navigationTitle: navigationTitle
        ) { [weak self] (newProductName) in
            self?.onEditProductNameCompletion(newName: newProductName ?? "")
        }

        navigationController?.pushViewController(textViewController, animated: true)
    }

    func onEditProductNameCompletion(newName: String) {
        defer {
            navigationController?.popViewController(animated: true)
        }
        guard newName != product.name else {
            return
        }
        self.product = productUpdater.nameUpdated(name: newName)
    }
}

// MARK: Action - Edit Product Parameters
//
private extension ProductFormViewController {
    func editProductDescription() {
        let editorViewController = EditorFactory().productDescriptionEditor(product: product) { [weak self] content in
            self?.onEditProductDescriptionCompletion(newDescription: content)
        }
        navigationController?.pushViewController(editorViewController, animated: true)
    }

    func onEditProductDescriptionCompletion(newDescription: String) {
        defer {
            navigationController?.popViewController(animated: true)
        }
        guard newDescription != product.fullDescription else {
            return
        }
        self.product = productUpdater.descriptionUpdated(description: newDescription)
    }
}

// MARK: Action - Edit Product Price Settings
//
private extension ProductFormViewController {
    func editPriceSettings() {
        let priceSettingsViewController = ProductPriceSettingsViewController(product: product) { [weak self] (regularPrice, salePrice, dateOnSaleStart, dateOnSaleEnd, taxStatus, taxClass) in
            self?.onEditPriceSettingsCompletion(regularPrice: regularPrice, salePrice: salePrice, dateOnSaleStart: dateOnSaleStart, dateOnSaleEnd: dateOnSaleEnd, taxStatus: taxStatus, taxClass: taxClass)
        }
        navigationController?.pushViewController(priceSettingsViewController, animated: true)
    }
}

<<<<<<< HEAD
    func onEditPriceSettingsCompletion(regularPrice: String?, salePrice: String?, dateOnSaleStart: Date?, dateOnSaleEnd: Date?, taxStatus: ProductTaxStatus, taxClass: TaxClass?) {
        defer {
            navigationController?.popViewController(animated: true)
        }

        guard regularPrice != product.regularPrice || salePrice != product.salePrice || dateOnSaleStart != product.dateOnSaleStart || dateOnSaleEnd != product.dateOnSaleEnd || taxStatus != product.productTaxStatus || taxClass?.slug != product.taxClass else {
            return
        }
        self.product = productUpdater.priceSettingsUpdated(regularPrice: regularPrice, salePrice: salePrice, dateOnSaleStart: dateOnSaleStart, dateOnSaleEnd: dateOnSaleEnd, taxStatus: taxStatus, taxClass: taxClass)
    }

=======
// MARK: Action - Edit Product Shipping Settings
//
private extension ProductFormViewController {
>>>>>>> 0434f269
    func editShippingSettings() {
        let shippingSettingsViewController = ProductShippingSettingsViewController(product: product) { [weak self] (weight, dimensions, shippingClass) in
            self?.onEditShippingSettingsCompletion(weight: weight, dimensions: dimensions, shippingClass: shippingClass)
        }
        navigationController?.pushViewController(shippingSettingsViewController, animated: true)
    }

    func onEditShippingSettingsCompletion(weight: String?, dimensions: ProductDimensions, shippingClass: ProductShippingClass?) {
        defer {
            navigationController?.popViewController(animated: true)
        }
        guard weight != self.product.weight || dimensions != self.product.dimensions || shippingClass != product.productShippingClass else {
            return
        }
        self.product = productUpdater.shippingSettingsUpdated(weight: weight, dimensions: dimensions, shippingClass: shippingClass)
    }
}

// MARK: Action - Edit Product Inventory Settings
//
private extension ProductFormViewController {
    func editInventorySettings() {
        let inventorySettingsViewController = ProductInventorySettingsViewController(product: product) { [weak self] data in
            self?.onEditInventorySettingsCompletion(data: data)
        }
        navigationController?.pushViewController(inventorySettingsViewController, animated: true)
    }

    func onEditInventorySettingsCompletion(data: ProductInventoryEditableData) {
        defer {
            navigationController?.popViewController(animated: true)
        }
        let originalData = ProductInventoryEditableData(product: product)
        guard originalData != data else {
            return
        }
        self.product = productUpdater.inventorySettingsUpdated(sku: data.sku,
                                                               manageStock: data.manageStock,
                                                               soldIndividually: data.soldIndividually,
                                                               stockQuantity: data.stockQuantity,
                                                               backordersSetting: data.backordersSetting,
                                                               stockStatus: data.stockStatus)
    }
}

// MARK: Action - Edit Product Description
//
private extension ProductFormViewController {
    enum Constants {
        static let settingsHeaderHeight = CGFloat(16)
    }
}<|MERGE_RESOLUTION|>--- conflicted
+++ resolved
@@ -237,9 +237,7 @@
         }
         navigationController?.pushViewController(priceSettingsViewController, animated: true)
     }
-}
-
-<<<<<<< HEAD
+
     func onEditPriceSettingsCompletion(regularPrice: String?, salePrice: String?, dateOnSaleStart: Date?, dateOnSaleEnd: Date?, taxStatus: ProductTaxStatus, taxClass: TaxClass?) {
         defer {
             navigationController?.popViewController(animated: true)
@@ -250,12 +248,10 @@
         }
         self.product = productUpdater.priceSettingsUpdated(regularPrice: regularPrice, salePrice: salePrice, dateOnSaleStart: dateOnSaleStart, dateOnSaleEnd: dateOnSaleEnd, taxStatus: taxStatus, taxClass: taxClass)
     }
-
-=======
+}
 // MARK: Action - Edit Product Shipping Settings
 //
 private extension ProductFormViewController {
->>>>>>> 0434f269
     func editShippingSettings() {
         let shippingSettingsViewController = ProductShippingSettingsViewController(product: product) { [weak self] (weight, dimensions, shippingClass) in
             self?.onEditShippingSettingsCompletion(weight: weight, dimensions: dimensions, shippingClass: shippingClass)
