--- conflicted
+++ resolved
@@ -67,15 +67,10 @@
     }()
 
     private lazy var mediaPickingCoordinator: MediaPickingCoordinator = {
-<<<<<<< HEAD
         return MediaPickingCoordinator(siteID: siteID,
                                        onCameraCaptureCompletion: self.onCameraCaptureCompletion,
                                        onDeviceMediaLibraryPickerCompletion: self.onDeviceMediaLibraryPickerCompletion(assets:),
                                        onWPMediaPickerCompletion: self.onWPMediaPickerCompletion(mediaItems:))
-=======
-        return MediaPickingCoordinator(onCameraCaptureCompletion: self.onCameraCaptureCompletion,
-                                       onDeviceMediaLibraryPickerCompletion: self.onDeviceMediaLibraryPickerCompletion(assets:))
->>>>>>> 8936983c
     }()
 
     private let onCompletion: Completion
@@ -167,13 +162,6 @@
         }
         navigationController?.popViewController(animated: true)
     }
-<<<<<<< HEAD
-
-    func showOptionsMenu() {
-        let pickingContext = MediaPickingContext(origin: self, view: addButton)
-        mediaPickingCoordinator.present(context: pickingContext)
-    }
-
 }
 
 // MARK: - Image upload to WP Media Library and Product
@@ -213,28 +201,18 @@
         }).map({ ProductImageStatus.remote(image: $0) })
         self.productImageStatuses = newProductImageStatuses + productImageStatuses
     }
-=======
->>>>>>> 8936983c
 }
 
 // MARK: - Action handling for camera capture
 //
 private extension ProductImagesViewController {
     func onCameraCaptureCompletion(asset: PHAsset?, error: Error?) {
-<<<<<<< HEAD
         guard let asset = asset else {
             showErrorAlert(error: error)
             return
         }
         productImageStatuses = [.uploading(asset: asset)] + productImageStatuses
         uploadMediaAssetToSiteMediaLibraryThenAddToProduct(asset: asset)
-=======
-        guard let _ = asset else {
-            displayErrorAlert(error: error)
-            return
-        }
-        // TODO-1713: handle media from camera
->>>>>>> 8936983c
     }
 }
 
@@ -248,7 +226,6 @@
         guard assets.isEmpty == false else {
             return
         }
-<<<<<<< HEAD
         assets.forEach { asset in
             productImageStatuses = [.uploading(asset: asset)] + productImageStatuses
             uploadMediaAssetToSiteMediaLibraryThenAddToProduct(asset: asset)
@@ -262,16 +239,12 @@
 private extension ProductImagesViewController {
     func onWPMediaPickerCompletion(mediaItems: [Media]) {
         addMediaToProduct(mediaItems: mediaItems)
-=======
-        // TODO-1713: handle media from photo library
->>>>>>> 8936983c
     }
 }
 
 // MARK: Error handling
 //
 private extension ProductImagesViewController {
-<<<<<<< HEAD
     func showErrorAlert(error: Error?) {
         let title = NSLocalizedString("Cannot upload image", comment: "")
         let alertController = UIAlertController(title: title,
@@ -281,7 +254,14 @@
             "OK",
             comment: "Dismiss button on the alert when there is an error updating the product"
         ), style: .cancel, handler: nil)
-=======
+        alertController.addAction(cancel)
+        present(alertController, animated: true)
+    }
+}
+
+// MARK: Error handling
+//
+private extension ProductImagesViewController {
     func displayErrorAlert(error: Error?) {
         let title = NSLocalizedString("Cannot upload image", comment: "Title of the alert when there is an error uploading image(s)")
         let alertController = UIAlertController(title: title,
@@ -291,7 +271,6 @@
                                                             comment: "Dismiss button on the alert when there is an error uploading image(s)"),
                                    style: .cancel,
                                    handler: nil)
->>>>>>> 8936983c
         alertController.addAction(cancel)
         present(alertController, animated: true)
     }
