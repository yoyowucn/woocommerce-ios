import UIKit
import Gridicons
import Contacts
import MessageUI
import Yosemite
import CocoaLumberjack


class OrderDetailsViewController: UIViewController {

    // MARK: - Properties

    @IBOutlet weak var tableView: UITableView!
    var viewModel: OrderDetailsViewModel! {
        didSet {
            reloadSections()
            reloadTableViewIfPossible()
        }
    }

    private lazy var refreshControl: UIRefreshControl = {
        let refreshControl = UIRefreshControl()
        refreshControl.addTarget(self, action: #selector(pullToRefresh), for: .valueChanged)
        return refreshControl
    }()

    private var orderNotes: [OrderNoteViewModel]? {
        didSet {
            reloadSections()
            reloadTableViewIfPossible()
        }
    }

    private var billingIsHidden = true {
        didSet {
            reloadSections()
        }
    }
    private var sections = [Section]()


    // MARK: - View Lifecycle

    override func viewDidLoad() {
        super.viewDidLoad()
        configureNavigationItem()
        configureTableView()
        registerTableViewCells()
        registerTableViewHeaderFooters()

    }

    override func viewWillAppear(_ animated: Bool) {
        super.viewWillAppear(animated)
        syncOrderNotes()
    }

    override func viewWillDisappear(_ animated: Bool) {
        super.viewWillDisappear(animated)
        self.navigationController?.isNavigationBarHidden = false
    }
}


// MARK: - TableView Configuration
//
private extension OrderDetailsViewController {

    /// Setup: TableView
    ///
    func configureTableView() {
        tableView.estimatedSectionHeaderHeight = Constants.sectionHeight
        tableView.estimatedSectionFooterHeight = Constants.rowHeight
        tableView.estimatedRowHeight = Constants.rowHeight
        tableView.rowHeight = UITableViewAutomaticDimension
        tableView.refreshControl = refreshControl
    }

    /// Setup: NavigationItem
    ///
    func configureNavigationItem() {
        title = NSLocalizedString("Order #\(viewModel.order.number)", comment: "Order number title")
    }

    /// Setup: Sections
    ///
    func reloadSections() {
        let summarySection = Section(leftTitle: nil, rightTitle: nil, footer: nil, rows: [.summary])

        let productLeftTitle = NSLocalizedString("PRODUCT", comment: "Product section title")
        let productRightTitle = NSLocalizedString("QTY", comment: "Quantity abbreviation for section title")
        let productListSection = Section(leftTitle: productLeftTitle, rightTitle: productRightTitle, footer: nil, rows: [.productList])

        let customerNoteSection = Section(leftTitle: NSLocalizedString("CUSTOMER PROVIDED NOTE", comment: "Customer note section title"), rightTitle: nil, footer: nil, rows: [.customerNote])

        let infoFooter = billingIsHidden ? NSLocalizedString("Show billing", comment: "Footer text to show the billing cell") : NSLocalizedString("Hide billing", comment: "Footer text to hide the billing cell")
        let infoRows: [Row] = billingIsHidden ? [.shippingAddress] : [.shippingAddress, .billingAddress, .billingPhone, .billingEmail]
        let infoSection = Section(leftTitle: NSLocalizedString("CUSTOMER INFORMATION", comment: "Customer info section title"), rightTitle: nil, footer: infoFooter, rows: infoRows)
        let paymentSection = Section(leftTitle: NSLocalizedString("PAYMENT", comment: "Payment section title"), rightTitle: nil, footer: nil, rows: [.payment])

        var orderNoteRows: [Row] = [.addOrderNote]
        orderNotes?.forEach({ _ in
            orderNoteRows.append(.orderNote)
        })
        let orderNotesSection = Section(leftTitle: NSLocalizedString("ORDER NOTES", comment: "Order notes section title"), rightTitle: nil, footer: nil, rows: orderNoteRows)

        if viewModel.customerNote.isEmpty {
            sections = [summarySection, productListSection, infoSection, paymentSection, orderNotesSection]
        } else {
            sections = [summarySection, productListSection, customerNoteSection, infoSection, paymentSection, orderNotesSection]
        }
    }

    /// Reloads the tableView, granted that the view has been effectively loaded.
    ///
    func reloadTableViewIfPossible() {
        guard isViewLoaded else {
            return
        }

        tableView.reloadData()
    }

    /// Registers all of the available TableViewCells
    ///
    func registerTableViewCells() {
        let cells = [
            AddItemTableViewCell.self,
            BillingDetailsTableViewCell.self,
            CustomerNoteTableViewCell.self,
            CustomerInfoTableViewCell.self,
            OrderNoteTableViewCell.self,
            PaymentTableViewCell.self,
            ProductListTableViewCell.self,
            SummaryTableViewCell.self
        ]

        for cell in cells {
            tableView.register(cell.loadNib(), forCellReuseIdentifier: cell.reuseIdentifier)
        }
    }

    /// Registers all of the available TableViewHeaderFooters
    ///
    func registerTableViewHeaderFooters() {
        let headersAndFooters = [
            TwoColumnSectionHeaderView.self,
            ShowHideSectionFooter.self
        ]

        for kind in headersAndFooters {
            tableView.register(kind.loadNib(), forHeaderFooterViewReuseIdentifier: kind.reuseIdentifier)
        }
    }
}


// MARK: - Action Handlers
//
extension OrderDetailsViewController {

    @objc func pullToRefresh() {
<<<<<<< HEAD
        let action = OrderAction.retrieveOrder(siteID: viewModel.order.siteID, orderID: viewModel.order.orderID) { [weak self] (order, _) in
            guard let `self` = self, let order = order else {
                return
            }

            self.viewModel = OrderDetailsViewModel(order: order)
            self.refreshControl.endRefreshing()
        }

        StoresManager.shared.dispatch(action)
=======
        let group = DispatchGroup()

        group.enter()
        syncOrder { _ in
            group.leave()
        }

        group.enter()
        syncOrderNotes { _ in
            group.leave()
        }

        group.notify(queue: .main) { [weak self] in
            self?.refreshControl.endRefreshing()
        }
>>>>>>> 0dad1aad
    }
}


// MARK: - Cell Configuration
//
private extension OrderDetailsViewController {
    private func configure(_ cell: UITableViewCell, for row: Row, at indexPath: IndexPath) {
        switch cell {
        case let cell as SummaryTableViewCell:
            cell.configure(with: viewModel)
        case let cell as ProductListTableViewCell:
            cell.configure(with: viewModel)
        case let cell as CustomerNoteTableViewCell:
            cell.configure(with: viewModel)
        case let cell as CustomerInfoTableViewCell where row == .shippingAddress:
            cell.configure(with: viewModel.shippingViewModel)
        case let cell as CustomerInfoTableViewCell where row == .billingAddress:
            cell.configure(with: viewModel.billingViewModel)
        case let cell as BillingDetailsTableViewCell where row == .billingPhone:
            configure(cell, for: .billingPhone)
        case let cell as BillingDetailsTableViewCell where row == .billingEmail:
            configure(cell, for: .billingEmail)
        case let cell as PaymentTableViewCell:
            cell.configure(with: viewModel)
        case let cell as AddItemTableViewCell:
            cell.configure(image: viewModel.addNoteIcon, text: viewModel.addNoteText)
        case let cell as OrderNoteTableViewCell where row == .orderNote:
            if let note = orderNote(at: indexPath) {
                cell.configure(with: note)
            }
        default:
            fatalError("Unidentified customer info row type")
        }
    }

    private func configure(_ cell: BillingDetailsTableViewCell, for billingRow: Row) {
        if billingRow == .billingPhone {
            cell.configure(text: viewModel.billingViewModel.phoneNumber, image: Gridicon.iconOfType(.ellipsis))
            cell.onTouchUp = { [weak self] in
                self?.phoneButtonAction()
            }
        } else if billingRow == .billingEmail {
            cell.configure(text: viewModel.billingViewModel.email, image: Gridicon.iconOfType(.mail))
            cell.onTouchUp = { [weak self] in
                self?.emailButtonAction()
            }
        } else {
            fatalError("Unidentified billing detail row")
        }
    }

    func orderNote(at indexPath: IndexPath) -> OrderNoteViewModel? {
        // We need to subract 1 here because the first order note row is the "Add Order" cell
        let orderNoteIndex = indexPath.row - 1
        guard let orderNotes = orderNotes, !orderNotes.isEmpty, orderNotes.indices.contains(orderNoteIndex) else {
            return nil
        }

        return orderNotes[orderNoteIndex]
    }
}


// MARK: - Sync'ing Helpers
//
private extension OrderDetailsViewController {
    func syncOrder(onCompletion: ((Error?) -> ())? = nil) {
        let action = OrderAction.retrieveOrder(siteID: viewModel.siteID, orderID: viewModel.order.orderID) { [weak self] (order, error) in
            guard let `self` = self, let order = order else {
                DDLogError("⛔️ Error synchronizing Order: \(error.debugDescription)")
                onCompletion?(error)
                return
            }

            self.viewModel = OrderDetailsViewModel(siteID: self.viewModel.siteID, order: order)
            onCompletion?(nil)
        }

<<<<<<< HEAD
        let action = OrderNoteAction.retrieveOrderNotes(siteID: viewModel.order.siteID, orderID: viewModel.order.orderID) { [weak self] (orderNotes, error) in
=======
        StoresManager.shared.dispatch(action)
    }

    func syncOrderNotes(onCompletion: ((Error?) -> ())? = nil) {
        let action = OrderNoteAction.retrieveOrderNotes(siteID: viewModel.siteID, orderID: viewModel.order.orderID) { [weak self] (orderNotes, error) in
>>>>>>> 0dad1aad
            guard let orderNotes = orderNotes else {
                DDLogError("⛔️ Error synchronizing Order Notes: \(error.debugDescription)")
                self?.orderNotes = nil
                onCompletion?(error)
                return
            }

            self?.orderNotes = orderNotes.map { OrderNoteViewModel(with: $0) }
            onCompletion?(nil)
        }

        StoresManager.shared.dispatch(action)
    }
}


// MARK: - Actions
//
extension OrderDetailsViewController {
    @objc func phoneButtonAction() {
        let actionSheet = UIAlertController(title: nil, message: nil, preferredStyle: .actionSheet)
        actionSheet.view.tintColor = StyleManager.wooCommerceBrandColor
        let dismissAction = UIAlertAction(title: NSLocalizedString("Dismiss", comment: "Dismiss the action sheet"), style: .cancel)
        actionSheet.addAction(dismissAction)

        let callAction = UIAlertAction(title: NSLocalizedString("Call", comment: "Call phone number button title"), style: .default) { [weak self] action in
            let contactViewModel = ContactViewModel(with: (self?.viewModel.order.billingAddress)!, contactType: .billing)
            guard let phone = contactViewModel.cleanedPhoneNumber else {
                return
            }
            if let url = URL(string: "telprompt://" + phone),
                UIApplication.shared.canOpenURL(url) {
                UIApplication.shared.open(url, options: [:], completionHandler: nil)
            }
        }
        actionSheet.addAction(callAction)

        let messageAction = UIAlertAction(title: NSLocalizedString("Message", comment: "Message phone number button title"), style: .default) { [weak self] action in
            self?.sendTextMessageIfPossible()
        }
        actionSheet.addAction(messageAction)

        present(actionSheet, animated: true)
    }

    @objc func emailButtonAction() {
        sendEmailIfPossible()
    }

    func toggleBillingFooter() {
        billingIsHidden = !billingIsHidden
    }
}


// MARK: - UITableViewDataSource Conformance
//
extension OrderDetailsViewController: UITableViewDataSource {
    func numberOfSections(in tableView: UITableView) -> Int {
        return sections.count
    }

    func tableView(_ tableView: UITableView, numberOfRowsInSection section: Int) -> Int {
        return sections[section].rows.count
    }

    func tableView(_ tableView: UITableView, cellForRowAt indexPath: IndexPath) -> UITableViewCell {
        let row = sections[indexPath.section].rows[indexPath.row]
        let cell = tableView.dequeueReusableCell(withIdentifier: row.reuseIdentifier, for: indexPath)
        configure(cell, for: row, at: indexPath)
        return cell
    }

    func tableView(_ tableView: UITableView, heightForHeaderInSection section: Int) -> CGFloat {
        if sections[section].leftTitle == nil {
            // iOS 11 table bug. Must return a tiny value to collapse `nil` or `empty` section headers.
            return CGFloat.leastNonzeroMagnitude
        }

        return UITableViewAutomaticDimension
    }

    func tableView(_ tableView: UITableView, viewForHeaderInSection section: Int) -> UIView? {
        guard let leftText = sections[section].leftTitle else {
            return nil
        }

        guard let cell = tableView.dequeueReusableHeaderFooterView(withIdentifier: TwoColumnSectionHeaderView.reuseIdentifier) as? TwoColumnSectionHeaderView else {
            fatalError()
        }
        cell.configure(leftText: leftText, rightText: sections[section].rightTitle)

        return cell
    }

    func tableView(_ tableView: UITableView, heightForFooterInSection section: Int) -> CGFloat {
        guard let _ = sections[section].footer else {
            // iOS 11 table bug. Must return a tiny value to collapse `nil` or `empty` section footers.
            return CGFloat.leastNonzeroMagnitude
        }

        return UITableViewAutomaticDimension
    }

    func tableView(_ tableView: UITableView, viewForFooterInSection section: Int) -> UIView? {
        guard let footerText = sections[section].footer else {
            return nil
        }

        let cell = tableView.dequeueReusableHeaderFooterView(withIdentifier: ShowHideSectionFooter.reuseIdentifier) as! ShowHideSectionFooter
        let image = billingIsHidden ? Gridicon.iconOfType(.chevronDown) : Gridicon.iconOfType(.chevronUp)
        cell.configure(text: footerText, image: image)
        cell.didSelectFooter = { [weak self] in
            guard let `self` = self else {
                return
            }

            let sections = IndexSet(integer: section)
            self.toggleBillingFooter()
            self.tableView.reloadSections(sections, with: .fade)
        }

        return cell
    }
}


// MARK: - UITableViewDelegate Conformance
//
extension OrderDetailsViewController: UITableViewDelegate {
    func tableView(_ tableView: UITableView, didSelectRowAt indexPath: IndexPath) {
        tableView.deselectRow(at: indexPath, animated: true)

        if sections[indexPath.section].rows[indexPath.row] == .addOrderNote {
            // TODO: present modal for Add Note screen
        }
    }
}


// MARK: - MFMessageComposeViewControllerDelegate Conformance
//
extension OrderDetailsViewController: MFMessageComposeViewControllerDelegate {
    func sendTextMessageIfPossible() {
        let contactViewModel = ContactViewModel(with: viewModel.order.billingAddress, contactType: .billing)
        guard let phoneNumber = contactViewModel.cleanedPhoneNumber else {
            return
        }
        if MFMessageComposeViewController.canSendText() {
            sendTextMessage(to: phoneNumber)
        }
    }

    private func sendTextMessage(to phoneNumber: String) {
        let controller = MFMessageComposeViewController()
        controller.recipients = [phoneNumber]
        controller.messageComposeDelegate = self
        present(controller, animated: true, completion: nil)
    }

    func messageComposeViewController(_ controller: MFMessageComposeViewController, didFinishWith result: MessageComposeResult) {
        dismiss(animated: true, completion: nil)
    }
}


// MARK: - MFMailComposeViewControllerDelegate Conformance
//
extension OrderDetailsViewController: MFMailComposeViewControllerDelegate {
    func sendEmailIfPossible() {
        if MFMailComposeViewController.canSendMail() {
            let contactViewModel = ContactViewModel(with: viewModel.order.billingAddress, contactType: .billing)
            guard let email = contactViewModel.email else {
                return
            }
            sendEmail(to: email)
        }
    }

    private func sendEmail(to email: String) {
        let controller = MFMailComposeViewController()
        controller.setToRecipients([email])
        controller.mailComposeDelegate = self
        present(controller, animated: true, completion: nil)
    }

    func mailComposeController(_ controller: MFMailComposeViewController, didFinishWith result: MFMailComposeResult, error: Error?) {
        controller.dismiss(animated: true, completion: nil)
    }
}


// MARK: - Constants
//
private extension OrderDetailsViewController {
    struct Constants {
        static let rowHeight = CGFloat(38)
        static let sectionHeight = CGFloat(44)
    }

    private struct Section {
        let leftTitle: String?
        let rightTitle: String?
        let footer: String?
        let rows: [Row]
    }

    private enum Row {
        case summary
        case productList
        case customerNote
        case shippingAddress
        case billingAddress
        case billingPhone
        case billingEmail
        case addOrderNote
        case orderNote
        case payment

        var reuseIdentifier: String {
            switch self {
            case .summary:
                return SummaryTableViewCell.reuseIdentifier
            case .productList:
                return ProductListTableViewCell.reuseIdentifier
            case .customerNote:
                return CustomerNoteTableViewCell.reuseIdentifier
            case .shippingAddress:
                return CustomerInfoTableViewCell.reuseIdentifier
            case .billingAddress:
                return CustomerInfoTableViewCell.reuseIdentifier
            case .billingPhone:
                return BillingDetailsTableViewCell.reuseIdentifier
            case .billingEmail:
                return BillingDetailsTableViewCell.reuseIdentifier
            case .addOrderNote:
                return AddItemTableViewCell.reuseIdentifier
            case .orderNote:
                return OrderNoteTableViewCell.reuseIdentifier
            case .payment:
                return PaymentTableViewCell.reuseIdentifier
            }
        }
    }
}<|MERGE_RESOLUTION|>--- conflicted
+++ resolved
@@ -160,18 +160,6 @@
 extension OrderDetailsViewController {
 
     @objc func pullToRefresh() {
-<<<<<<< HEAD
-        let action = OrderAction.retrieveOrder(siteID: viewModel.order.siteID, orderID: viewModel.order.orderID) { [weak self] (order, _) in
-            guard let `self` = self, let order = order else {
-                return
-            }
-
-            self.viewModel = OrderDetailsViewModel(order: order)
-            self.refreshControl.endRefreshing()
-        }
-
-        StoresManager.shared.dispatch(action)
-=======
         let group = DispatchGroup()
 
         group.enter()
@@ -187,7 +175,6 @@
         group.notify(queue: .main) { [weak self] in
             self?.refreshControl.endRefreshing()
         }
->>>>>>> 0dad1aad
     }
 }
 
@@ -256,26 +243,22 @@
 //
 private extension OrderDetailsViewController {
     func syncOrder(onCompletion: ((Error?) -> ())? = nil) {
-        let action = OrderAction.retrieveOrder(siteID: viewModel.siteID, orderID: viewModel.order.orderID) { [weak self] (order, error) in
+        let action = OrderAction.retrieveOrder(siteID: viewModel.order.siteID, orderID: viewModel.order.orderID) { [weak self] (order, error) in
             guard let `self` = self, let order = order else {
                 DDLogError("⛔️ Error synchronizing Order: \(error.debugDescription)")
                 onCompletion?(error)
                 return
             }
 
-            self.viewModel = OrderDetailsViewModel(siteID: self.viewModel.siteID, order: order)
+            self.viewModel = OrderDetailsViewModel(order: order)
             onCompletion?(nil)
         }
 
-<<<<<<< HEAD
+        StoresManager.shared.dispatch(action)
+    }
+
+    func syncOrderNotes(onCompletion: ((Error?) -> ())? = nil) {
         let action = OrderNoteAction.retrieveOrderNotes(siteID: viewModel.order.siteID, orderID: viewModel.order.orderID) { [weak self] (orderNotes, error) in
-=======
-        StoresManager.shared.dispatch(action)
-    }
-
-    func syncOrderNotes(onCompletion: ((Error?) -> ())? = nil) {
-        let action = OrderNoteAction.retrieveOrderNotes(siteID: viewModel.siteID, orderID: viewModel.order.orderID) { [weak self] (orderNotes, error) in
->>>>>>> 0dad1aad
             guard let orderNotes = orderNotes else {
                 DDLogError("⛔️ Error synchronizing Order Notes: \(error.debugDescription)")
                 self?.orderNotes = nil
