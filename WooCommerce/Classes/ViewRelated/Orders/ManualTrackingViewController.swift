--- conflicted
+++ resolved
@@ -351,14 +351,10 @@
 // MARK: - Conformance to delegate of List of Shipment providers.
 //
 extension ManualTrackingViewController: ShipmentProviderListDelegate {
-<<<<<<< HEAD
     func shipmentProviderList(_ list: ShipmentProvidersViewController, didSelect: Yosemite.ShipmentTrackingProvider, groupName: String) {
-=======
-    func shipmentProviderList(_ list: ShippingProvidersViewController, didSelect: Yosemite.ShipmentTrackingProvider, groupName: String) {
         WooAnalytics.shared.track(.orderFulfillmentTrackingCarrierSelected,
                                   withProperties: ["option": didSelect.name])
 
->>>>>>> 9925754b
         viewModel.shipmentProvider = didSelect
         viewModel.shipmentProviderGroupName = groupName
     }
