import UIKit


// MARK: - Style defines the basic API of a Woo Skin.
//
protocol Style {
    var buttonPrimaryColor: UIColor { get }
    var buttonPrimaryHighlightedColor: UIColor { get }
    var defaultTextColor: UIColor { get }
    var sectionTitleColor: UIColor { get }
    var statusDangerColor: UIColor { get }
    var statusDangerBoldColor: UIColor { get }
    var statusNotIdentifiedColor: UIColor { get }
    var statusNotIdentifiedBoldColor: UIColor { get }
    var statusPrimaryColor: UIColor { get }
    var statusPrimaryBoldColor: UIColor { get }
    var statusSuccessColor: UIColor { get }
    var statusSuccessBoldColor: UIColor { get }
<<<<<<< HEAD
    var tableViewBackgroundColor: UIColor { get }
    var wooCommerceBrandColor: UIColor { get }
    var cellSeparatorColor: UIColor { get }
    var wooGreyMid: UIColor { get }
    var wooGreyTextMin: UIColor { get }
=======
    var statusNotIdentifiedColor: UIColor { get }
    var statusNotIdentifiedBoldColor: UIColor { get }
    var defaultTextColor: UIColor { get }
    var sectionTitleColor: UIColor { get }
    var buttonPrimaryColor: UIColor { get }
    var buttonPrimaryHighlightedColor: UIColor { get }
    var buttonPrimaryTitleColor: UIColor { get }
    var buttonSecondaryColor: UIColor { get }
    var buttonSecondaryHighlightedColor: UIColor { get }
    var buttonSecondaryTitleColor: UIColor { get }
    var buttonDisabledColor: UIColor { get }
    var buttonDisabledHighlightedColor: UIColor { get }
    var buttonDisabledTitleColor: UIColor { get }
    var cellSeparatorColor: UIColor { get }
    var wooGreyMid: UIColor { get }
    var alternativeLoginsTitleFont: UIFont { get }
>>>>>>> e36e801f
}

// MARK: - WooCommerce's Default Style
//
class DefaultStyle: Style {
    let buttonPrimaryColor = UIColor(red: 0x96/255.0, green: 0x58/255.0, blue: 0x8A/255.0, alpha: 0xFF/255.0)
    let buttonPrimaryHighlightedColor = UIColor(red: 0x6E/255.0, green: 0x29/255.0, blue: 0x67/255.0, alpha: 0xFF/255.0)
    let defaultTextColor = UIColor.black
    let sectionTitleColor = UIColor.darkGray
    let statusDangerColor = UIColor(red: 255.0/255.0, green: 230.0/255.0, blue: 229.0/255.0, alpha: 1.0)
    let statusDangerBoldColor = UIColor(red: 255.0/255.0, green: 197.0/255.0, blue: 195.0/255.0, alpha: 1.0)
    let statusNotIdentifiedColor = UIColor(red: 235.0/255.0, green: 235.0/255.0, blue: 235.0/255.0, alpha: 1.0)
    let statusNotIdentifiedBoldColor = UIColor(red: 226.0/255.0, green: 226.0/255.0, blue: 226.0/255.0, alpha: 1.0)
    let statusPrimaryColor = UIColor(red: 244.0/255.0, green: 249.0/255.0, blue: 251.0/255.0, alpha: 1.0)
    let statusPrimaryBoldColor = UIColor(red: 188.0/255.0, green: 222.0/255.0, blue: 238.0/255.0, alpha: 1.0)
    let statusSuccessColor = UIColor(red: 239.00/255.0, green: 249.0/255.0, blue: 230.0/255.0, alpha: 1.0)
    let statusSuccessBoldColor = UIColor(red: 201.0/255.0, green: 233.0/255.0, blue: 169.0/255.0, alpha: 1.0)
<<<<<<< HEAD
    let tableViewBackgroundColor = UIColor(red: 247.0/255.0, green: 247.0/255.0, blue: 247.0/255.0, alpha: 1.0)
    let wooCommerceBrandColor = UIColor(red: 0x96/255.0, green: 0x58/255.0, blue: 0x8A/255.0, alpha: 0xFF/255.0)
    let cellSeparatorColor = UIColor.lightGray
    let wooGreyMid = UIColor(red: 150.0/255.0, green: 150.0/255.0, blue: 150.0/255.0, alpha: 1.0)
    let wooGreyTextMin = UIColor(red: 89.0/255.0, green: 89.0/255.0, blue: 89.0/255.0, alpha: 1.0)
=======
    let statusNotIdentifiedColor = UIColor(red: 235.0/255.0, green: 235.0/255.0, blue: 235.0/255.0, alpha: 1.0)
    let statusNotIdentifiedBoldColor = UIColor(red: 226.0/255.0, green: 226.0/255.0, blue: 226.0/255.0, alpha: 1.0)
    let defaultTextColor = UIColor.black
    let sectionTitleColor = UIColor.darkGray
    let buttonPrimaryColor = UIColor(red: 0x96/255.0, green: 0x58/255.0, blue: 0x8A/255.0, alpha: 0xFF/255.0)
    let buttonPrimaryHighlightedColor = UIColor(red: 0x6E/255.0, green: 0x29/255.0, blue: 0x67/255.0, alpha: 0xFF/255.0)
    let buttonPrimaryTitleColor = UIColor.white
    let buttonSecondaryColor = UIColor.white
    let buttonSecondaryHighlightedColor = UIColor.gray
    let buttonSecondaryTitleColor = UIColor.gray
    let buttonDisabledColor = UIColor.white
    let buttonDisabledHighlightedColor = UIColor(red: 233.0/255.0, green: 239.0/255.0, blue: 234.0/255.0, alpha: 1.0) // equivalent to WPStyle.greyLighten30()
    let buttonDisabledTitleColor = UIColor(red: 233.0/255.0, green: 239.0/255.0, blue: 234.0/255.0, alpha: 1.0) // equivalent to WPStyle.greyLighten30()
    let cellSeparatorColor = UIColor.lightGray
    let wooGreyMid = UIColor(red: 150.0/255.0, green: 150.0/255.0, blue: 150.0/255.0, alpha: 1.0)
    let alternativeLoginsTitleFont = UIFont.font(forStyle: .subheadline, weight: .semibold)
>>>>>>> e36e801f
}


// MARK: - StyleManager's Notifications
//
extension NSNotification.Name {
    static let StyleManagerDidUpdateActive = NSNotification.Name(rawValue: "StyleManagerDidUpdateActive")
}


// MARK: - StyleManager: Our "Active Style" Container!
//
class StyleManager {

    private static var active: Style = DefaultStyle() {
        didSet {
            NotificationCenter.default.post(name: .StyleManagerDidUpdateActive, object: self)
        }
    }

    static var buttonPrimaryColor: UIColor {
        return active.buttonPrimaryColor
    }

    static var buttonPrimaryHighlightedColor: UIColor {
        return active.buttonPrimaryHighlightedColor
    }

    static var defaultTextColor: UIColor {
        return active.defaultTextColor
    }

    static var statusDangerColor: UIColor {
        return active.statusDangerColor
    }

    static var statusDangerBoldColor: UIColor {
        return active.statusDangerBoldColor
    }

    static var statusNotIdentifiedColor: UIColor {
        return active.statusNotIdentifiedColor
    }

    static var statusNotIdentifiedBoldColor: UIColor {
        return active.statusNotIdentifiedBoldColor
    }

    static var statusPrimaryColor: UIColor {
        return active.statusPrimaryColor
    }

    static var statusPrimaryBoldColor: UIColor {
        return active.statusPrimaryBoldColor
    }

    static var statusSuccessColor: UIColor {
        return active.statusSuccessColor
    }

    static var statusSuccessBoldColor: UIColor {
        return active.statusSuccessBoldColor
    }

    static var sectionTitleColor: UIColor {
        return active.sectionTitleColor
    }

    static var tableViewBackgroundColor: UIColor {
        return active.tableViewBackgroundColor
    }

    static var wooCommerceBrandColor: UIColor {
        return active.wooCommerceBrandColor
    }

    static var buttonPrimaryTitleColor: UIColor {
        return active.buttonPrimaryTitleColor
    }

    static var buttonSecondaryColor: UIColor {
        return active.buttonSecondaryColor
    }

    static var buttonSecondaryHighlightedColor: UIColor {
        return active.buttonSecondaryHighlightedColor
    }

    static var buttonSecondaryTitleColor: UIColor {
        return active.buttonSecondaryTitleColor
    }

    static var buttonDisabledColor: UIColor {
        return active.buttonDisabledColor
    }

    static var buttonDisabledHighlightedColor: UIColor {
        return active.buttonDisabledHighlightedColor
    }

    static var buttonDisabledTitleColor: UIColor {
        return active.buttonDisabledTitleColor
    }

    static var cellSeparatorColor: UIColor {
        return active.cellSeparatorColor
    }

    static var wooGreyMid: UIColor {
        return active.wooGreyMid
    }

<<<<<<< HEAD
    static var wooGreyTextMin: UIColor {
        return active.wooGreyTextMin
=======
    static var alternativeLoginsTitleFont: UIFont {
        return active.alternativeLoginsTitleFont
>>>>>>> e36e801f
    }
}<|MERGE_RESOLUTION|>--- conflicted
+++ resolved
@@ -4,8 +4,17 @@
 // MARK: - Style defines the basic API of a Woo Skin.
 //
 protocol Style {
+    var alternativeLoginsTitleFont: UIFont { get }
     var buttonPrimaryColor: UIColor { get }
     var buttonPrimaryHighlightedColor: UIColor { get }
+    var buttonPrimaryTitleColor: UIColor { get }
+    var buttonSecondaryColor: UIColor { get }
+    var buttonSecondaryHighlightedColor: UIColor { get }
+    var buttonSecondaryTitleColor: UIColor { get }
+    var buttonDisabledColor: UIColor { get }
+    var buttonDisabledHighlightedColor: UIColor { get }
+    var buttonDisabledTitleColor: UIColor { get }
+    var cellSeparatorColor: UIColor { get }
     var defaultTextColor: UIColor { get }
     var sectionTitleColor: UIColor { get }
     var statusDangerColor: UIColor { get }
@@ -16,37 +25,26 @@
     var statusPrimaryBoldColor: UIColor { get }
     var statusSuccessColor: UIColor { get }
     var statusSuccessBoldColor: UIColor { get }
-<<<<<<< HEAD
     var tableViewBackgroundColor: UIColor { get }
     var wooCommerceBrandColor: UIColor { get }
-    var cellSeparatorColor: UIColor { get }
     var wooGreyMid: UIColor { get }
     var wooGreyTextMin: UIColor { get }
-=======
-    var statusNotIdentifiedColor: UIColor { get }
-    var statusNotIdentifiedBoldColor: UIColor { get }
-    var defaultTextColor: UIColor { get }
-    var sectionTitleColor: UIColor { get }
-    var buttonPrimaryColor: UIColor { get }
-    var buttonPrimaryHighlightedColor: UIColor { get }
-    var buttonPrimaryTitleColor: UIColor { get }
-    var buttonSecondaryColor: UIColor { get }
-    var buttonSecondaryHighlightedColor: UIColor { get }
-    var buttonSecondaryTitleColor: UIColor { get }
-    var buttonDisabledColor: UIColor { get }
-    var buttonDisabledHighlightedColor: UIColor { get }
-    var buttonDisabledTitleColor: UIColor { get }
-    var cellSeparatorColor: UIColor { get }
-    var wooGreyMid: UIColor { get }
-    var alternativeLoginsTitleFont: UIFont { get }
->>>>>>> e36e801f
 }
 
 // MARK: - WooCommerce's Default Style
 //
 class DefaultStyle: Style {
+    let alternativeLoginsTitleFont = UIFont.font(forStyle: .subheadline, weight: .semibold)
     let buttonPrimaryColor = UIColor(red: 0x96/255.0, green: 0x58/255.0, blue: 0x8A/255.0, alpha: 0xFF/255.0)
     let buttonPrimaryHighlightedColor = UIColor(red: 0x6E/255.0, green: 0x29/255.0, blue: 0x67/255.0, alpha: 0xFF/255.0)
+    let buttonPrimaryTitleColor = UIColor.white
+    let buttonSecondaryColor = UIColor.white
+    let buttonSecondaryHighlightedColor = UIColor.gray
+    let buttonSecondaryTitleColor = UIColor.gray
+    let buttonDisabledColor = UIColor.white
+    let buttonDisabledHighlightedColor = UIColor(red: 233.0/255.0, green: 239.0/255.0, blue: 234.0/255.0, alpha: 1.0)
+    let buttonDisabledTitleColor = UIColor(red: 233.0/255.0, green: 239.0/255.0, blue: 234.0/255.0, alpha: 1.0)
+    let cellSeparatorColor = UIColor.lightGray
     let defaultTextColor = UIColor.black
     let sectionTitleColor = UIColor.darkGray
     let statusDangerColor = UIColor(red: 255.0/255.0, green: 230.0/255.0, blue: 229.0/255.0, alpha: 1.0)
@@ -57,30 +55,10 @@
     let statusPrimaryBoldColor = UIColor(red: 188.0/255.0, green: 222.0/255.0, blue: 238.0/255.0, alpha: 1.0)
     let statusSuccessColor = UIColor(red: 239.00/255.0, green: 249.0/255.0, blue: 230.0/255.0, alpha: 1.0)
     let statusSuccessBoldColor = UIColor(red: 201.0/255.0, green: 233.0/255.0, blue: 169.0/255.0, alpha: 1.0)
-<<<<<<< HEAD
     let tableViewBackgroundColor = UIColor(red: 247.0/255.0, green: 247.0/255.0, blue: 247.0/255.0, alpha: 1.0)
     let wooCommerceBrandColor = UIColor(red: 0x96/255.0, green: 0x58/255.0, blue: 0x8A/255.0, alpha: 0xFF/255.0)
-    let cellSeparatorColor = UIColor.lightGray
     let wooGreyMid = UIColor(red: 150.0/255.0, green: 150.0/255.0, blue: 150.0/255.0, alpha: 1.0)
     let wooGreyTextMin = UIColor(red: 89.0/255.0, green: 89.0/255.0, blue: 89.0/255.0, alpha: 1.0)
-=======
-    let statusNotIdentifiedColor = UIColor(red: 235.0/255.0, green: 235.0/255.0, blue: 235.0/255.0, alpha: 1.0)
-    let statusNotIdentifiedBoldColor = UIColor(red: 226.0/255.0, green: 226.0/255.0, blue: 226.0/255.0, alpha: 1.0)
-    let defaultTextColor = UIColor.black
-    let sectionTitleColor = UIColor.darkGray
-    let buttonPrimaryColor = UIColor(red: 0x96/255.0, green: 0x58/255.0, blue: 0x8A/255.0, alpha: 0xFF/255.0)
-    let buttonPrimaryHighlightedColor = UIColor(red: 0x6E/255.0, green: 0x29/255.0, blue: 0x67/255.0, alpha: 0xFF/255.0)
-    let buttonPrimaryTitleColor = UIColor.white
-    let buttonSecondaryColor = UIColor.white
-    let buttonSecondaryHighlightedColor = UIColor.gray
-    let buttonSecondaryTitleColor = UIColor.gray
-    let buttonDisabledColor = UIColor.white
-    let buttonDisabledHighlightedColor = UIColor(red: 233.0/255.0, green: 239.0/255.0, blue: 234.0/255.0, alpha: 1.0) // equivalent to WPStyle.greyLighten30()
-    let buttonDisabledTitleColor = UIColor(red: 233.0/255.0, green: 239.0/255.0, blue: 234.0/255.0, alpha: 1.0) // equivalent to WPStyle.greyLighten30()
-    let cellSeparatorColor = UIColor.lightGray
-    let wooGreyMid = UIColor(red: 150.0/255.0, green: 150.0/255.0, blue: 150.0/255.0, alpha: 1.0)
-    let alternativeLoginsTitleFont = UIFont.font(forStyle: .subheadline, weight: .semibold)
->>>>>>> e36e801f
 }
 
 
@@ -101,12 +79,48 @@
         }
     }
 
+    static var alternativeLoginsTitleFont: UIFont {
+        return active.alternativeLoginsTitleFont
+    }
+
     static var buttonPrimaryColor: UIColor {
         return active.buttonPrimaryColor
     }
 
     static var buttonPrimaryHighlightedColor: UIColor {
         return active.buttonPrimaryHighlightedColor
+    }
+
+    static var buttonPrimaryTitleColor: UIColor {
+        return active.buttonPrimaryTitleColor
+    }
+
+    static var buttonSecondaryColor: UIColor {
+        return active.buttonSecondaryColor
+    }
+
+    static var buttonSecondaryHighlightedColor: UIColor {
+        return active.buttonSecondaryHighlightedColor
+    }
+
+    static var buttonSecondaryTitleColor: UIColor {
+        return active.buttonSecondaryTitleColor
+    }
+
+    static var buttonDisabledColor: UIColor {
+        return active.buttonDisabledColor
+    }
+
+    static var buttonDisabledHighlightedColor: UIColor {
+        return active.buttonDisabledHighlightedColor
+    }
+
+    static var buttonDisabledTitleColor: UIColor {
+        return active.buttonDisabledTitleColor
+    }
+
+    static var cellSeparatorColor: UIColor {
+        return active.cellSeparatorColor
     }
 
     static var defaultTextColor: UIColor {
@@ -157,48 +171,11 @@
         return active.wooCommerceBrandColor
     }
 
-    static var buttonPrimaryTitleColor: UIColor {
-        return active.buttonPrimaryTitleColor
-    }
-
-    static var buttonSecondaryColor: UIColor {
-        return active.buttonSecondaryColor
-    }
-
-    static var buttonSecondaryHighlightedColor: UIColor {
-        return active.buttonSecondaryHighlightedColor
-    }
-
-    static var buttonSecondaryTitleColor: UIColor {
-        return active.buttonSecondaryTitleColor
-    }
-
-    static var buttonDisabledColor: UIColor {
-        return active.buttonDisabledColor
-    }
-
-    static var buttonDisabledHighlightedColor: UIColor {
-        return active.buttonDisabledHighlightedColor
-    }
-
-    static var buttonDisabledTitleColor: UIColor {
-        return active.buttonDisabledTitleColor
-    }
-
-    static var cellSeparatorColor: UIColor {
-        return active.cellSeparatorColor
-    }
-
     static var wooGreyMid: UIColor {
         return active.wooGreyMid
     }
 
-<<<<<<< HEAD
     static var wooGreyTextMin: UIColor {
         return active.wooGreyTextMin
-=======
-    static var alternativeLoginsTitleFont: UIFont {
-        return active.alternativeLoginsTitleFont
->>>>>>> e36e801f
     }
 }