// !$*UTF8*$!
{
	archiveVersion = 1;
	classes = {
	};
	objectVersion = 48;
	objects = {

/* Begin PBXAggregateTarget section */
		B55D4C0F20B612F300D7A50F /* GenerateCredentials */ = {
			isa = PBXAggregateTarget;
			buildConfigurationList = B55D4C1020B612F300D7A50F /* Build configuration list for PBXAggregateTarget "GenerateCredentials" */;
			buildPhases = (
				B55D4C1320B612FE00D7A50F /* ShellScript */,
			);
			dependencies = (
			);
			name = GenerateCredentials;
			productName = GenerateInfoPlist;
		};
/* End PBXAggregateTarget section */

/* Begin PBXBuildFile section */
		020F41E523163C0100776C4D /* TopBannerViewModel.swift in Sources */ = {isa = PBXBuildFile; fileRef = 020F41E323163C0100776C4D /* TopBannerViewModel.swift */; };
		020F41E623163C0100776C4D /* TopBannerView.swift in Sources */ = {isa = PBXBuildFile; fileRef = 020F41E423163C0100776C4D /* TopBannerView.swift */; };
		020F41E823176F8E00776C4D /* TopBannerPresenter.swift in Sources */ = {isa = PBXBuildFile; fileRef = 020F41E723176F8E00776C4D /* TopBannerPresenter.swift */; };
		02404ED82314BF8A00FF1170 /* StatsV3ToV4BannerActionHandler.swift in Sources */ = {isa = PBXBuildFile; fileRef = 02404ED72314BF8A00FF1170 /* StatsV3ToV4BannerActionHandler.swift */; };
		02404EDA2314C36300FF1170 /* StatsVersionStateCoordinator.swift in Sources */ = {isa = PBXBuildFile; fileRef = 02404ED92314C36200FF1170 /* StatsVersionStateCoordinator.swift */; };
		02404EDC2314CD3600FF1170 /* StatsV4ToV3BannerActionHandler.swift in Sources */ = {isa = PBXBuildFile; fileRef = 02404EDB2314CD3600FF1170 /* StatsV4ToV3BannerActionHandler.swift */; };
		02404EE02314FE5900FF1170 /* DashboardUIFactoryTests.swift in Sources */ = {isa = PBXBuildFile; fileRef = 02404EDF2314FE5900FF1170 /* DashboardUIFactoryTests.swift */; };
		02404EE2231501E000FF1170 /* StatsVersionStateCoordinatorTests.swift in Sources */ = {isa = PBXBuildFile; fileRef = 02404EE1231501E000FF1170 /* StatsVersionStateCoordinatorTests.swift */; };
		02404EE42315151400FF1170 /* MockupStatsVersionStoresManager.swift in Sources */ = {isa = PBXBuildFile; fileRef = 02404EE32315151400FF1170 /* MockupStatsVersionStoresManager.swift */; };
		0240B3AC230A910C000A866C /* StoreStatsV4ChartAxisHelper.swift in Sources */ = {isa = PBXBuildFile; fileRef = 0240B3AB230A910C000A866C /* StoreStatsV4ChartAxisHelper.swift */; };
		024A543422BA6F8F00F4F38E /* DeveloperEmailChecker.swift in Sources */ = {isa = PBXBuildFile; fileRef = 024A543322BA6F8F00F4F38E /* DeveloperEmailChecker.swift */; };
		024A543622BA84DB00F4F38E /* DeveloperEmailCheckerTests.swift in Sources */ = {isa = PBXBuildFile; fileRef = 024A543522BA84DB00F4F38E /* DeveloperEmailCheckerTests.swift */; };
		0257285C230ACC7E00A288C4 /* StoreStatsV4ChartAxisHelperTests.swift in Sources */ = {isa = PBXBuildFile; fileRef = 0257285B230ACC7E00A288C4 /* StoreStatsV4ChartAxisHelperTests.swift */; };
		0272C00322EE9C3200D7CA2C /* AsyncDictionary.swift in Sources */ = {isa = PBXBuildFile; fileRef = 0272C00222EE9C3200D7CA2C /* AsyncDictionary.swift */; };
		0274C25423162FB200EF1E40 /* DashboardTopBannerFactory.swift in Sources */ = {isa = PBXBuildFile; fileRef = 0274C25323162FB200EF1E40 /* DashboardTopBannerFactory.swift */; };
		02820F3422C257B700DE0D37 /* UITableView+FooterHelpers.swift in Sources */ = {isa = PBXBuildFile; fileRef = 02820F3322C257B700DE0D37 /* UITableView+FooterHelpers.swift */; };
		0285BF7022FBD91C003A2525 /* TopPerformersSectionHeaderView.swift in Sources */ = {isa = PBXBuildFile; fileRef = 0285BF6F22FBD91C003A2525 /* TopPerformersSectionHeaderView.swift */; };
		028BAC3D22F2DECE008BB4AF /* StoreStatsAndTopPerformersViewController.swift in Sources */ = {isa = PBXBuildFile; fileRef = 028BAC3C22F2DECE008BB4AF /* StoreStatsAndTopPerformersViewController.swift */; };
		028BAC4022F2EFA5008BB4AF /* StoreStatsAndTopPerformersPeriodViewController.swift in Sources */ = {isa = PBXBuildFile; fileRef = 028BAC3F22F2EFA5008BB4AF /* StoreStatsAndTopPerformersPeriodViewController.swift */; };
		028BAC4222F30B05008BB4AF /* StoreStatsV4PeriodViewController.swift in Sources */ = {isa = PBXBuildFile; fileRef = 028BAC4122F30B05008BB4AF /* StoreStatsV4PeriodViewController.swift */; };
		028BAC4522F3AE5C008BB4AF /* StoreStatsV4PeriodViewController.xib in Resources */ = {isa = PBXBuildFile; fileRef = 028BAC4422F3AE5C008BB4AF /* StoreStatsV4PeriodViewController.xib */; };
		028BAC4722F3B550008BB4AF /* StatsTimeRangeV4+UI.swift in Sources */ = {isa = PBXBuildFile; fileRef = 028BAC4622F3B550008BB4AF /* StatsTimeRangeV4+UI.swift */; };
		029D444922F13F8A00DEFA8A /* DashboardUIFactory.swift in Sources */ = {isa = PBXBuildFile; fileRef = 029D444822F13F8A00DEFA8A /* DashboardUIFactory.swift */; };
		029D444E22F141CD00DEFA8A /* DashboardStatsV3ViewController.swift in Sources */ = {isa = PBXBuildFile; fileRef = 029D444D22F141CD00DEFA8A /* DashboardStatsV3ViewController.swift */; };
		02B296A722FA6DB500FD7A4C /* Date+StartAndEnd.swift in Sources */ = {isa = PBXBuildFile; fileRef = 02B296A622FA6DB500FD7A4C /* Date+StartAndEnd.swift */; };
		02B296A922FA6E0000FD7A4C /* DateStartAndEndTests.swift in Sources */ = {isa = PBXBuildFile; fileRef = 02B296A822FA6E0000FD7A4C /* DateStartAndEndTests.swift */; };
		02BA23C022EE9DAF009539E7 /* AsyncDictionaryTests.swift in Sources */ = {isa = PBXBuildFile; fileRef = 02BA23BF22EE9DAF009539E7 /* AsyncDictionaryTests.swift */; };
		02D45647231CB1FB008CF0A9 /* UIImage+Dot.swift in Sources */ = {isa = PBXBuildFile; fileRef = 02D45646231CB1FB008CF0A9 /* UIImage+Dot.swift */; };
		02D4564C231D05E2008CF0A9 /* BetaFeaturesViewController.swift in Sources */ = {isa = PBXBuildFile; fileRef = 02D4564B231D05E1008CF0A9 /* BetaFeaturesViewController.swift */; };
		02E4FD7A230688BA0049610C /* OrderStatsV4Interval+Chart.swift in Sources */ = {isa = PBXBuildFile; fileRef = 02E4FD79230688BA0049610C /* OrderStatsV4Interval+Chart.swift */; };
		02E4FD7C2306A04C0049610C /* StatsTimeRangeBarView.swift in Sources */ = {isa = PBXBuildFile; fileRef = 02E4FD7B2306A04C0049610C /* StatsTimeRangeBarView.swift */; };
		02E4FD7E2306A8180049610C /* StatsTimeRangeBarViewModel.swift in Sources */ = {isa = PBXBuildFile; fileRef = 02E4FD7D2306A8180049610C /* StatsTimeRangeBarViewModel.swift */; };
		02E4FD812306AA890049610C /* StatsTimeRangeBarViewModelTests.swift in Sources */ = {isa = PBXBuildFile; fileRef = 02E4FD802306AA890049610C /* StatsTimeRangeBarViewModelTests.swift */; };
<<<<<<< HEAD
		02FE89C7231FAA4100E85EF8 /* MainTabBarControllerTests.swift in Sources */ = {isa = PBXBuildFile; fileRef = 02FE89C6231FAA4100E85EF8 /* MainTabBarControllerTests.swift */; };
=======
		02FE89C9231FB31400E85EF8 /* FeatureFlagService.swift in Sources */ = {isa = PBXBuildFile; fileRef = 02FE89C8231FB31400E85EF8 /* FeatureFlagService.swift */; };
		02FE89CB231FB36600E85EF8 /* DefaultFeatureFlagService.swift in Sources */ = {isa = PBXBuildFile; fileRef = 02FE89CA231FB36600E85EF8 /* DefaultFeatureFlagService.swift */; };
>>>>>>> b79efa6c
		74036CC0211B882100E462C2 /* PeriodDataViewController.swift in Sources */ = {isa = PBXBuildFile; fileRef = 74036CBF211B882100E462C2 /* PeriodDataViewController.swift */; };
		740382DB2267D94100A627F4 /* LargeImageTableViewCell.swift in Sources */ = {isa = PBXBuildFile; fileRef = 740382D92267D94100A627F4 /* LargeImageTableViewCell.swift */; };
		740382DC2267D94100A627F4 /* LargeImageTableViewCell.xib in Resources */ = {isa = PBXBuildFile; fileRef = 740382DA2267D94100A627F4 /* LargeImageTableViewCell.xib */; };
		740987B321B87760000E4C80 /* FancyAnimatedButton+Woo.swift in Sources */ = {isa = PBXBuildFile; fileRef = 740987B221B87760000E4C80 /* FancyAnimatedButton+Woo.swift */; };
		740ADFE521C33688009EE5A9 /* licenses.html in Resources */ = {isa = PBXBuildFile; fileRef = 740ADFE421C33688009EE5A9 /* licenses.html */; };
		7421344A210A323C00C13890 /* WooAnalyticsStat.swift in Sources */ = {isa = PBXBuildFile; fileRef = 74213449210A323C00C13890 /* WooAnalyticsStat.swift */; };
		74334F36214AB130006D6AC5 /* ProductTableViewCell.swift in Sources */ = {isa = PBXBuildFile; fileRef = 74334F34214AB12F006D6AC5 /* ProductTableViewCell.swift */; };
		74334F37214AB130006D6AC5 /* ProductTableViewCell.xib in Resources */ = {isa = PBXBuildFile; fileRef = 74334F35214AB12F006D6AC5 /* ProductTableViewCell.xib */; };
		7435E58E21C0151B00216F0F /* OrderNote+Woo.swift in Sources */ = {isa = PBXBuildFile; fileRef = 7435E58D21C0151B00216F0F /* OrderNote+Woo.swift */; };
		7435E59021C0162C00216F0F /* OrderNoteWooTests.swift in Sources */ = {isa = PBXBuildFile; fileRef = 7435E58F21C0162C00216F0F /* OrderNoteWooTests.swift */; };
		743E272021AEF20100D6DC82 /* FancyAlertViewController+Upgrade.swift in Sources */ = {isa = PBXBuildFile; fileRef = 743E271F21AEF20100D6DC82 /* FancyAlertViewController+Upgrade.swift */; };
		743EDD9F214B05350039071B /* TopEarnerStatsItem+Woo.swift in Sources */ = {isa = PBXBuildFile; fileRef = 743EDD9E214B05350039071B /* TopEarnerStatsItem+Woo.swift */; };
		7441E1D221503F77004E6ECE /* IntrinsicTableView.swift in Sources */ = {isa = PBXBuildFile; fileRef = 7441E1D121503F77004E6ECE /* IntrinsicTableView.swift */; };
		7441EBC9226A71AA008BF83D /* TitleBodyTableViewCell.swift in Sources */ = {isa = PBXBuildFile; fileRef = 7441EBC7226A71AA008BF83D /* TitleBodyTableViewCell.swift */; };
		7441EBCA226A71AA008BF83D /* TitleBodyTableViewCell.xib in Resources */ = {isa = PBXBuildFile; fileRef = 7441EBC8226A71AA008BF83D /* TitleBodyTableViewCell.xib */; };
		74460D4022289B7600D7316A /* Coordinator.swift in Sources */ = {isa = PBXBuildFile; fileRef = 74460D3F22289B7600D7316A /* Coordinator.swift */; };
		74460D4222289C7A00D7316A /* StorePickerCoordinator.swift in Sources */ = {isa = PBXBuildFile; fileRef = 74460D4122289C7A00D7316A /* StorePickerCoordinator.swift */; };
		744F00D221B582A9007EFA93 /* StarRatingView.swift in Sources */ = {isa = PBXBuildFile; fileRef = 744F00D121B582A9007EFA93 /* StarRatingView.swift */; };
		7459A6C621B0680300F83A78 /* RequirementsChecker.swift in Sources */ = {isa = PBXBuildFile; fileRef = 7459A6C521B0680300F83A78 /* RequirementsChecker.swift */; };
		746791632108D7C0007CF1DC /* WooAnalyticsTests.swift in Sources */ = {isa = PBXBuildFile; fileRef = 746791622108D7C0007CF1DC /* WooAnalyticsTests.swift */; };
		746FC23D2200A62B00C3096C /* DateWooTests.swift in Sources */ = {isa = PBXBuildFile; fileRef = 746FC23C2200A62B00C3096C /* DateWooTests.swift */; };
		747AA0892107CEC60047A89B /* AnalyticsProvider.swift in Sources */ = {isa = PBXBuildFile; fileRef = 747AA0882107CEC60047A89B /* AnalyticsProvider.swift */; };
		747AA08B2107CF8D0047A89B /* TracksProvider.swift in Sources */ = {isa = PBXBuildFile; fileRef = 747AA08A2107CF8D0047A89B /* TracksProvider.swift */; };
		748AD087219F481B00023535 /* UIView+Animation.swift in Sources */ = {isa = PBXBuildFile; fileRef = 748AD086219F481B00023535 /* UIView+Animation.swift */; };
		748C7780211E18A600814F2C /* OrderStats+Woo.swift in Sources */ = {isa = PBXBuildFile; fileRef = 748C777F211E18A600814F2C /* OrderStats+Woo.swift */; };
		748C7782211E294000814F2C /* Double+Woo.swift in Sources */ = {isa = PBXBuildFile; fileRef = 748C7781211E294000814F2C /* Double+Woo.swift */; };
		748C7784211E2D8400814F2C /* DoubleWooTests.swift in Sources */ = {isa = PBXBuildFile; fileRef = 748C7783211E2D8400814F2C /* DoubleWooTests.swift */; };
		748D34DE214828DD00E21A2F /* TopPerformerDataViewController.xib in Resources */ = {isa = PBXBuildFile; fileRef = 748D34DC214828DC00E21A2F /* TopPerformerDataViewController.xib */; };
		748D34DF214828DD00E21A2F /* TopPerformersViewController.swift in Sources */ = {isa = PBXBuildFile; fileRef = 748D34DD214828DC00E21A2F /* TopPerformersViewController.swift */; };
		748D34E12148291E00E21A2F /* TopPerformerDataViewController.swift in Sources */ = {isa = PBXBuildFile; fileRef = 748D34E02148291E00E21A2F /* TopPerformerDataViewController.swift */; };
		7493BB8E2149852A003071A9 /* TopPerformersHeaderView.swift in Sources */ = {isa = PBXBuildFile; fileRef = 7493BB8C2149852A003071A9 /* TopPerformersHeaderView.swift */; };
		7493BB8F2149852A003071A9 /* TopPerformersHeaderView.xib in Resources */ = {isa = PBXBuildFile; fileRef = 7493BB8D2149852A003071A9 /* TopPerformersHeaderView.xib */; };
		74A33D8021C3F234009E25DE /* LicensesViewController.swift in Sources */ = {isa = PBXBuildFile; fileRef = 74A33D7F21C3F233009E25DE /* LicensesViewController.swift */; };
		74A93A40212DC60B00C13E04 /* NewOrdersViewController.swift in Sources */ = {isa = PBXBuildFile; fileRef = 74A93A3F212DC60B00C13E04 /* NewOrdersViewController.swift */; };
		74A95B5821C403EA00FEE953 /* pure-min.css in Resources */ = {isa = PBXBuildFile; fileRef = 74A95B5721C403EA00FEE953 /* pure-min.css */; };
		74AAF6A5212A04A900C612B0 /* ChartMarker.swift in Sources */ = {isa = PBXBuildFile; fileRef = 74AAF6A4212A04A900C612B0 /* ChartMarker.swift */; };
		74AFF2EA211B9B1B0038153A /* StoreStatsViewController.swift in Sources */ = {isa = PBXBuildFile; fileRef = 74AFF2E9211B9B1B0038153A /* StoreStatsViewController.swift */; };
		74B5713621CD7604008F9B8E /* SharingHelper.swift in Sources */ = {isa = PBXBuildFile; fileRef = 74B5713521CD7604008F9B8E /* SharingHelper.swift */; };
		74C6FEA521C2F1FA009286B6 /* AboutViewController.swift in Sources */ = {isa = PBXBuildFile; fileRef = 74C6FEA421C2F1FA009286B6 /* AboutViewController.swift */; };
		74D0A5302139CF1300E2919F /* String+Helpers.swift in Sources */ = {isa = PBXBuildFile; fileRef = 74D0A52F2139CF1300E2919F /* String+Helpers.swift */; };
		74E0F441211C9AE600A79CCE /* PeriodDataViewController.xib in Resources */ = {isa = PBXBuildFile; fileRef = 74E0F440211C9AE600A79CCE /* PeriodDataViewController.xib */; };
		74EC34A5225FE21F004BBC2E /* ProductLoaderViewController.swift in Sources */ = {isa = PBXBuildFile; fileRef = 74EC34A4225FE21F004BBC2E /* ProductLoaderViewController.swift */; };
		74EC34A8225FE69C004BBC2E /* ProductDetailsViewController.swift in Sources */ = {isa = PBXBuildFile; fileRef = 74EC34A6225FE69C004BBC2E /* ProductDetailsViewController.swift */; };
		74EC34A9225FE69C004BBC2E /* ProductDetailsViewController.xib in Resources */ = {isa = PBXBuildFile; fileRef = 74EC34A7225FE69C004BBC2E /* ProductDetailsViewController.xib */; };
		74F3015A2200EC0800931B9E /* NSDecimalNumberWooTests.swift in Sources */ = {isa = PBXBuildFile; fileRef = 74F301592200EC0800931B9E /* NSDecimalNumberWooTests.swift */; };
		74F9E9CD214C036400A3F2D2 /* NoPeriodDataTableViewCell.xib in Resources */ = {isa = PBXBuildFile; fileRef = 74F9E9CB214C036400A3F2D2 /* NoPeriodDataTableViewCell.xib */; };
		74F9E9CE214C036400A3F2D2 /* NoPeriodDataTableViewCell.swift in Sources */ = {isa = PBXBuildFile; fileRef = 74F9E9CC214C036400A3F2D2 /* NoPeriodDataTableViewCell.swift */; };
		86DBBB0BDEA3488E2BEBB314 /* Pods_WooCommerce.framework in Frameworks */ = {isa = PBXBuildFile; fileRef = BABE5E07DD787ECA6D2A76DE /* Pods_WooCommerce.framework */; };
		8CD41D4A21F8A7E300CF3C2B /* RELEASE-NOTES.txt in Resources */ = {isa = PBXBuildFile; fileRef = 8CD41D4921F8A7E300CF3C2B /* RELEASE-NOTES.txt */; };
		933A27372222354600C2143A /* Logging.swift in Sources */ = {isa = PBXBuildFile; fileRef = 933A27362222354600C2143A /* Logging.swift */; };
		934CB123224EAB150005CCB9 /* main.swift in Sources */ = {isa = PBXBuildFile; fileRef = 934CB122224EAB150005CCB9 /* main.swift */; };
		9379E1A32255365F006A6BE4 /* TestingMode.storyboard in Resources */ = {isa = PBXBuildFile; fileRef = 9379E1A22255365F006A6BE4 /* TestingMode.storyboard */; };
		9379E1A5225536AD006A6BE4 /* TestAssets.xcassets in Resources */ = {isa = PBXBuildFile; fileRef = 9379E1A4225536AD006A6BE4 /* TestAssets.xcassets */; };
		9379E1A6225537D0006A6BE4 /* TestingAppDelegate.swift in Sources */ = {isa = PBXBuildFile; fileRef = 934CB124224EAB540005CCB9 /* TestingAppDelegate.swift */; };
		93BCF01F20DC2CE200EBF7A1 /* bash_secrets.tpl in Resources */ = {isa = PBXBuildFile; fileRef = 93BCF01E20DC2CE200EBF7A1 /* bash_secrets.tpl */; };
		93FA787221CD2A1A00B663E5 /* CurrencySettingsTests.swift in Sources */ = {isa = PBXBuildFile; fileRef = 93FA787121CD2A1A00B663E5 /* CurrencySettingsTests.swift */; };
		93FA787421CD7E9E00B663E5 /* CurrencySettings.swift in Sources */ = {isa = PBXBuildFile; fileRef = 93FA787321CD7E9E00B663E5 /* CurrencySettings.swift */; };
		B50911302049E27A007D25DC /* DashboardViewController.swift in Sources */ = {isa = PBXBuildFile; fileRef = B509112D2049E27A007D25DC /* DashboardViewController.swift */; };
		B50911312049E27A007D25DC /* OrdersViewController.swift in Sources */ = {isa = PBXBuildFile; fileRef = B509112E2049E27A007D25DC /* OrdersViewController.swift */; };
		B50911322049E27A007D25DC /* SettingsViewController.swift in Sources */ = {isa = PBXBuildFile; fileRef = B509112F2049E27A007D25DC /* SettingsViewController.swift */; };
		B509FED121C041DF000076A9 /* Locale+Woo.swift in Sources */ = {isa = PBXBuildFile; fileRef = B509FED021C041DF000076A9 /* Locale+Woo.swift */; };
		B509FED321C05121000076A9 /* SupportManagerAdapter.swift in Sources */ = {isa = PBXBuildFile; fileRef = B509FED221C05121000076A9 /* SupportManagerAdapter.swift */; };
		B509FED521C052D1000076A9 /* MockupSupportManager.swift in Sources */ = {isa = PBXBuildFile; fileRef = B509FED421C052D1000076A9 /* MockupSupportManager.swift */; };
		B50BB4162141828F00AF0F3C /* FooterSpinnerView.swift in Sources */ = {isa = PBXBuildFile; fileRef = B50BB4152141828F00AF0F3C /* FooterSpinnerView.swift */; };
		B511ED27218A660E005787DC /* StringDescriptor.swift in Sources */ = {isa = PBXBuildFile; fileRef = B511ED26218A660E005787DC /* StringDescriptor.swift */; };
		B517EA18218B232700730EC4 /* StringFormatter+Notes.swift in Sources */ = {isa = PBXBuildFile; fileRef = B517EA17218B232700730EC4 /* StringFormatter+Notes.swift */; };
		B517EA1A218B2D2600730EC4 /* StringFormatterTests.swift in Sources */ = {isa = PBXBuildFile; fileRef = B517EA19218B2D2600730EC4 /* StringFormatterTests.swift */; };
		B517EA1D218B41F200730EC4 /* String+Woo.swift in Sources */ = {isa = PBXBuildFile; fileRef = B517EA1C218B41F200730EC4 /* String+Woo.swift */; };
		B5290ED9219B3FA900A6AF7F /* Date+Woo.swift in Sources */ = {isa = PBXBuildFile; fileRef = B5290ED8219B3FA900A6AF7F /* Date+Woo.swift */; };
		B53A569721123D3B000776C9 /* ResultsControllerUIKitTests.swift in Sources */ = {isa = PBXBuildFile; fileRef = B53A569621123D3B000776C9 /* ResultsControllerUIKitTests.swift */; };
		B53A569B21123E8E000776C9 /* MockupTableView.swift in Sources */ = {isa = PBXBuildFile; fileRef = B53A569A21123E8E000776C9 /* MockupTableView.swift */; };
		B53A569D21123EEB000776C9 /* MockupStorage.swift in Sources */ = {isa = PBXBuildFile; fileRef = B53A569C21123EEB000776C9 /* MockupStorage.swift */; };
		B53A56A22112470C000776C9 /* MockupStorage+Sample.swift in Sources */ = {isa = PBXBuildFile; fileRef = B53A56A12112470C000776C9 /* MockupStorage+Sample.swift */; };
		B53A56A42112483E000776C9 /* Constants.swift in Sources */ = {isa = PBXBuildFile; fileRef = B53A56A32112483D000776C9 /* Constants.swift */; };
		B53B3F37219C75AC00DF1EB6 /* OrderLoaderViewController.swift in Sources */ = {isa = PBXBuildFile; fileRef = B53B3F36219C75AC00DF1EB6 /* OrderLoaderViewController.swift */; };
		B53B3F39219C817800DF1EB6 /* UIStoryboard+Woo.swift in Sources */ = {isa = PBXBuildFile; fileRef = B53B3F38219C817800DF1EB6 /* UIStoryboard+Woo.swift */; };
		B53B898920D450AF00EDB467 /* SessionManagerTests.swift in Sources */ = {isa = PBXBuildFile; fileRef = B53B898820D450AF00EDB467 /* SessionManagerTests.swift */; };
		B53B898D20D462A000EDB467 /* DefaultStoresManager.swift in Sources */ = {isa = PBXBuildFile; fileRef = B53B898C20D462A000EDB467 /* DefaultStoresManager.swift */; };
		B541B2132189E7FD008FE7C1 /* ScannerWooTests.swift in Sources */ = {isa = PBXBuildFile; fileRef = B541B2122189E7FD008FE7C1 /* ScannerWooTests.swift */; };
		B541B2152189EEA1008FE7C1 /* Scanner+Helpers.swift in Sources */ = {isa = PBXBuildFile; fileRef = B541B2142189EEA1008FE7C1 /* Scanner+Helpers.swift */; };
		B541B2172189EED4008FE7C1 /* NSMutableAttributedString+Helpers.swift in Sources */ = {isa = PBXBuildFile; fileRef = B541B2162189EED4008FE7C1 /* NSMutableAttributedString+Helpers.swift */; };
		B541B21A2189F3A2008FE7C1 /* StringFormatter.swift in Sources */ = {isa = PBXBuildFile; fileRef = B541B2192189F3A2008FE7C1 /* StringFormatter.swift */; };
		B541B21C2189F3D8008FE7C1 /* StringStyles.swift in Sources */ = {isa = PBXBuildFile; fileRef = B541B21B2189F3D8008FE7C1 /* StringStyles.swift */; };
		B541B220218A007C008FE7C1 /* NSMutableParagraphStyle+Helpers.swift in Sources */ = {isa = PBXBuildFile; fileRef = B541B21F218A007C008FE7C1 /* NSMutableParagraphStyle+Helpers.swift */; };
		B541B223218A29A6008FE7C1 /* NSParagraphStyle+Woo.swift in Sources */ = {isa = PBXBuildFile; fileRef = B541B222218A29A6008FE7C1 /* NSParagraphStyle+Woo.swift */; };
		B541B226218A412C008FE7C1 /* UIFont+Woo.swift in Sources */ = {isa = PBXBuildFile; fileRef = B541B225218A412C008FE7C1 /* UIFont+Woo.swift */; };
		B54FBE552111F70700390F57 /* ResultsController+UIKit.swift in Sources */ = {isa = PBXBuildFile; fileRef = B54FBE542111F70700390F57 /* ResultsController+UIKit.swift */; };
		B55401692170D5E10067DC90 /* ChartPlaceholderView.swift in Sources */ = {isa = PBXBuildFile; fileRef = B55401682170D5E10067DC90 /* ChartPlaceholderView.swift */; };
		B554016B2170D6010067DC90 /* ChartPlaceholderView.xib in Resources */ = {isa = PBXBuildFile; fileRef = B554016A2170D6010067DC90 /* ChartPlaceholderView.xib */; };
		B554E1792152F20000F31188 /* UINavigationBar+Appearance.swift in Sources */ = {isa = PBXBuildFile; fileRef = B554E1782152F20000F31188 /* UINavigationBar+Appearance.swift */; };
		B554E17B2152F27200F31188 /* UILabel+Appearance.swift in Sources */ = {isa = PBXBuildFile; fileRef = B554E17A2152F27200F31188 /* UILabel+Appearance.swift */; };
		B555530D21B57DC300449E71 /* UserNotificationsCenterAdapter.swift in Sources */ = {isa = PBXBuildFile; fileRef = B555530C21B57DC300449E71 /* UserNotificationsCenterAdapter.swift */; };
		B555530F21B57DE700449E71 /* ApplicationAdapter.swift in Sources */ = {isa = PBXBuildFile; fileRef = B555530E21B57DE700449E71 /* ApplicationAdapter.swift */; };
		B555531121B57E6F00449E71 /* MockupApplicationAdapter.swift in Sources */ = {isa = PBXBuildFile; fileRef = B555531021B57E6F00449E71 /* MockupApplicationAdapter.swift */; };
		B555531321B57E8800449E71 /* MockupUserNotificationsCenterAdapter.swift in Sources */ = {isa = PBXBuildFile; fileRef = B555531221B57E8800449E71 /* MockupUserNotificationsCenterAdapter.swift */; };
		B557652B20F681E800185843 /* StoreTableViewCell.swift in Sources */ = {isa = PBXBuildFile; fileRef = B557652A20F681E800185843 /* StoreTableViewCell.swift */; };
		B557652D20F6827900185843 /* StoreTableViewCell.xib in Resources */ = {isa = PBXBuildFile; fileRef = B557652C20F6827900185843 /* StoreTableViewCell.xib */; };
		B557DA1520979904005962F4 /* CustomerNoteTableViewCell.swift in Sources */ = {isa = PBXBuildFile; fileRef = B557DA1320979904005962F4 /* CustomerNoteTableViewCell.swift */; };
		B557DA1620979904005962F4 /* CustomerNoteTableViewCell.xib in Resources */ = {isa = PBXBuildFile; fileRef = B557DA1420979904005962F4 /* CustomerNoteTableViewCell.xib */; };
		B559EBAF20A0BF8F00836CD4 /* README.md in Resources */ = {isa = PBXBuildFile; fileRef = B559EBAD20A0BF8E00836CD4 /* README.md */; };
		B559EBB020A0BF8F00836CD4 /* LICENSE in Resources */ = {isa = PBXBuildFile; fileRef = B559EBAE20A0BF8F00836CD4 /* LICENSE */; };
		B55BC1F121A878A30011A0C0 /* String+HTML.swift in Sources */ = {isa = PBXBuildFile; fileRef = B55BC1F021A878A30011A0C0 /* String+HTML.swift */; };
		B55BC1F321A8790F0011A0C0 /* StringHTMLTests.swift in Sources */ = {isa = PBXBuildFile; fileRef = B55BC1F221A8790F0011A0C0 /* StringHTMLTests.swift */; };
		B55D4BFD20B5CDE700D7A50F /* replace_secrets.rb in Resources */ = {isa = PBXBuildFile; fileRef = B55D4BFB20B5CDE600D7A50F /* replace_secrets.rb */; };
		B55D4C0620B6027200D7A50F /* AuthenticationManager.swift in Sources */ = {isa = PBXBuildFile; fileRef = B55D4C0520B6027100D7A50F /* AuthenticationManager.swift */; };
		B55D4C2720B717C000D7A50F /* UserAgent.swift in Sources */ = {isa = PBXBuildFile; fileRef = B55D4C2620B717C000D7A50F /* UserAgent.swift */; };
		B560D6862195BCA90027BB7E /* NoteDetailsHeaderTableViewCell.swift in Sources */ = {isa = PBXBuildFile; fileRef = B560D6852195BCA90027BB7E /* NoteDetailsHeaderTableViewCell.swift */; };
		B560D6882195BCC70027BB7E /* NoteDetailsHeaderTableViewCell.xib in Resources */ = {isa = PBXBuildFile; fileRef = B560D6872195BCC70027BB7E /* NoteDetailsHeaderTableViewCell.xib */; };
		B560D68A2195BD100027BB7E /* NoteDetailsCommentTableViewCell.xib in Resources */ = {isa = PBXBuildFile; fileRef = B560D6892195BD100027BB7E /* NoteDetailsCommentTableViewCell.xib */; };
		B560D68C2195BD1E0027BB7E /* NoteDetailsCommentTableViewCell.swift in Sources */ = {isa = PBXBuildFile; fileRef = B560D68B2195BD1D0027BB7E /* NoteDetailsCommentTableViewCell.swift */; };
		B56BBD16214820A70053A32D /* SyncCoordinatorTests.swift in Sources */ = {isa = PBXBuildFile; fileRef = B56BBD15214820A70053A32D /* SyncCoordinatorTests.swift */; };
		B56C721221B5B44000E5E85B /* PushNotificationsConfiguration.swift in Sources */ = {isa = PBXBuildFile; fileRef = B56C721121B5B44000E5E85B /* PushNotificationsConfiguration.swift */; };
		B56C721421B5BBC000E5E85B /* MockupStoresManager.swift in Sources */ = {isa = PBXBuildFile; fileRef = B56C721321B5BBC000E5E85B /* MockupStoresManager.swift */; };
		B56DB3CA2049BFAA00D4AA8E /* AppDelegate.swift in Sources */ = {isa = PBXBuildFile; fileRef = B56DB3C92049BFAA00D4AA8E /* AppDelegate.swift */; };
		B56DB3CF2049BFAA00D4AA8E /* Main.storyboard in Resources */ = {isa = PBXBuildFile; fileRef = B56DB3CD2049BFAA00D4AA8E /* Main.storyboard */; };
		B56DB3D42049BFAA00D4AA8E /* Assets.xcassets in Resources */ = {isa = PBXBuildFile; fileRef = B56DB3D32049BFAA00D4AA8E /* Assets.xcassets */; };
		B56DB3D72049BFAA00D4AA8E /* LaunchScreen.storyboard in Resources */ = {isa = PBXBuildFile; fileRef = B56DB3D52049BFAA00D4AA8E /* LaunchScreen.storyboard */; };
		B5718D6521B56B400026C9F0 /* PushNotificationsManagerTests.swift in Sources */ = {isa = PBXBuildFile; fileRef = B5718D6421B56B3F0026C9F0 /* PushNotificationsManagerTests.swift */; };
		B573B1A0219DC2690081C78C /* Localizable.strings in Resources */ = {isa = PBXBuildFile; fileRef = B573B19D219DC2690081C78C /* Localizable.strings */; };
		B57B678A2107546E00AF8905 /* Address+Woo.swift in Sources */ = {isa = PBXBuildFile; fileRef = B57B67892107546E00AF8905 /* Address+Woo.swift */; };
		B57B678E21078C5400AF8905 /* OrderItemViewModel.swift in Sources */ = {isa = PBXBuildFile; fileRef = B57B678D21078C5400AF8905 /* OrderItemViewModel.swift */; };
		B57C5C9221B80E3C00FF82B2 /* APNSDevice+Woo.swift in Sources */ = {isa = PBXBuildFile; fileRef = B57C5C9121B80E3B00FF82B2 /* APNSDevice+Woo.swift */; };
		B57C5C9421B80E4700FF82B2 /* Data+Woo.swift in Sources */ = {isa = PBXBuildFile; fileRef = B57C5C9321B80E4700FF82B2 /* Data+Woo.swift */; };
		B57C5C9621B80E5500FF82B2 /* Dictionary+Woo.swift in Sources */ = {isa = PBXBuildFile; fileRef = B57C5C9521B80E5400FF82B2 /* Dictionary+Woo.swift */; };
		B57C5C9921B80E7100FF82B2 /* DictionaryWooTests.swift in Sources */ = {isa = PBXBuildFile; fileRef = B57C5C9721B80E7100FF82B2 /* DictionaryWooTests.swift */; };
		B57C5C9A21B80E7100FF82B2 /* DataWooTests.swift in Sources */ = {isa = PBXBuildFile; fileRef = B57C5C9821B80E7100FF82B2 /* DataWooTests.swift */; };
		B57C5C9E21B80E8300FF82B2 /* SessionManager+Internal.swift in Sources */ = {isa = PBXBuildFile; fileRef = B57C5C9C21B80E8200FF82B2 /* SessionManager+Internal.swift */; };
		B57C5C9F21B80E8300FF82B2 /* SampleError.swift in Sources */ = {isa = PBXBuildFile; fileRef = B57C5C9D21B80E8200FF82B2 /* SampleError.swift */; };
		B57C743D20F5493300EEFC87 /* AccountHeaderView.swift in Sources */ = {isa = PBXBuildFile; fileRef = B57C743C20F5493300EEFC87 /* AccountHeaderView.swift */; };
		B57C744320F54F1C00EEFC87 /* AccountHeaderView.xib in Resources */ = {isa = PBXBuildFile; fileRef = B57C744220F54F1C00EEFC87 /* AccountHeaderView.xib */; };
		B57C744520F55BA600EEFC87 /* NSObject+Helpers.swift in Sources */ = {isa = PBXBuildFile; fileRef = B57C744420F55BA600EEFC87 /* NSObject+Helpers.swift */; };
		B57C744720F55BC800EEFC87 /* UIView+Helpers.swift in Sources */ = {isa = PBXBuildFile; fileRef = B57C744620F55BC800EEFC87 /* UIView+Helpers.swift */; };
		B57C744A20F5649300EEFC87 /* EmptyStoresTableViewCell.swift in Sources */ = {isa = PBXBuildFile; fileRef = B57C744920F5649300EEFC87 /* EmptyStoresTableViewCell.swift */; };
		B57C744C20F564B400EEFC87 /* EmptyStoresTableViewCell.xib in Resources */ = {isa = PBXBuildFile; fileRef = B57C744B20F564B400EEFC87 /* EmptyStoresTableViewCell.xib */; };
		B57C744E20F56E3800EEFC87 /* UITableViewCell+Helpers.swift in Sources */ = {isa = PBXBuildFile; fileRef = B57C744D20F56E3800EEFC87 /* UITableViewCell+Helpers.swift */; };
		B57C745120F56EE900EEFC87 /* UITableViewCellHelpersTests.swift in Sources */ = {isa = PBXBuildFile; fileRef = B57C745020F56EE900EEFC87 /* UITableViewCellHelpersTests.swift */; };
		B582F95920FFCEAA0060934A /* UITableViewHeaderFooterView+Helpers.swift in Sources */ = {isa = PBXBuildFile; fileRef = B582F95820FFCEAA0060934A /* UITableViewHeaderFooterView+Helpers.swift */; };
		B586906621A5F4B1001F1EFC /* UINavigationController+Woo.swift in Sources */ = {isa = PBXBuildFile; fileRef = B586906521A5F4B1001F1EFC /* UINavigationController+Woo.swift */; };
		B58B4AB22108F01700076FDD /* NoticeView.swift in Sources */ = {isa = PBXBuildFile; fileRef = B58B4AAF2108F01400076FDD /* NoticeView.swift */; };
		B58B4AB32108F01700076FDD /* DefaultNoticePresenter.swift in Sources */ = {isa = PBXBuildFile; fileRef = B58B4AB02108F01600076FDD /* DefaultNoticePresenter.swift */; };
		B58B4AB62108F11C00076FDD /* Notice.swift in Sources */ = {isa = PBXBuildFile; fileRef = B58B4AB52108F11C00076FDD /* Notice.swift */; };
		B58B4AB82108F14700076FDD /* NoticeNotificationInfo.swift in Sources */ = {isa = PBXBuildFile; fileRef = B58B4AB72108F14700076FDD /* NoticeNotificationInfo.swift */; };
		B58B4AC02108FF6100076FDD /* Array+Helpers.swift in Sources */ = {isa = PBXBuildFile; fileRef = B58B4ABF2108FF6100076FDD /* Array+Helpers.swift */; };
		B5980A6121AC878900EBF596 /* UIDevice+Woo.swift in Sources */ = {isa = PBXBuildFile; fileRef = B5980A6021AC878900EBF596 /* UIDevice+Woo.swift */; };
		B5980A6321AC879F00EBF596 /* Bundle+Woo.swift in Sources */ = {isa = PBXBuildFile; fileRef = B5980A6221AC879F00EBF596 /* Bundle+Woo.swift */; };
		B5980A6521AC905C00EBF596 /* UIDeviceWooTests.swift in Sources */ = {isa = PBXBuildFile; fileRef = B5980A6421AC905C00EBF596 /* UIDeviceWooTests.swift */; };
		B5980A6721AC91AA00EBF596 /* BundleWooTests.swift in Sources */ = {isa = PBXBuildFile; fileRef = B5980A6621AC91AA00EBF596 /* BundleWooTests.swift */; };
		B59C09D92188CBB100AB41D6 /* Array+Notes.swift in Sources */ = {isa = PBXBuildFile; fileRef = B59C09D82188CBB100AB41D6 /* Array+Notes.swift */; };
		B59C09DC2188D70200AB41D6 /* Notifications.storyboard in Resources */ = {isa = PBXBuildFile; fileRef = B59C09DB2188D70200AB41D6 /* Notifications.storyboard */; };
		B59D1EDF219072CC009D1978 /* NoteTableViewCell.swift in Sources */ = {isa = PBXBuildFile; fileRef = B59D1EDE219072CC009D1978 /* NoteTableViewCell.swift */; };
		B59D1EE121907304009D1978 /* NoteTableViewCell.xib in Resources */ = {isa = PBXBuildFile; fileRef = B59D1EE021907304009D1978 /* NoteTableViewCell.xib */; };
		B59D1EE321907C7B009D1978 /* NSAttributedString+Helpers.swift in Sources */ = {isa = PBXBuildFile; fileRef = B59D1EE221907C7B009D1978 /* NSAttributedString+Helpers.swift */; };
		B59D1EE5219080B4009D1978 /* Note+Woo.swift in Sources */ = {isa = PBXBuildFile; fileRef = B59D1EE4219080B4009D1978 /* Note+Woo.swift */; };
		B59D1EE821908A08009D1978 /* Noticons.ttf in Resources */ = {isa = PBXBuildFile; fileRef = B59D1EE6219089A3009D1978 /* Noticons.ttf */; };
		B59D1EEA2190AE96009D1978 /* StorageNote+Woo.swift in Sources */ = {isa = PBXBuildFile; fileRef = B59D1EE92190AE96009D1978 /* StorageNote+Woo.swift */; };
		B59D1EEC2190B08B009D1978 /* Age.swift in Sources */ = {isa = PBXBuildFile; fileRef = B59D1EEB2190B08B009D1978 /* Age.swift */; };
		B59D49CD219B587E006BF0AD /* UILabel+OrderStatus.swift in Sources */ = {isa = PBXBuildFile; fileRef = B59D49CC219B587E006BF0AD /* UILabel+OrderStatus.swift */; };
		B5A56BF0219F2CE90065A902 /* VerticalButton.swift in Sources */ = {isa = PBXBuildFile; fileRef = B5A56BEF219F2CE90065A902 /* VerticalButton.swift */; };
		B5A56BF3219F46470065A902 /* UIButton+Animations.swift in Sources */ = {isa = PBXBuildFile; fileRef = B5A56BF2219F46470065A902 /* UIButton+Animations.swift */; };
		B5A56BF5219F5AB20065A902 /* NSNotificationName+Woo.swift in Sources */ = {isa = PBXBuildFile; fileRef = B5A56BF4219F5AB20065A902 /* NSNotificationName+Woo.swift */; };
		B5A82EE221025C450053ADC8 /* FulfillViewController.swift in Sources */ = {isa = PBXBuildFile; fileRef = B5A82EE121025C450053ADC8 /* FulfillViewController.swift */; };
		B5A82EE521025E550053ADC8 /* FulfillViewController.xib in Resources */ = {isa = PBXBuildFile; fileRef = B5A82EE421025E550053ADC8 /* FulfillViewController.xib */; };
		B5A82EE7210263460053ADC8 /* UIViewController+Helpers.swift in Sources */ = {isa = PBXBuildFile; fileRef = B5A82EE6210263460053ADC8 /* UIViewController+Helpers.swift */; };
		B5A8532220BDBFAF00FAAB4D /* CircularImageView.swift in Sources */ = {isa = PBXBuildFile; fileRef = B5A8532120BDBFAE00FAAB4D /* CircularImageView.swift */; };
		B5A8F8A920B84D3F00D211DE /* ApiCredentials.swift in Sources */ = {isa = PBXBuildFile; fileRef = B5A8F8A720B84D3F00D211DE /* ApiCredentials.swift */; };
		B5A8F8AD20B88D9900D211DE /* LoginPrologueViewController.swift in Sources */ = {isa = PBXBuildFile; fileRef = B5A8F8AC20B88D9900D211DE /* LoginPrologueViewController.swift */; };
		B5A8F8AF20B88DCC00D211DE /* LoginPrologueViewController.xib in Resources */ = {isa = PBXBuildFile; fileRef = B5A8F8AE20B88DCC00D211DE /* LoginPrologueViewController.xib */; };
		B5AA7B3D20ED5D15004DA14F /* SessionManager.swift in Sources */ = {isa = PBXBuildFile; fileRef = B5AA7B3C20ED5D15004DA14F /* SessionManager.swift */; };
		B5AA7B3F20ED81C2004DA14F /* UserDefaults+Woo.swift in Sources */ = {isa = PBXBuildFile; fileRef = B5AA7B3E20ED81C2004DA14F /* UserDefaults+Woo.swift */; };
		B5BBD6DE21B1703700E3207E /* PushNotificationsManager.swift in Sources */ = {isa = PBXBuildFile; fileRef = B5BBD6DD21B1703600E3207E /* PushNotificationsManager.swift */; };
		B5BE75DB213F1D1E00909A14 /* OverlayMessageView.swift in Sources */ = {isa = PBXBuildFile; fileRef = B5BE75DA213F1D1E00909A14 /* OverlayMessageView.swift */; };
		B5BE75DD213F1D3D00909A14 /* OverlayMessageView.xib in Resources */ = {isa = PBXBuildFile; fileRef = B5BE75DC213F1D3D00909A14 /* OverlayMessageView.xib */; };
		B5C3876421C41B9F006CE970 /* UIApplication+Woo.swift in Sources */ = {isa = PBXBuildFile; fileRef = B5C3876321C41B9F006CE970 /* UIApplication+Woo.swift */; };
		B5C3B5E320D189E60072CB9D /* Networking.framework in Frameworks */ = {isa = PBXBuildFile; fileRef = B5C3B5E220D189E60072CB9D /* Networking.framework */; };
		B5C3B5E520D189EA0072CB9D /* Storage.framework in Frameworks */ = {isa = PBXBuildFile; fileRef = B5C3B5E420D189EA0072CB9D /* Storage.framework */; };
		B5C3B5E720D189ED0072CB9D /* Yosemite.framework in Frameworks */ = {isa = PBXBuildFile; fileRef = B5C3B5E620D189ED0072CB9D /* Yosemite.framework */; };
		B5C3B5E820D189F30072CB9D /* Networking.framework in Embed Frameworks */ = {isa = PBXBuildFile; fileRef = B5C3B5E220D189E60072CB9D /* Networking.framework */; settings = {ATTRIBUTES = (CodeSignOnCopy, RemoveHeadersOnCopy, ); }; };
		B5C3B5E920D189F70072CB9D /* Yosemite.framework in Embed Frameworks */ = {isa = PBXBuildFile; fileRef = B5C3B5E620D189ED0072CB9D /* Yosemite.framework */; settings = {ATTRIBUTES = (CodeSignOnCopy, RemoveHeadersOnCopy, ); }; };
		B5C3B5EA20D189FC0072CB9D /* Storage.framework in Embed Frameworks */ = {isa = PBXBuildFile; fileRef = B5C3B5E420D189EA0072CB9D /* Storage.framework */; settings = {ATTRIBUTES = (CodeSignOnCopy, RemoveHeadersOnCopy, ); }; };
		B5C6CE612190D28E00515926 /* NSAttributedStringHelperTests.swift in Sources */ = {isa = PBXBuildFile; fileRef = B5C6CE602190D28E00515926 /* NSAttributedStringHelperTests.swift */; };
		B5D1AFB420BC445A00DB0E8C /* Images.xcassets in Resources */ = {isa = PBXBuildFile; fileRef = B5D1AFB320BC445900DB0E8C /* Images.xcassets */; };
		B5D1AFB820BC510200DB0E8C /* UIImage+Woo.swift in Sources */ = {isa = PBXBuildFile; fileRef = B5D1AFB720BC510200DB0E8C /* UIImage+Woo.swift */; };
		B5D1AFBA20BC515600DB0E8C /* UIColor+Woo.swift in Sources */ = {isa = PBXBuildFile; fileRef = B5D1AFB920BC515600DB0E8C /* UIColor+Woo.swift */; };
		B5D1AFC020BC67C200DB0E8C /* WooConstants.swift in Sources */ = {isa = PBXBuildFile; fileRef = B5D1AFBF20BC67C200DB0E8C /* WooConstants.swift */; };
		B5D1AFC620BC7B7300DB0E8C /* StorePickerViewController.swift in Sources */ = {isa = PBXBuildFile; fileRef = B5D1AFC520BC7B7300DB0E8C /* StorePickerViewController.swift */; };
		B5D1AFC820BC7B9600DB0E8C /* StorePickerViewController.xib in Resources */ = {isa = PBXBuildFile; fileRef = B5D1AFC720BC7B9600DB0E8C /* StorePickerViewController.xib */; };
		B5D6DC54214802740003E48A /* SyncCoordinator.swift in Sources */ = {isa = PBXBuildFile; fileRef = B5D6DC53214802740003E48A /* SyncCoordinator.swift */; };
		B5DB01B52114AB2D00A4F797 /* CrashLogging.swift in Sources */ = {isa = PBXBuildFile; fileRef = B5DB01B42114AB2D00A4F797 /* CrashLogging.swift */; };
		B5DBF3C320E1484400B53AED /* StoresManagerTests.swift in Sources */ = {isa = PBXBuildFile; fileRef = B5DBF3C220E1484400B53AED /* StoresManagerTests.swift */; };
		B5DBF3C520E148E000B53AED /* DeauthenticatedState.swift in Sources */ = {isa = PBXBuildFile; fileRef = B5DBF3C420E148E000B53AED /* DeauthenticatedState.swift */; };
		B5DBF3CB20E149CC00B53AED /* AuthenticatedState.swift in Sources */ = {isa = PBXBuildFile; fileRef = B5DBF3CA20E149CC00B53AED /* AuthenticatedState.swift */; };
		B5F04D952194F2A300501EE1 /* NoteDetailsRow.swift in Sources */ = {isa = PBXBuildFile; fileRef = B5F04D942194F2A300501EE1 /* NoteDetailsRow.swift */; };
		B5F355EF21CD500200A7077A /* OrderSearchViewController.swift in Sources */ = {isa = PBXBuildFile; fileRef = B5F355EE21CD500200A7077A /* OrderSearchViewController.swift */; };
		B5F355F121CD504400A7077A /* OrderSearchViewController.xib in Resources */ = {isa = PBXBuildFile; fileRef = B5F355F021CD504400A7077A /* OrderSearchViewController.xib */; };
		B5F571A421BEC90D0010D1B8 /* NoteDetailsHeaderPlainTableViewCell.swift in Sources */ = {isa = PBXBuildFile; fileRef = B5F571A321BEC90D0010D1B8 /* NoteDetailsHeaderPlainTableViewCell.swift */; };
		B5F571A621BEC92A0010D1B8 /* NoteDetailsHeaderPlainTableViewCell.xib in Resources */ = {isa = PBXBuildFile; fileRef = B5F571A521BEC92A0010D1B8 /* NoteDetailsHeaderPlainTableViewCell.xib */; };
		B5F571A921BEECA50010D1B8 /* Responses in Resources */ = {isa = PBXBuildFile; fileRef = B5F571A821BEECA50010D1B8 /* Responses */; };
		B5F571AB21BEECB60010D1B8 /* NoteWooTests.swift in Sources */ = {isa = PBXBuildFile; fileRef = B5F571AA21BEECB60010D1B8 /* NoteWooTests.swift */; };
		B5F571B021BF149D0010D1B8 /* o.caf in Resources */ = {isa = PBXBuildFile; fileRef = B5F571AF21BF149D0010D1B8 /* o.caf */; };
		B5F8B7E02194759100DAB7E2 /* NotificationDetailsViewController.swift in Sources */ = {isa = PBXBuildFile; fileRef = B5F8B7DF2194759100DAB7E2 /* NotificationDetailsViewController.swift */; };
		B5F8B7E5219478FA00DAB7E2 /* NotificationDetailsViewController.xib in Resources */ = {isa = PBXBuildFile; fileRef = B5F8B7E4219478FA00DAB7E2 /* NotificationDetailsViewController.xib */; };
		B5FD110E21D3CB8500560344 /* OrderTableViewCell.xib in Resources */ = {isa = PBXBuildFile; fileRef = B5FD110D21D3CB8500560344 /* OrderTableViewCell.xib */; };
		B5FD111221D3CE7700560344 /* NewNoteViewController.xib in Resources */ = {isa = PBXBuildFile; fileRef = B5FD111121D3CE7700560344 /* NewNoteViewController.xib */; };
		B5FD111621D3F13700560344 /* BordersView.swift in Sources */ = {isa = PBXBuildFile; fileRef = B5FD111521D3F13700560344 /* BordersView.swift */; };
		B873E8F8E103966D2182EE67 /* Pods_WooCommerceTests.framework in Frameworks */ = {isa = PBXBuildFile; fileRef = 6DC4526F9A7357761197EBF0 /* Pods_WooCommerceTests.framework */; };
		CE021535215BE3AB00C19555 /* LoginNavigationController+Woo.swift in Sources */ = {isa = PBXBuildFile; fileRef = CE021534215BE3AB00C19555 /* LoginNavigationController+Woo.swift */; };
		CE0F17CF22A8105800964A63 /* ReadMoreTableViewCell.swift in Sources */ = {isa = PBXBuildFile; fileRef = CE0F17CD22A8105800964A63 /* ReadMoreTableViewCell.swift */; };
		CE0F17D022A8105800964A63 /* ReadMoreTableViewCell.xib in Resources */ = {isa = PBXBuildFile; fileRef = CE0F17CE22A8105800964A63 /* ReadMoreTableViewCell.xib */; };
		CE0F17D222A8308900964A63 /* FancyAlertController+PurchaseNote.swift in Sources */ = {isa = PBXBuildFile; fileRef = CE0F17D122A8308900964A63 /* FancyAlertController+PurchaseNote.swift */; };
		CE14452E2188C11700A991D8 /* ZendeskManager.swift in Sources */ = {isa = PBXBuildFile; fileRef = CE14452D2188C11700A991D8 /* ZendeskManager.swift */; };
		CE15524A21FFB10100EAA690 /* ApplicationLogViewController.swift in Sources */ = {isa = PBXBuildFile; fileRef = CE15524921FFB10100EAA690 /* ApplicationLogViewController.swift */; };
		CE16177A21B7192A00B82A47 /* AuthenticationConstants.swift in Sources */ = {isa = PBXBuildFile; fileRef = CE16177921B7192A00B82A47 /* AuthenticationConstants.swift */; };
		CE1AFE622200B1BD00432745 /* ApplicationLogDetailViewController.swift in Sources */ = {isa = PBXBuildFile; fileRef = CE1AFE612200B1BD00432745 /* ApplicationLogDetailViewController.swift */; };
		CE1CCB402056F21C000EE3AC /* Style.swift in Sources */ = {isa = PBXBuildFile; fileRef = CE1CCB3F2056F21C000EE3AC /* Style.swift */; };
		CE1CCB4B20570B1F000EE3AC /* OrderTableViewCell.swift in Sources */ = {isa = PBXBuildFile; fileRef = CE1CCB4A20570B1F000EE3AC /* OrderTableViewCell.swift */; };
		CE1D5A55228A0AD200DF3715 /* TwoColumnTableViewCell.swift in Sources */ = {isa = PBXBuildFile; fileRef = CE1D5A53228A0AD200DF3715 /* TwoColumnTableViewCell.swift */; };
		CE1D5A56228A0AD200DF3715 /* TwoColumnTableViewCell.xib in Resources */ = {isa = PBXBuildFile; fileRef = CE1D5A54228A0AD200DF3715 /* TwoColumnTableViewCell.xib */; };
		CE1D5A59228A1C2C00DF3715 /* ProductReviewsTableViewCell.swift in Sources */ = {isa = PBXBuildFile; fileRef = CE1D5A57228A1C2C00DF3715 /* ProductReviewsTableViewCell.swift */; };
		CE1D5A5A228A1C2C00DF3715 /* ProductReviewsTableViewCell.xib in Resources */ = {isa = PBXBuildFile; fileRef = CE1D5A58228A1C2C00DF3715 /* ProductReviewsTableViewCell.xib */; };
		CE1EC8C520B46819009762BF /* PaymentTableViewCell.swift in Sources */ = {isa = PBXBuildFile; fileRef = CE1EC8C320B46819009762BF /* PaymentTableViewCell.swift */; };
		CE1EC8C620B46819009762BF /* PaymentTableViewCell.xib in Resources */ = {isa = PBXBuildFile; fileRef = CE1EC8C420B46819009762BF /* PaymentTableViewCell.xib */; };
		CE1EC8C820B478B6009762BF /* TwoColumnLabelView.xib in Resources */ = {isa = PBXBuildFile; fileRef = CE1EC8C720B478B6009762BF /* TwoColumnLabelView.xib */; };
		CE1EC8CA20B479F1009762BF /* TwoColumnLabelView.swift in Sources */ = {isa = PBXBuildFile; fileRef = CE1EC8C920B479F1009762BF /* TwoColumnLabelView.swift */; };
		CE1EC8EC20B8A3FF009762BF /* LeftImageTableViewCell.swift in Sources */ = {isa = PBXBuildFile; fileRef = CE1EC8EA20B8A3FF009762BF /* LeftImageTableViewCell.swift */; };
		CE1EC8F020B8A408009762BF /* OrderNoteTableViewCell.xib in Resources */ = {isa = PBXBuildFile; fileRef = CE1EC8EE20B8A408009762BF /* OrderNoteTableViewCell.xib */; };
		CE1EC8F120B8A408009762BF /* OrderNoteTableViewCell.swift in Sources */ = {isa = PBXBuildFile; fileRef = CE1EC8EF20B8A408009762BF /* OrderNoteTableViewCell.swift */; };
		CE1F51252064179A00C6C810 /* UILabel+Helpers.swift in Sources */ = {isa = PBXBuildFile; fileRef = CE1F51242064179A00C6C810 /* UILabel+Helpers.swift */; };
		CE1F51272064345B00C6C810 /* UIColor+Helpers.swift in Sources */ = {isa = PBXBuildFile; fileRef = CE1F51262064345B00C6C810 /* UIColor+Helpers.swift */; };
		CE1F512920697F0100C6C810 /* UIFont+Helpers.swift in Sources */ = {isa = PBXBuildFile; fileRef = CE1F512820697F0100C6C810 /* UIFont+Helpers.swift */; };
		CE1F512B206985DF00C6C810 /* PaddedLabel.swift in Sources */ = {isa = PBXBuildFile; fileRef = CE1F512A206985DF00C6C810 /* PaddedLabel.swift */; };
		CE21B3D720FE669A00A259D5 /* BasicTableViewCell.swift in Sources */ = {isa = PBXBuildFile; fileRef = CE21B3D520FE669A00A259D5 /* BasicTableViewCell.swift */; };
		CE21B3D820FE669A00A259D5 /* BasicTableViewCell.xib in Resources */ = {isa = PBXBuildFile; fileRef = CE21B3D620FE669A00A259D5 /* BasicTableViewCell.xib */; };
		CE21B3DD20FF9BC200A259D5 /* ProductListViewController.swift in Sources */ = {isa = PBXBuildFile; fileRef = CE21B3DC20FF9BC200A259D5 /* ProductListViewController.swift */; };
		CE21B3E020FFC59700A259D5 /* ProductDetailsTableViewCell.swift in Sources */ = {isa = PBXBuildFile; fileRef = CE21B3DE20FFC59700A259D5 /* ProductDetailsTableViewCell.swift */; };
		CE21B3E120FFC59700A259D5 /* ProductDetailsTableViewCell.xib in Resources */ = {isa = PBXBuildFile; fileRef = CE21B3DF20FFC59700A259D5 /* ProductDetailsTableViewCell.xib */; };
		CE22571B20E16FBC0037F478 /* LeftImageTableViewCell.xib in Resources */ = {isa = PBXBuildFile; fileRef = CE1EC8EB20B8A3FF009762BF /* LeftImageTableViewCell.xib */; };
		CE227097228F152400C0626C /* WooBasicTableViewCell.swift in Sources */ = {isa = PBXBuildFile; fileRef = CE227096228F152400C0626C /* WooBasicTableViewCell.swift */; };
		CE227099228F180B00C0626C /* WooBasicTableViewCell.xib in Resources */ = {isa = PBXBuildFile; fileRef = CE227098228F180B00C0626C /* WooBasicTableViewCell.xib */; };
		CE22709B228F362600C0626C /* ProductDetailsViewModel.swift in Sources */ = {isa = PBXBuildFile; fileRef = CE22709A228F362600C0626C /* ProductDetailsViewModel.swift */; };
		CE22709F2293052700C0626C /* WebviewHelper.swift in Sources */ = {isa = PBXBuildFile; fileRef = CE22709E2293052700C0626C /* WebviewHelper.swift */; };
		CE22E3F72170E23C005A6BEF /* PrivacySettingsViewController.swift in Sources */ = {isa = PBXBuildFile; fileRef = CE22E3F62170E23C005A6BEF /* PrivacySettingsViewController.swift */; };
		CE22E3FB21714776005A6BEF /* TopLeftImageTableViewCell.swift in Sources */ = {isa = PBXBuildFile; fileRef = CE22E3F921714776005A6BEF /* TopLeftImageTableViewCell.swift */; };
		CE22E3FC21714776005A6BEF /* TopLeftImageTableViewCell.xib in Resources */ = {isa = PBXBuildFile; fileRef = CE22E3FA21714776005A6BEF /* TopLeftImageTableViewCell.xib */; };
		CE2409F1215D12D30091F887 /* WooNavigationController.swift in Sources */ = {isa = PBXBuildFile; fileRef = CE2409F0215D12D30091F887 /* WooNavigationController.swift */; };
		CE24BCCF212DE8A6001CD12E /* HeadlineLabelTableViewCell.swift in Sources */ = {isa = PBXBuildFile; fileRef = CE24BCCD212DE8A6001CD12E /* HeadlineLabelTableViewCell.swift */; };
		CE24BCD0212DE8A6001CD12E /* HeadlineLabelTableViewCell.xib in Resources */ = {isa = PBXBuildFile; fileRef = CE24BCCE212DE8A6001CD12E /* HeadlineLabelTableViewCell.xib */; };
		CE24BCD8212F25D4001CD12E /* StorageOrder+Woo.swift in Sources */ = {isa = PBXBuildFile; fileRef = CE24BCD7212F25D4001CD12E /* StorageOrder+Woo.swift */; };
		CE263DE6206ACD220015A693 /* NotificationsViewController.swift in Sources */ = {isa = PBXBuildFile; fileRef = CE263DE5206ACD220015A693 /* NotificationsViewController.swift */; };
		CE263DE8206ACE3E0015A693 /* MainTabBarController.swift in Sources */ = {isa = PBXBuildFile; fileRef = CE263DE7206ACE3E0015A693 /* MainTabBarController.swift */; };
		CE27257C21924A8C002B22EB /* HelpAndSupportViewController.swift in Sources */ = {isa = PBXBuildFile; fileRef = CE27257B21924A8C002B22EB /* HelpAndSupportViewController.swift */; };
		CE27257F21925AE8002B22EB /* ValueOneTableViewCell.swift in Sources */ = {isa = PBXBuildFile; fileRef = CE27257D21925AE8002B22EB /* ValueOneTableViewCell.swift */; };
		CE27258021925AE8002B22EB /* ValueOneTableViewCell.xib in Resources */ = {isa = PBXBuildFile; fileRef = CE27257E21925AE8002B22EB /* ValueOneTableViewCell.xib */; };
		CE32B10B20BEDE05006FBCF4 /* TwoColumnSectionHeaderView.xib in Resources */ = {isa = PBXBuildFile; fileRef = CE32B10A20BEDE05006FBCF4 /* TwoColumnSectionHeaderView.xib */; };
		CE32B10D20BEDE1C006FBCF4 /* TwoColumnSectionHeaderView.swift in Sources */ = {isa = PBXBuildFile; fileRef = CE32B10C20BEDE1C006FBCF4 /* TwoColumnSectionHeaderView.swift */; };
		CE32B11520BF8779006FBCF4 /* FulfillButtonTableViewCell.swift in Sources */ = {isa = PBXBuildFile; fileRef = CE32B11320BF8779006FBCF4 /* FulfillButtonTableViewCell.swift */; };
		CE32B11620BF8779006FBCF4 /* FulfillButtonTableViewCell.xib in Resources */ = {isa = PBXBuildFile; fileRef = CE32B11420BF8779006FBCF4 /* FulfillButtonTableViewCell.xib */; };
		CE32B11A20BF8E32006FBCF4 /* UIButton+Helpers.swift in Sources */ = {isa = PBXBuildFile; fileRef = CE32B11920BF8E32006FBCF4 /* UIButton+Helpers.swift */; };
		CE37C04422984E81008DCB39 /* PickListTableViewCell.swift in Sources */ = {isa = PBXBuildFile; fileRef = CE37C04222984E81008DCB39 /* PickListTableViewCell.swift */; };
		CE37C04522984E81008DCB39 /* PickListTableViewCell.xib in Resources */ = {isa = PBXBuildFile; fileRef = CE37C04322984E81008DCB39 /* PickListTableViewCell.xib */; };
		CE4296B920A5E9E400B2AFBD /* CNContact+Helpers.swift in Sources */ = {isa = PBXBuildFile; fileRef = CE4296B820A5E9E400B2AFBD /* CNContact+Helpers.swift */; };
		CE4DA5C621DD755E00074607 /* CurrencyFormatter.swift in Sources */ = {isa = PBXBuildFile; fileRef = CE4DA5C521DD755E00074607 /* CurrencyFormatter.swift */; };
		CE4DA5C821DD759400074607 /* CurrencyFormatterTests.swift in Sources */ = {isa = PBXBuildFile; fileRef = CE4DA5C721DD759400074607 /* CurrencyFormatterTests.swift */; };
		CE4DA5CA21DEA78E00074607 /* NSDecimalNumber+Helpers.swift in Sources */ = {isa = PBXBuildFile; fileRef = CE4DA5C921DEA78E00074607 /* NSDecimalNumber+Helpers.swift */; };
		CE4DDB7B20DD312400D32EC8 /* DateFormatter+Helpers.swift in Sources */ = {isa = PBXBuildFile; fileRef = CE4DDB7A20DD312400D32EC8 /* DateFormatter+Helpers.swift */; };
		CE50345A21B1F8F7007573C6 /* ZendeskManagerTests.swift in Sources */ = {isa = PBXBuildFile; fileRef = CE50345621B1F26C007573C6 /* ZendeskManagerTests.swift */; };
		CE583A0421076C0100D73C1C /* NewNoteViewController.swift in Sources */ = {isa = PBXBuildFile; fileRef = CE583A0321076C0100D73C1C /* NewNoteViewController.swift */; };
		CE583A072107849F00D73C1C /* SwitchTableViewCell.swift in Sources */ = {isa = PBXBuildFile; fileRef = CE583A052107849F00D73C1C /* SwitchTableViewCell.swift */; };
		CE583A082107849F00D73C1C /* SwitchTableViewCell.xib in Resources */ = {isa = PBXBuildFile; fileRef = CE583A062107849F00D73C1C /* SwitchTableViewCell.xib */; };
		CE583A0B2107937F00D73C1C /* TextViewTableViewCell.swift in Sources */ = {isa = PBXBuildFile; fileRef = CE583A092107937F00D73C1C /* TextViewTableViewCell.swift */; };
		CE583A0C2107937F00D73C1C /* TextViewTableViewCell.xib in Resources */ = {isa = PBXBuildFile; fileRef = CE583A0A2107937F00D73C1C /* TextViewTableViewCell.xib */; };
		CE85535D209B5BB700938BDC /* OrderDetailsViewModel.swift in Sources */ = {isa = PBXBuildFile; fileRef = CE85535C209B5BB700938BDC /* OrderDetailsViewModel.swift */; };
		CE855364209BA6A700938BDC /* ShowHideSectionFooter.swift in Sources */ = {isa = PBXBuildFile; fileRef = CE855360209BA6A700938BDC /* ShowHideSectionFooter.swift */; };
		CE855365209BA6A700938BDC /* CustomerInfoTableViewCell.xib in Resources */ = {isa = PBXBuildFile; fileRef = CE855361209BA6A700938BDC /* CustomerInfoTableViewCell.xib */; };
		CE855366209BA6A700938BDC /* CustomerInfoTableViewCell.swift in Sources */ = {isa = PBXBuildFile; fileRef = CE855362209BA6A700938BDC /* CustomerInfoTableViewCell.swift */; };
		CE855367209BA6A700938BDC /* ShowHideSectionFooter.xib in Resources */ = {isa = PBXBuildFile; fileRef = CE855363209BA6A700938BDC /* ShowHideSectionFooter.xib */; };
		CE85FD5320F677770080B73E /* Dashboard.storyboard in Resources */ = {isa = PBXBuildFile; fileRef = CE85FD5220F677770080B73E /* Dashboard.storyboard */; };
		CE85FD5A20F7A7640080B73E /* TableFooterView.swift in Sources */ = {isa = PBXBuildFile; fileRef = CE85FD5920F7A7640080B73E /* TableFooterView.swift */; };
		CE85FD5C20F7A7740080B73E /* TableFooterView.xib in Resources */ = {isa = PBXBuildFile; fileRef = CE85FD5B20F7A7740080B73E /* TableFooterView.xib */; };
		CEA16F3A20FD0C8C0061B4E1 /* WooAnalytics.swift in Sources */ = {isa = PBXBuildFile; fileRef = CEA16F3920FD0C8C0061B4E1 /* WooAnalytics.swift */; };
		CEE005F62076C4040079161F /* Orders.storyboard in Resources */ = {isa = PBXBuildFile; fileRef = CEE005F52076C4040079161F /* Orders.storyboard */; };
		CEE006052077D1280079161F /* SummaryTableViewCell.swift in Sources */ = {isa = PBXBuildFile; fileRef = CEE006032077D1280079161F /* SummaryTableViewCell.swift */; };
		CEE006062077D1280079161F /* SummaryTableViewCell.xib in Resources */ = {isa = PBXBuildFile; fileRef = CEE006042077D1280079161F /* SummaryTableViewCell.xib */; };
		CEE006082077D14C0079161F /* OrderDetailsViewController.swift in Sources */ = {isa = PBXBuildFile; fileRef = CEE006072077D14C0079161F /* OrderDetailsViewController.swift */; };
		CEEC9B5C21E79B3E0055EEF0 /* FeatureFlag.swift in Sources */ = {isa = PBXBuildFile; fileRef = CEEC9B5B21E79B3E0055EEF0 /* FeatureFlag.swift */; };
		CEEC9B5E21E79C330055EEF0 /* BuildConfiguration.swift in Sources */ = {isa = PBXBuildFile; fileRef = CEEC9B5D21E79C330055EEF0 /* BuildConfiguration.swift */; };
		CEEC9B6021E79CAA0055EEF0 /* FeatureFlagTests.swift in Sources */ = {isa = PBXBuildFile; fileRef = CEEC9B5F21E79CAA0055EEF0 /* FeatureFlagTests.swift */; };
		CEEC9B6421E7AB850055EEF0 /* AppRatingManager.swift in Sources */ = {isa = PBXBuildFile; fileRef = CEEC9B6221E79EE00055EEF0 /* AppRatingManager.swift */; };
		CEEC9B6621E7C5200055EEF0 /* AppRatingManagerTests.swift in Sources */ = {isa = PBXBuildFile; fileRef = CEEC9B6521E7C5200055EEF0 /* AppRatingManagerTests.swift */; };
		D8149F532251CFE60006A245 /* EditableOrderTrackingTableViewCell.swift in Sources */ = {isa = PBXBuildFile; fileRef = D8149F512251CFE50006A245 /* EditableOrderTrackingTableViewCell.swift */; };
		D8149F542251CFE60006A245 /* EditableOrderTrackingTableViewCell.xib in Resources */ = {isa = PBXBuildFile; fileRef = D8149F522251CFE50006A245 /* EditableOrderTrackingTableViewCell.xib */; };
		D8149F562251EE300006A245 /* UITextField+Helpers.swift in Sources */ = {isa = PBXBuildFile; fileRef = D8149F552251EE300006A245 /* UITextField+Helpers.swift */; };
		D816DDBC22265DA300903E59 /* OrderTrackingTableViewCellTests.swift in Sources */ = {isa = PBXBuildFile; fileRef = D816DDBB22265DA300903E59 /* OrderTrackingTableViewCellTests.swift */; };
		D817585E22BB5E8700289CFE /* OrderEmailComposer.swift in Sources */ = {isa = PBXBuildFile; fileRef = D817585D22BB5E8700289CFE /* OrderEmailComposer.swift */; };
		D817586022BB614A00289CFE /* OrderMessageComposer.swift in Sources */ = {isa = PBXBuildFile; fileRef = D817585F22BB614A00289CFE /* OrderMessageComposer.swift */; };
		D817586222BB64C300289CFE /* OrderDetailsNotices.swift in Sources */ = {isa = PBXBuildFile; fileRef = D817586122BB64C300289CFE /* OrderDetailsNotices.swift */; };
		D817586422BDD81600289CFE /* OrderDetailsDataSource.swift in Sources */ = {isa = PBXBuildFile; fileRef = D817586322BDD81600289CFE /* OrderDetailsDataSource.swift */; };
		D81D9228222E7F0800FFA585 /* OrderStatusListViewController.swift in Sources */ = {isa = PBXBuildFile; fileRef = D81D9226222E7F0800FFA585 /* OrderStatusListViewController.swift */; };
		D81D9229222E7F0800FFA585 /* OrderStatusListViewController.xib in Resources */ = {isa = PBXBuildFile; fileRef = D81D9227222E7F0800FFA585 /* OrderStatusListViewController.xib */; };
		D81F2D35225F0CF70084BF9C /* EmptyListMessageWithActionView.xib in Resources */ = {isa = PBXBuildFile; fileRef = D81F2D34225F0CF70084BF9C /* EmptyListMessageWithActionView.xib */; };
		D81F2D37225F0D160084BF9C /* EmptyListMessageWithActionView.swift in Sources */ = {isa = PBXBuildFile; fileRef = D81F2D36225F0D160084BF9C /* EmptyListMessageWithActionView.swift */; };
		D82DFB4A225F22D400EFE2CB /* UISearchBar+Appearance.swift in Sources */ = {isa = PBXBuildFile; fileRef = D82DFB49225F22D400EFE2CB /* UISearchBar+Appearance.swift */; };
		D82DFB4C225F303200EFE2CB /* EmptyListMessageWithActionTests.swift in Sources */ = {isa = PBXBuildFile; fileRef = D82DFB4B225F303200EFE2CB /* EmptyListMessageWithActionTests.swift */; };
		D831E2DC230E0558000037D0 /* Authentication.swift in Sources */ = {isa = PBXBuildFile; fileRef = D831E2DB230E0558000037D0 /* Authentication.swift */; };
		D831E2E0230E0BA7000037D0 /* Logs.swift in Sources */ = {isa = PBXBuildFile; fileRef = D831E2DF230E0BA7000037D0 /* Logs.swift */; };
		D83C129F22250BF0004CA04C /* OrderTrackingTableViewCell.xib in Resources */ = {isa = PBXBuildFile; fileRef = D83C129D22250BEF004CA04C /* OrderTrackingTableViewCell.xib */; };
		D83C12A022250BF0004CA04C /* OrderTrackingTableViewCell.swift in Sources */ = {isa = PBXBuildFile; fileRef = D83C129E22250BEF004CA04C /* OrderTrackingTableViewCell.swift */; };
		D83F5930225B269C00626E75 /* DatePickerTableViewCell.swift in Sources */ = {isa = PBXBuildFile; fileRef = D83F592E225B269C00626E75 /* DatePickerTableViewCell.swift */; };
		D83F5931225B269C00626E75 /* DatePickerTableViewCell.xib in Resources */ = {isa = PBXBuildFile; fileRef = D83F592F225B269C00626E75 /* DatePickerTableViewCell.xib */; };
		D83F5933225B2EB900626E75 /* ManualTrackingViewController.swift in Sources */ = {isa = PBXBuildFile; fileRef = D83F5932225B2EB800626E75 /* ManualTrackingViewController.swift */; };
		D83F5935225B3CDD00626E75 /* DatePickerTableViewCellTests.swift in Sources */ = {isa = PBXBuildFile; fileRef = D83F5934225B3CDD00626E75 /* DatePickerTableViewCellTests.swift */; };
		D83F5937225B402E00626E75 /* EditableValueOneTableViewCellTests.swift in Sources */ = {isa = PBXBuildFile; fileRef = D83F5936225B402E00626E75 /* EditableValueOneTableViewCellTests.swift */; };
		D83F5939225B424B00626E75 /* AddManualTrackingViewModelTests.swift in Sources */ = {isa = PBXBuildFile; fileRef = D83F5938225B424B00626E75 /* AddManualTrackingViewModelTests.swift */; };
		D83F593D225B4B5000626E75 /* ManualTrackingViewControllerTests.swift in Sources */ = {isa = PBXBuildFile; fileRef = D83F593C225B4B5000626E75 /* ManualTrackingViewControllerTests.swift */; };
		D843D5C822434A08001BFA55 /* ManualTrackingViewController.xib in Resources */ = {isa = PBXBuildFile; fileRef = D843D5C622434A08001BFA55 /* ManualTrackingViewController.xib */; };
		D843D5CB22437E59001BFA55 /* TitleAndEditableValueTableViewCell.swift in Sources */ = {isa = PBXBuildFile; fileRef = D843D5C922437E59001BFA55 /* TitleAndEditableValueTableViewCell.swift */; };
		D843D5CC22437E59001BFA55 /* TitleAndEditableValueTableViewCell.xib in Resources */ = {isa = PBXBuildFile; fileRef = D843D5CA22437E59001BFA55 /* TitleAndEditableValueTableViewCell.xib */; };
		D843D5D322485009001BFA55 /* ShipmentProvidersViewController.swift in Sources */ = {isa = PBXBuildFile; fileRef = D843D5D122485009001BFA55 /* ShipmentProvidersViewController.swift */; };
		D843D5D422485009001BFA55 /* ShipmentProvidersViewController.xib in Resources */ = {isa = PBXBuildFile; fileRef = D843D5D222485009001BFA55 /* ShipmentProvidersViewController.xib */; };
		D843D5D722485B19001BFA55 /* ShippingProvidersViewModel.swift in Sources */ = {isa = PBXBuildFile; fileRef = D843D5D622485B19001BFA55 /* ShippingProvidersViewModel.swift */; };
		D843D5D92248EE91001BFA55 /* ManualTrackingViewModel.swift in Sources */ = {isa = PBXBuildFile; fileRef = D843D5D82248EE90001BFA55 /* ManualTrackingViewModel.swift */; };
		D85B8333222FABD1002168F3 /* StatusListTableViewCell.swift in Sources */ = {isa = PBXBuildFile; fileRef = D85B8331222FABD1002168F3 /* StatusListTableViewCell.swift */; };
		D85B8334222FABD1002168F3 /* StatusListTableViewCell.xib in Resources */ = {isa = PBXBuildFile; fileRef = D85B8332222FABD1002168F3 /* StatusListTableViewCell.xib */; };
		D85B8336222FCDA1002168F3 /* StatusListTableViewCellTests.swift in Sources */ = {isa = PBXBuildFile; fileRef = D85B8335222FCDA1002168F3 /* StatusListTableViewCellTests.swift */; };
		D85B833D2230DC9D002168F3 /* StringWooTests.swift in Sources */ = {isa = PBXBuildFile; fileRef = D85B833C2230DC9D002168F3 /* StringWooTests.swift */; };
		D85B833F2230F268002168F3 /* SummaryTableViewCellTests.swift in Sources */ = {isa = PBXBuildFile; fileRef = D85B833E2230F268002168F3 /* SummaryTableViewCellTests.swift */; };
		D8736B5122EB69E300A14A29 /* OrderDetailsViewModelTests.swift in Sources */ = {isa = PBXBuildFile; fileRef = D8736B5022EB69E300A14A29 /* OrderDetailsViewModelTests.swift */; };
		D8736B5322EF4F5900A14A29 /* NotificationsBadgeController.swift in Sources */ = {isa = PBXBuildFile; fileRef = D8736B5222EF4F5900A14A29 /* NotificationsBadgeController.swift */; };
		D8736B5722EF53A100A14A29 /* OrdersBadgeController.swift in Sources */ = {isa = PBXBuildFile; fileRef = D8736B5622EF53A100A14A29 /* OrdersBadgeController.swift */; };
		D8736B5A22F07D7100A14A29 /* MainTabViewModel.swift in Sources */ = {isa = PBXBuildFile; fileRef = D8736B5922F07D7100A14A29 /* MainTabViewModel.swift */; };
		D8736B7522F1FE1600A14A29 /* BadgeLabel.swift in Sources */ = {isa = PBXBuildFile; fileRef = D8736B7422F1FE1600A14A29 /* BadgeLabel.swift */; };
		D88D5A3B230B5D63007B6E01 /* MockupAnalyticsProvider.swift in Sources */ = {isa = PBXBuildFile; fileRef = 746791652108D87B007CF1DC /* MockupAnalyticsProvider.swift */; };
		D88D5A3D230B5E85007B6E01 /* ServiceLocatorTests.swift in Sources */ = {isa = PBXBuildFile; fileRef = D88D5A3C230B5E85007B6E01 /* ServiceLocatorTests.swift */; };
		D89E0C31226EFB0900DF9DE6 /* EditableOrderTrackingTableViewCellTests.swift in Sources */ = {isa = PBXBuildFile; fileRef = D89E0C30226EFB0900DF9DE6 /* EditableOrderTrackingTableViewCellTests.swift */; };
		D8A8C4F32268288F001C72BF /* AddManualCustomTrackingViewModelTests.swift in Sources */ = {isa = PBXBuildFile; fileRef = D8A8C4F22268288F001C72BF /* AddManualCustomTrackingViewModelTests.swift */; };
		D8AB131E225DC25F002BB5D1 /* MockOrders.swift in Sources */ = {isa = PBXBuildFile; fileRef = D8AB131D225DC25F002BB5D1 /* MockOrders.swift */; };
		D8C11A4E22DD235F00D4A88D /* OrderDetailsResultsControllers.swift in Sources */ = {isa = PBXBuildFile; fileRef = D8C11A4D22DD235F00D4A88D /* OrderDetailsResultsControllers.swift */; };
		D8C11A5E22E2440400D4A88D /* OrderPaymentDetailsViewModel.swift in Sources */ = {isa = PBXBuildFile; fileRef = D8C11A5D22E2440400D4A88D /* OrderPaymentDetailsViewModel.swift */; };
		D8C11A6022E2479800D4A88D /* OrderPaymentDetailsViewModelTests.swift in Sources */ = {isa = PBXBuildFile; fileRef = D8C11A5F22E2479800D4A88D /* OrderPaymentDetailsViewModelTests.swift */; };
		D8C11A6222E24C4A00D4A88D /* PaymentTableViewCellTests.swift in Sources */ = {isa = PBXBuildFile; fileRef = D8C11A6122E24C4A00D4A88D /* PaymentTableViewCellTests.swift */; };
		D8C251D2230CA90200F49782 /* StoresManager.swift in Sources */ = {isa = PBXBuildFile; fileRef = D8C251D1230CA90200F49782 /* StoresManager.swift */; };
		D8C251D9230D256F00F49782 /* NoticePresenter.swift in Sources */ = {isa = PBXBuildFile; fileRef = D8C251D8230D256F00F49782 /* NoticePresenter.swift */; };
		D8C251DB230D288A00F49782 /* PushNotesManager.swift in Sources */ = {isa = PBXBuildFile; fileRef = D8C251DA230D288A00F49782 /* PushNotesManager.swift */; };
		D8C62471227AE0030011A7D6 /* SiteCountry.swift in Sources */ = {isa = PBXBuildFile; fileRef = D8C62470227AE0030011A7D6 /* SiteCountry.swift */; };
		D8D15F83230A17A000D48B3F /* ServiceLocator.swift in Sources */ = {isa = PBXBuildFile; fileRef = D8D15F82230A17A000D48B3F /* ServiceLocator.swift */; };
		D8D15F85230A18AB00D48B3F /* Analytics.swift in Sources */ = {isa = PBXBuildFile; fileRef = D8D15F84230A18AB00D48B3F /* Analytics.swift */; };
		D8F82AC522AF903700B67E4B /* IconsTests.swift in Sources */ = {isa = PBXBuildFile; fileRef = D8F82AC422AF903700B67E4B /* IconsTests.swift */; };
/* End PBXBuildFile section */

/* Begin PBXContainerItemProxy section */
		B55D4C1420B6131400D7A50F /* PBXContainerItemProxy */ = {
			isa = PBXContainerItemProxy;
			containerPortal = B56DB3BE2049BFAA00D4AA8E /* Project object */;
			proxyType = 1;
			remoteGlobalIDString = B55D4C0F20B612F300D7A50F;
			remoteInfo = GenerateInfoPlist;
		};
		B56DB3DE2049BFAA00D4AA8E /* PBXContainerItemProxy */ = {
			isa = PBXContainerItemProxy;
			containerPortal = B56DB3BE2049BFAA00D4AA8E /* Project object */;
			proxyType = 1;
			remoteGlobalIDString = B56DB3C52049BFAA00D4AA8E;
			remoteInfo = WooCommerce;
		};
/* End PBXContainerItemProxy section */

/* Begin PBXCopyFilesBuildPhase section */
		B5650B1020A4CD7F009702D0 /* Embed Frameworks */ = {
			isa = PBXCopyFilesBuildPhase;
			buildActionMask = 2147483647;
			dstPath = "";
			dstSubfolderSpec = 10;
			files = (
				B5C3B5EA20D189FC0072CB9D /* Storage.framework in Embed Frameworks */,
				B5C3B5E920D189F70072CB9D /* Yosemite.framework in Embed Frameworks */,
				B5C3B5E820D189F30072CB9D /* Networking.framework in Embed Frameworks */,
			);
			name = "Embed Frameworks";
			runOnlyForDeploymentPostprocessing = 0;
		};
/* End PBXCopyFilesBuildPhase section */

/* Begin PBXFileReference section */
		020F41E323163C0100776C4D /* TopBannerViewModel.swift */ = {isa = PBXFileReference; fileEncoding = 4; lastKnownFileType = sourcecode.swift; path = TopBannerViewModel.swift; sourceTree = "<group>"; };
		020F41E423163C0100776C4D /* TopBannerView.swift */ = {isa = PBXFileReference; fileEncoding = 4; lastKnownFileType = sourcecode.swift; path = TopBannerView.swift; sourceTree = "<group>"; };
		020F41E723176F8E00776C4D /* TopBannerPresenter.swift */ = {isa = PBXFileReference; lastKnownFileType = sourcecode.swift; path = TopBannerPresenter.swift; sourceTree = "<group>"; };
		02404ED72314BF8A00FF1170 /* StatsV3ToV4BannerActionHandler.swift */ = {isa = PBXFileReference; lastKnownFileType = sourcecode.swift; path = StatsV3ToV4BannerActionHandler.swift; sourceTree = "<group>"; };
		02404ED92314C36200FF1170 /* StatsVersionStateCoordinator.swift */ = {isa = PBXFileReference; fileEncoding = 4; lastKnownFileType = sourcecode.swift; path = StatsVersionStateCoordinator.swift; sourceTree = "<group>"; };
		02404EDB2314CD3600FF1170 /* StatsV4ToV3BannerActionHandler.swift */ = {isa = PBXFileReference; lastKnownFileType = sourcecode.swift; path = StatsV4ToV3BannerActionHandler.swift; sourceTree = "<group>"; };
		02404EDF2314FE5900FF1170 /* DashboardUIFactoryTests.swift */ = {isa = PBXFileReference; lastKnownFileType = sourcecode.swift; path = DashboardUIFactoryTests.swift; sourceTree = "<group>"; };
		02404EE1231501E000FF1170 /* StatsVersionStateCoordinatorTests.swift */ = {isa = PBXFileReference; lastKnownFileType = sourcecode.swift; path = StatsVersionStateCoordinatorTests.swift; sourceTree = "<group>"; };
		02404EE32315151400FF1170 /* MockupStatsVersionStoresManager.swift */ = {isa = PBXFileReference; lastKnownFileType = sourcecode.swift; path = MockupStatsVersionStoresManager.swift; sourceTree = "<group>"; };
		0240B3AB230A910C000A866C /* StoreStatsV4ChartAxisHelper.swift */ = {isa = PBXFileReference; lastKnownFileType = sourcecode.swift; path = StoreStatsV4ChartAxisHelper.swift; sourceTree = "<group>"; };
		024A543322BA6F8F00F4F38E /* DeveloperEmailChecker.swift */ = {isa = PBXFileReference; lastKnownFileType = sourcecode.swift; path = DeveloperEmailChecker.swift; sourceTree = "<group>"; };
		024A543522BA84DB00F4F38E /* DeveloperEmailCheckerTests.swift */ = {isa = PBXFileReference; lastKnownFileType = sourcecode.swift; path = DeveloperEmailCheckerTests.swift; sourceTree = "<group>"; };
		0257285B230ACC7E00A288C4 /* StoreStatsV4ChartAxisHelperTests.swift */ = {isa = PBXFileReference; lastKnownFileType = sourcecode.swift; path = StoreStatsV4ChartAxisHelperTests.swift; sourceTree = "<group>"; };
		0272C00222EE9C3200D7CA2C /* AsyncDictionary.swift */ = {isa = PBXFileReference; lastKnownFileType = sourcecode.swift; path = AsyncDictionary.swift; sourceTree = "<group>"; };
		0274C25323162FB200EF1E40 /* DashboardTopBannerFactory.swift */ = {isa = PBXFileReference; lastKnownFileType = sourcecode.swift; path = DashboardTopBannerFactory.swift; sourceTree = "<group>"; };
		02820F3322C257B700DE0D37 /* UITableView+FooterHelpers.swift */ = {isa = PBXFileReference; lastKnownFileType = sourcecode.swift; path = "UITableView+FooterHelpers.swift"; sourceTree = "<group>"; };
		0285BF6F22FBD91C003A2525 /* TopPerformersSectionHeaderView.swift */ = {isa = PBXFileReference; lastKnownFileType = sourcecode.swift; path = TopPerformersSectionHeaderView.swift; sourceTree = "<group>"; };
		028BAC3C22F2DECE008BB4AF /* StoreStatsAndTopPerformersViewController.swift */ = {isa = PBXFileReference; lastKnownFileType = sourcecode.swift; path = StoreStatsAndTopPerformersViewController.swift; sourceTree = "<group>"; };
		028BAC3F22F2EFA5008BB4AF /* StoreStatsAndTopPerformersPeriodViewController.swift */ = {isa = PBXFileReference; lastKnownFileType = sourcecode.swift; path = StoreStatsAndTopPerformersPeriodViewController.swift; sourceTree = "<group>"; };
		028BAC4122F30B05008BB4AF /* StoreStatsV4PeriodViewController.swift */ = {isa = PBXFileReference; lastKnownFileType = sourcecode.swift; path = StoreStatsV4PeriodViewController.swift; sourceTree = "<group>"; };
		028BAC4422F3AE5C008BB4AF /* StoreStatsV4PeriodViewController.xib */ = {isa = PBXFileReference; fileEncoding = 4; lastKnownFileType = file.xib; path = StoreStatsV4PeriodViewController.xib; sourceTree = "<group>"; };
		028BAC4622F3B550008BB4AF /* StatsTimeRangeV4+UI.swift */ = {isa = PBXFileReference; lastKnownFileType = sourcecode.swift; path = "StatsTimeRangeV4+UI.swift"; sourceTree = "<group>"; };
		029D444822F13F8A00DEFA8A /* DashboardUIFactory.swift */ = {isa = PBXFileReference; lastKnownFileType = sourcecode.swift; path = DashboardUIFactory.swift; sourceTree = "<group>"; };
		029D444D22F141CD00DEFA8A /* DashboardStatsV3ViewController.swift */ = {isa = PBXFileReference; lastKnownFileType = sourcecode.swift; path = DashboardStatsV3ViewController.swift; sourceTree = "<group>"; };
		02B296A622FA6DB500FD7A4C /* Date+StartAndEnd.swift */ = {isa = PBXFileReference; lastKnownFileType = sourcecode.swift; path = "Date+StartAndEnd.swift"; sourceTree = "<group>"; };
		02B296A822FA6E0000FD7A4C /* DateStartAndEndTests.swift */ = {isa = PBXFileReference; lastKnownFileType = sourcecode.swift; path = DateStartAndEndTests.swift; sourceTree = "<group>"; };
		02BA23BF22EE9DAF009539E7 /* AsyncDictionaryTests.swift */ = {isa = PBXFileReference; lastKnownFileType = sourcecode.swift; path = AsyncDictionaryTests.swift; sourceTree = "<group>"; };
		02D45646231CB1FB008CF0A9 /* UIImage+Dot.swift */ = {isa = PBXFileReference; lastKnownFileType = sourcecode.swift; path = "UIImage+Dot.swift"; sourceTree = "<group>"; };
		02D4564B231D05E1008CF0A9 /* BetaFeaturesViewController.swift */ = {isa = PBXFileReference; lastKnownFileType = sourcecode.swift; path = BetaFeaturesViewController.swift; sourceTree = "<group>"; };
		02E4FD79230688BA0049610C /* OrderStatsV4Interval+Chart.swift */ = {isa = PBXFileReference; lastKnownFileType = sourcecode.swift; path = "OrderStatsV4Interval+Chart.swift"; sourceTree = "<group>"; };
		02E4FD7B2306A04C0049610C /* StatsTimeRangeBarView.swift */ = {isa = PBXFileReference; lastKnownFileType = sourcecode.swift; path = StatsTimeRangeBarView.swift; sourceTree = "<group>"; };
		02E4FD7D2306A8180049610C /* StatsTimeRangeBarViewModel.swift */ = {isa = PBXFileReference; lastKnownFileType = sourcecode.swift; path = StatsTimeRangeBarViewModel.swift; sourceTree = "<group>"; };
		02E4FD802306AA890049610C /* StatsTimeRangeBarViewModelTests.swift */ = {isa = PBXFileReference; lastKnownFileType = sourcecode.swift; path = StatsTimeRangeBarViewModelTests.swift; sourceTree = "<group>"; };
<<<<<<< HEAD
		02FE89C6231FAA4100E85EF8 /* MainTabBarControllerTests.swift */ = {isa = PBXFileReference; lastKnownFileType = sourcecode.swift; path = MainTabBarControllerTests.swift; sourceTree = "<group>"; };
=======
		02FE89C8231FB31400E85EF8 /* FeatureFlagService.swift */ = {isa = PBXFileReference; lastKnownFileType = sourcecode.swift; path = FeatureFlagService.swift; sourceTree = "<group>"; };
		02FE89CA231FB36600E85EF8 /* DefaultFeatureFlagService.swift */ = {isa = PBXFileReference; lastKnownFileType = sourcecode.swift; path = DefaultFeatureFlagService.swift; sourceTree = "<group>"; };
>>>>>>> b79efa6c
		33035144757869DE5E4DC88A /* Pods-WooCommerce.release.xcconfig */ = {isa = PBXFileReference; includeInIndex = 1; lastKnownFileType = text.xcconfig; name = "Pods-WooCommerce.release.xcconfig"; path = "../Pods/Target Support Files/Pods-WooCommerce/Pods-WooCommerce.release.xcconfig"; sourceTree = "<group>"; };
		6DC4526F9A7357761197EBF0 /* Pods_WooCommerceTests.framework */ = {isa = PBXFileReference; explicitFileType = wrapper.framework; includeInIndex = 0; path = Pods_WooCommerceTests.framework; sourceTree = BUILT_PRODUCTS_DIR; };
		74036CBF211B882100E462C2 /* PeriodDataViewController.swift */ = {isa = PBXFileReference; lastKnownFileType = sourcecode.swift; path = PeriodDataViewController.swift; sourceTree = "<group>"; };
		740382D92267D94100A627F4 /* LargeImageTableViewCell.swift */ = {isa = PBXFileReference; lastKnownFileType = sourcecode.swift; path = LargeImageTableViewCell.swift; sourceTree = "<group>"; };
		740382DA2267D94100A627F4 /* LargeImageTableViewCell.xib */ = {isa = PBXFileReference; lastKnownFileType = file.xib; path = LargeImageTableViewCell.xib; sourceTree = "<group>"; };
		740987B221B87760000E4C80 /* FancyAnimatedButton+Woo.swift */ = {isa = PBXFileReference; lastKnownFileType = sourcecode.swift; path = "FancyAnimatedButton+Woo.swift"; sourceTree = "<group>"; };
		740ADFE421C33688009EE5A9 /* licenses.html */ = {isa = PBXFileReference; lastKnownFileType = text.html; path = licenses.html; sourceTree = "<group>"; };
		74213449210A323C00C13890 /* WooAnalyticsStat.swift */ = {isa = PBXFileReference; lastKnownFileType = sourcecode.swift; path = WooAnalyticsStat.swift; sourceTree = "<group>"; };
		74334F34214AB12F006D6AC5 /* ProductTableViewCell.swift */ = {isa = PBXFileReference; fileEncoding = 4; lastKnownFileType = sourcecode.swift; path = ProductTableViewCell.swift; sourceTree = "<group>"; };
		74334F35214AB12F006D6AC5 /* ProductTableViewCell.xib */ = {isa = PBXFileReference; fileEncoding = 4; lastKnownFileType = file.xib; path = ProductTableViewCell.xib; sourceTree = "<group>"; };
		7435E58D21C0151B00216F0F /* OrderNote+Woo.swift */ = {isa = PBXFileReference; lastKnownFileType = sourcecode.swift; path = "OrderNote+Woo.swift"; sourceTree = "<group>"; };
		7435E58F21C0162C00216F0F /* OrderNoteWooTests.swift */ = {isa = PBXFileReference; fileEncoding = 4; lastKnownFileType = sourcecode.swift; path = OrderNoteWooTests.swift; sourceTree = "<group>"; };
		743E271F21AEF20100D6DC82 /* FancyAlertViewController+Upgrade.swift */ = {isa = PBXFileReference; lastKnownFileType = sourcecode.swift; path = "FancyAlertViewController+Upgrade.swift"; sourceTree = "<group>"; };
		743EDD9E214B05350039071B /* TopEarnerStatsItem+Woo.swift */ = {isa = PBXFileReference; fileEncoding = 4; lastKnownFileType = sourcecode.swift; path = "TopEarnerStatsItem+Woo.swift"; sourceTree = "<group>"; };
		7441E1D121503F77004E6ECE /* IntrinsicTableView.swift */ = {isa = PBXFileReference; lastKnownFileType = sourcecode.swift; path = IntrinsicTableView.swift; sourceTree = "<group>"; };
		7441EBC7226A71AA008BF83D /* TitleBodyTableViewCell.swift */ = {isa = PBXFileReference; lastKnownFileType = sourcecode.swift; path = TitleBodyTableViewCell.swift; sourceTree = "<group>"; };
		7441EBC8226A71AA008BF83D /* TitleBodyTableViewCell.xib */ = {isa = PBXFileReference; lastKnownFileType = file.xib; path = TitleBodyTableViewCell.xib; sourceTree = "<group>"; };
		74460D3F22289B7600D7316A /* Coordinator.swift */ = {isa = PBXFileReference; lastKnownFileType = sourcecode.swift; path = Coordinator.swift; sourceTree = "<group>"; };
		74460D4122289C7A00D7316A /* StorePickerCoordinator.swift */ = {isa = PBXFileReference; lastKnownFileType = sourcecode.swift; path = StorePickerCoordinator.swift; sourceTree = "<group>"; };
		744F00D121B582A9007EFA93 /* StarRatingView.swift */ = {isa = PBXFileReference; lastKnownFileType = sourcecode.swift; path = StarRatingView.swift; sourceTree = "<group>"; };
		7459A6C521B0680300F83A78 /* RequirementsChecker.swift */ = {isa = PBXFileReference; fileEncoding = 4; lastKnownFileType = sourcecode.swift; path = RequirementsChecker.swift; sourceTree = "<group>"; };
		746791622108D7C0007CF1DC /* WooAnalyticsTests.swift */ = {isa = PBXFileReference; lastKnownFileType = sourcecode.swift; path = WooAnalyticsTests.swift; sourceTree = "<group>"; };
		746791652108D87B007CF1DC /* MockupAnalyticsProvider.swift */ = {isa = PBXFileReference; lastKnownFileType = sourcecode.swift; path = MockupAnalyticsProvider.swift; sourceTree = "<group>"; };
		746FC23C2200A62B00C3096C /* DateWooTests.swift */ = {isa = PBXFileReference; fileEncoding = 4; lastKnownFileType = sourcecode.swift; path = DateWooTests.swift; sourceTree = "<group>"; };
		747AA0882107CEC60047A89B /* AnalyticsProvider.swift */ = {isa = PBXFileReference; lastKnownFileType = sourcecode.swift; path = AnalyticsProvider.swift; sourceTree = "<group>"; };
		747AA08A2107CF8D0047A89B /* TracksProvider.swift */ = {isa = PBXFileReference; lastKnownFileType = sourcecode.swift; path = TracksProvider.swift; sourceTree = "<group>"; };
		748AD086219F481B00023535 /* UIView+Animation.swift */ = {isa = PBXFileReference; fileEncoding = 4; lastKnownFileType = sourcecode.swift; path = "UIView+Animation.swift"; sourceTree = "<group>"; };
		748C777F211E18A600814F2C /* OrderStats+Woo.swift */ = {isa = PBXFileReference; fileEncoding = 4; lastKnownFileType = sourcecode.swift; path = "OrderStats+Woo.swift"; sourceTree = "<group>"; };
		748C7781211E294000814F2C /* Double+Woo.swift */ = {isa = PBXFileReference; lastKnownFileType = sourcecode.swift; path = "Double+Woo.swift"; sourceTree = "<group>"; };
		748C7783211E2D8400814F2C /* DoubleWooTests.swift */ = {isa = PBXFileReference; fileEncoding = 4; lastKnownFileType = sourcecode.swift; path = DoubleWooTests.swift; sourceTree = "<group>"; };
		748D34DC214828DC00E21A2F /* TopPerformerDataViewController.xib */ = {isa = PBXFileReference; fileEncoding = 4; lastKnownFileType = file.xib; path = TopPerformerDataViewController.xib; sourceTree = "<group>"; };
		748D34DD214828DC00E21A2F /* TopPerformersViewController.swift */ = {isa = PBXFileReference; fileEncoding = 4; lastKnownFileType = sourcecode.swift; path = TopPerformersViewController.swift; sourceTree = "<group>"; };
		748D34E02148291E00E21A2F /* TopPerformerDataViewController.swift */ = {isa = PBXFileReference; fileEncoding = 4; lastKnownFileType = sourcecode.swift; path = TopPerformerDataViewController.swift; sourceTree = "<group>"; };
		7493BB8C2149852A003071A9 /* TopPerformersHeaderView.swift */ = {isa = PBXFileReference; fileEncoding = 4; lastKnownFileType = sourcecode.swift; path = TopPerformersHeaderView.swift; sourceTree = "<group>"; };
		7493BB8D2149852A003071A9 /* TopPerformersHeaderView.xib */ = {isa = PBXFileReference; fileEncoding = 4; lastKnownFileType = file.xib; path = TopPerformersHeaderView.xib; sourceTree = "<group>"; };
		74A33D7F21C3F233009E25DE /* LicensesViewController.swift */ = {isa = PBXFileReference; fileEncoding = 4; lastKnownFileType = sourcecode.swift; path = LicensesViewController.swift; sourceTree = "<group>"; };
		74A93A3F212DC60B00C13E04 /* NewOrdersViewController.swift */ = {isa = PBXFileReference; lastKnownFileType = sourcecode.swift; path = NewOrdersViewController.swift; sourceTree = "<group>"; };
		74A95B5721C403EA00FEE953 /* pure-min.css */ = {isa = PBXFileReference; fileEncoding = 4; lastKnownFileType = text.css; path = "pure-min.css"; sourceTree = "<group>"; };
		74AAF6A4212A04A900C612B0 /* ChartMarker.swift */ = {isa = PBXFileReference; lastKnownFileType = sourcecode.swift; path = ChartMarker.swift; sourceTree = "<group>"; };
		74AFF2E9211B9B1B0038153A /* StoreStatsViewController.swift */ = {isa = PBXFileReference; lastKnownFileType = sourcecode.swift; path = StoreStatsViewController.swift; sourceTree = "<group>"; };
		74B5713521CD7604008F9B8E /* SharingHelper.swift */ = {isa = PBXFileReference; lastKnownFileType = sourcecode.swift; path = SharingHelper.swift; sourceTree = "<group>"; };
		74C6FEA421C2F1FA009286B6 /* AboutViewController.swift */ = {isa = PBXFileReference; lastKnownFileType = sourcecode.swift; path = AboutViewController.swift; sourceTree = "<group>"; };
		74D0A52F2139CF1300E2919F /* String+Helpers.swift */ = {isa = PBXFileReference; lastKnownFileType = sourcecode.swift; path = "String+Helpers.swift"; sourceTree = "<group>"; };
		74E0F440211C9AE600A79CCE /* PeriodDataViewController.xib */ = {isa = PBXFileReference; lastKnownFileType = file.xib; path = PeriodDataViewController.xib; sourceTree = "<group>"; };
		74EC34A4225FE21F004BBC2E /* ProductLoaderViewController.swift */ = {isa = PBXFileReference; lastKnownFileType = sourcecode.swift; path = ProductLoaderViewController.swift; sourceTree = "<group>"; };
		74EC34A6225FE69C004BBC2E /* ProductDetailsViewController.swift */ = {isa = PBXFileReference; lastKnownFileType = sourcecode.swift; path = ProductDetailsViewController.swift; sourceTree = "<group>"; };
		74EC34A7225FE69C004BBC2E /* ProductDetailsViewController.xib */ = {isa = PBXFileReference; lastKnownFileType = file.xib; path = ProductDetailsViewController.xib; sourceTree = "<group>"; };
		74F301592200EC0800931B9E /* NSDecimalNumberWooTests.swift */ = {isa = PBXFileReference; fileEncoding = 4; lastKnownFileType = sourcecode.swift; path = NSDecimalNumberWooTests.swift; sourceTree = "<group>"; };
		74F9E9CB214C036400A3F2D2 /* NoPeriodDataTableViewCell.xib */ = {isa = PBXFileReference; fileEncoding = 4; lastKnownFileType = file.xib; path = NoPeriodDataTableViewCell.xib; sourceTree = "<group>"; };
		74F9E9CC214C036400A3F2D2 /* NoPeriodDataTableViewCell.swift */ = {isa = PBXFileReference; fileEncoding = 4; lastKnownFileType = sourcecode.swift; path = NoPeriodDataTableViewCell.swift; sourceTree = "<group>"; };
		8A659E65308A3D9DD79A95F9 /* Pods-WooCommerceTests.release.xcconfig */ = {isa = PBXFileReference; includeInIndex = 1; lastKnownFileType = text.xcconfig; name = "Pods-WooCommerceTests.release.xcconfig"; path = "../Pods/Target Support Files/Pods-WooCommerceTests/Pods-WooCommerceTests.release.xcconfig"; sourceTree = "<group>"; };
		8CA4F6DD220B257000A47B5D /* WooCommerce.debug.xcconfig */ = {isa = PBXFileReference; fileEncoding = 4; lastKnownFileType = text.xcconfig; name = WooCommerce.debug.xcconfig; path = ../config/WooCommerce.debug.xcconfig; sourceTree = "<group>"; };
		8CA4F6DE220B257000A47B5D /* WooCommerce.release.xcconfig */ = {isa = PBXFileReference; fileEncoding = 4; lastKnownFileType = text.xcconfig; name = WooCommerce.release.xcconfig; path = ../config/WooCommerce.release.xcconfig; sourceTree = "<group>"; };
		8CA4F6E1220B259100A47B5D /* Version.Public.xcconfig */ = {isa = PBXFileReference; lastKnownFileType = text.xcconfig; name = Version.Public.xcconfig; path = ../config/Version.Public.xcconfig; sourceTree = "<group>"; };
		8CD41D4921F8A7E300CF3C2B /* RELEASE-NOTES.txt */ = {isa = PBXFileReference; fileEncoding = 4; lastKnownFileType = text; name = "RELEASE-NOTES.txt"; path = "../RELEASE-NOTES.txt"; sourceTree = "<group>"; };
		90AC1C0B391E04A837BDC64E /* Pods-WooCommerce.debug.xcconfig */ = {isa = PBXFileReference; includeInIndex = 1; lastKnownFileType = text.xcconfig; name = "Pods-WooCommerce.debug.xcconfig"; path = "../Pods/Target Support Files/Pods-WooCommerce/Pods-WooCommerce.debug.xcconfig"; sourceTree = "<group>"; };
		933A27362222354600C2143A /* Logging.swift */ = {isa = PBXFileReference; lastKnownFileType = sourcecode.swift; path = Logging.swift; sourceTree = "<group>"; };
		934CB122224EAB150005CCB9 /* main.swift */ = {isa = PBXFileReference; lastKnownFileType = sourcecode.swift; path = main.swift; sourceTree = "<group>"; };
		934CB124224EAB540005CCB9 /* TestingAppDelegate.swift */ = {isa = PBXFileReference; lastKnownFileType = sourcecode.swift; path = TestingAppDelegate.swift; sourceTree = "<group>"; };
		9379E1A22255365F006A6BE4 /* TestingMode.storyboard */ = {isa = PBXFileReference; fileEncoding = 4; lastKnownFileType = file.storyboard; path = TestingMode.storyboard; sourceTree = "<group>"; };
		9379E1A4225536AD006A6BE4 /* TestAssets.xcassets */ = {isa = PBXFileReference; lastKnownFileType = folder.assetcatalog; path = TestAssets.xcassets; sourceTree = "<group>"; };
		93BCF01E20DC2CE200EBF7A1 /* bash_secrets.tpl */ = {isa = PBXFileReference; fileEncoding = 4; lastKnownFileType = text; path = bash_secrets.tpl; sourceTree = "<group>"; };
		93FA787121CD2A1A00B663E5 /* CurrencySettingsTests.swift */ = {isa = PBXFileReference; lastKnownFileType = sourcecode.swift; path = CurrencySettingsTests.swift; sourceTree = "<group>"; };
		93FA787321CD7E9E00B663E5 /* CurrencySettings.swift */ = {isa = PBXFileReference; lastKnownFileType = sourcecode.swift; path = CurrencySettings.swift; sourceTree = "<group>"; };
		9D2992FEF3D1246B8CCC2EBB /* Pods-WooCommerceTests.debug.xcconfig */ = {isa = PBXFileReference; includeInIndex = 1; lastKnownFileType = text.xcconfig; name = "Pods-WooCommerceTests.debug.xcconfig"; path = "../Pods/Target Support Files/Pods-WooCommerceTests/Pods-WooCommerceTests.debug.xcconfig"; sourceTree = "<group>"; };
		B509112D2049E27A007D25DC /* DashboardViewController.swift */ = {isa = PBXFileReference; fileEncoding = 4; lastKnownFileType = sourcecode.swift; path = DashboardViewController.swift; sourceTree = "<group>"; };
		B509112E2049E27A007D25DC /* OrdersViewController.swift */ = {isa = PBXFileReference; fileEncoding = 4; lastKnownFileType = sourcecode.swift; path = OrdersViewController.swift; sourceTree = "<group>"; };
		B509112F2049E27A007D25DC /* SettingsViewController.swift */ = {isa = PBXFileReference; fileEncoding = 4; lastKnownFileType = sourcecode.swift; path = SettingsViewController.swift; sourceTree = "<group>"; };
		B509FED021C041DF000076A9 /* Locale+Woo.swift */ = {isa = PBXFileReference; lastKnownFileType = sourcecode.swift; path = "Locale+Woo.swift"; sourceTree = "<group>"; };
		B509FED221C05121000076A9 /* SupportManagerAdapter.swift */ = {isa = PBXFileReference; lastKnownFileType = sourcecode.swift; path = SupportManagerAdapter.swift; sourceTree = "<group>"; };
		B509FED421C052D1000076A9 /* MockupSupportManager.swift */ = {isa = PBXFileReference; lastKnownFileType = sourcecode.swift; path = MockupSupportManager.swift; sourceTree = "<group>"; };
		B50BB4152141828F00AF0F3C /* FooterSpinnerView.swift */ = {isa = PBXFileReference; lastKnownFileType = sourcecode.swift; path = FooterSpinnerView.swift; sourceTree = "<group>"; };
		B511ED26218A660E005787DC /* StringDescriptor.swift */ = {isa = PBXFileReference; lastKnownFileType = sourcecode.swift; path = StringDescriptor.swift; sourceTree = "<group>"; };
		B517EA17218B232700730EC4 /* StringFormatter+Notes.swift */ = {isa = PBXFileReference; lastKnownFileType = sourcecode.swift; path = "StringFormatter+Notes.swift"; sourceTree = "<group>"; };
		B517EA19218B2D2600730EC4 /* StringFormatterTests.swift */ = {isa = PBXFileReference; lastKnownFileType = sourcecode.swift; path = StringFormatterTests.swift; sourceTree = "<group>"; };
		B517EA1C218B41F200730EC4 /* String+Woo.swift */ = {isa = PBXFileReference; lastKnownFileType = sourcecode.swift; path = "String+Woo.swift"; sourceTree = "<group>"; };
		B5290ED8219B3FA900A6AF7F /* Date+Woo.swift */ = {isa = PBXFileReference; lastKnownFileType = sourcecode.swift; path = "Date+Woo.swift"; sourceTree = "<group>"; };
		B53A569621123D3B000776C9 /* ResultsControllerUIKitTests.swift */ = {isa = PBXFileReference; lastKnownFileType = sourcecode.swift; path = ResultsControllerUIKitTests.swift; sourceTree = "<group>"; };
		B53A569A21123E8E000776C9 /* MockupTableView.swift */ = {isa = PBXFileReference; lastKnownFileType = sourcecode.swift; path = MockupTableView.swift; sourceTree = "<group>"; };
		B53A569C21123EEB000776C9 /* MockupStorage.swift */ = {isa = PBXFileReference; fileEncoding = 4; lastKnownFileType = sourcecode.swift; name = MockupStorage.swift; path = ../../../Yosemite/YosemiteTests/Mockups/MockupStorage.swift; sourceTree = "<group>"; };
		B53A56A12112470C000776C9 /* MockupStorage+Sample.swift */ = {isa = PBXFileReference; fileEncoding = 4; lastKnownFileType = sourcecode.swift; name = "MockupStorage+Sample.swift"; path = "../../../Yosemite/YosemiteTests/Mockups/MockupStorage+Sample.swift"; sourceTree = "<group>"; };
		B53A56A32112483D000776C9 /* Constants.swift */ = {isa = PBXFileReference; fileEncoding = 4; lastKnownFileType = sourcecode.swift; name = Constants.swift; path = ../../Yosemite/YosemiteTests/Settings/Constants.swift; sourceTree = "<group>"; };
		B53B3F36219C75AC00DF1EB6 /* OrderLoaderViewController.swift */ = {isa = PBXFileReference; lastKnownFileType = sourcecode.swift; path = OrderLoaderViewController.swift; sourceTree = "<group>"; };
		B53B3F38219C817800DF1EB6 /* UIStoryboard+Woo.swift */ = {isa = PBXFileReference; lastKnownFileType = sourcecode.swift; path = "UIStoryboard+Woo.swift"; sourceTree = "<group>"; };
		B53B898820D450AF00EDB467 /* SessionManagerTests.swift */ = {isa = PBXFileReference; lastKnownFileType = sourcecode.swift; path = SessionManagerTests.swift; sourceTree = "<group>"; };
		B53B898C20D462A000EDB467 /* DefaultStoresManager.swift */ = {isa = PBXFileReference; fileEncoding = 4; lastKnownFileType = sourcecode.swift; path = DefaultStoresManager.swift; sourceTree = "<group>"; };
		B541B2122189E7FD008FE7C1 /* ScannerWooTests.swift */ = {isa = PBXFileReference; lastKnownFileType = sourcecode.swift; path = ScannerWooTests.swift; sourceTree = "<group>"; };
		B541B2142189EEA1008FE7C1 /* Scanner+Helpers.swift */ = {isa = PBXFileReference; lastKnownFileType = sourcecode.swift; path = "Scanner+Helpers.swift"; sourceTree = "<group>"; };
		B541B2162189EED4008FE7C1 /* NSMutableAttributedString+Helpers.swift */ = {isa = PBXFileReference; lastKnownFileType = sourcecode.swift; path = "NSMutableAttributedString+Helpers.swift"; sourceTree = "<group>"; };
		B541B2192189F3A2008FE7C1 /* StringFormatter.swift */ = {isa = PBXFileReference; lastKnownFileType = sourcecode.swift; path = StringFormatter.swift; sourceTree = "<group>"; };
		B541B21B2189F3D8008FE7C1 /* StringStyles.swift */ = {isa = PBXFileReference; lastKnownFileType = sourcecode.swift; path = StringStyles.swift; sourceTree = "<group>"; };
		B541B21F218A007C008FE7C1 /* NSMutableParagraphStyle+Helpers.swift */ = {isa = PBXFileReference; lastKnownFileType = sourcecode.swift; path = "NSMutableParagraphStyle+Helpers.swift"; sourceTree = "<group>"; };
		B541B222218A29A6008FE7C1 /* NSParagraphStyle+Woo.swift */ = {isa = PBXFileReference; lastKnownFileType = sourcecode.swift; path = "NSParagraphStyle+Woo.swift"; sourceTree = "<group>"; };
		B541B225218A412C008FE7C1 /* UIFont+Woo.swift */ = {isa = PBXFileReference; lastKnownFileType = sourcecode.swift; path = "UIFont+Woo.swift"; sourceTree = "<group>"; };
		B54FBE542111F70700390F57 /* ResultsController+UIKit.swift */ = {isa = PBXFileReference; lastKnownFileType = sourcecode.swift; path = "ResultsController+UIKit.swift"; sourceTree = "<group>"; };
		B55401682170D5E10067DC90 /* ChartPlaceholderView.swift */ = {isa = PBXFileReference; lastKnownFileType = sourcecode.swift; path = ChartPlaceholderView.swift; sourceTree = "<group>"; };
		B554016A2170D6010067DC90 /* ChartPlaceholderView.xib */ = {isa = PBXFileReference; lastKnownFileType = file.xib; path = ChartPlaceholderView.xib; sourceTree = "<group>"; };
		B554E1782152F20000F31188 /* UINavigationBar+Appearance.swift */ = {isa = PBXFileReference; lastKnownFileType = sourcecode.swift; path = "UINavigationBar+Appearance.swift"; sourceTree = "<group>"; };
		B554E17A2152F27200F31188 /* UILabel+Appearance.swift */ = {isa = PBXFileReference; lastKnownFileType = sourcecode.swift; path = "UILabel+Appearance.swift"; sourceTree = "<group>"; };
		B555530C21B57DC300449E71 /* UserNotificationsCenterAdapter.swift */ = {isa = PBXFileReference; lastKnownFileType = sourcecode.swift; path = UserNotificationsCenterAdapter.swift; sourceTree = "<group>"; };
		B555530E21B57DE700449E71 /* ApplicationAdapter.swift */ = {isa = PBXFileReference; lastKnownFileType = sourcecode.swift; path = ApplicationAdapter.swift; sourceTree = "<group>"; };
		B555531021B57E6F00449E71 /* MockupApplicationAdapter.swift */ = {isa = PBXFileReference; lastKnownFileType = sourcecode.swift; path = MockupApplicationAdapter.swift; sourceTree = "<group>"; };
		B555531221B57E8800449E71 /* MockupUserNotificationsCenterAdapter.swift */ = {isa = PBXFileReference; lastKnownFileType = sourcecode.swift; path = MockupUserNotificationsCenterAdapter.swift; sourceTree = "<group>"; };
		B557652A20F681E800185843 /* StoreTableViewCell.swift */ = {isa = PBXFileReference; lastKnownFileType = sourcecode.swift; path = StoreTableViewCell.swift; sourceTree = "<group>"; };
		B557652C20F6827900185843 /* StoreTableViewCell.xib */ = {isa = PBXFileReference; lastKnownFileType = file.xib; path = StoreTableViewCell.xib; sourceTree = "<group>"; };
		B557DA1320979904005962F4 /* CustomerNoteTableViewCell.swift */ = {isa = PBXFileReference; fileEncoding = 4; lastKnownFileType = sourcecode.swift; path = CustomerNoteTableViewCell.swift; sourceTree = "<group>"; };
		B557DA1420979904005962F4 /* CustomerNoteTableViewCell.xib */ = {isa = PBXFileReference; fileEncoding = 4; lastKnownFileType = file.xib; path = CustomerNoteTableViewCell.xib; sourceTree = "<group>"; };
		B559EBAD20A0BF8E00836CD4 /* README.md */ = {isa = PBXFileReference; fileEncoding = 4; lastKnownFileType = net.daringfireball.markdown; name = README.md; path = ../README.md; sourceTree = "<group>"; };
		B559EBAE20A0BF8F00836CD4 /* LICENSE */ = {isa = PBXFileReference; fileEncoding = 4; lastKnownFileType = text; name = LICENSE; path = ../LICENSE; sourceTree = "<group>"; };
		B55BC1F021A878A30011A0C0 /* String+HTML.swift */ = {isa = PBXFileReference; lastKnownFileType = sourcecode.swift; path = "String+HTML.swift"; sourceTree = "<group>"; };
		B55BC1F221A8790F0011A0C0 /* StringHTMLTests.swift */ = {isa = PBXFileReference; lastKnownFileType = sourcecode.swift; path = StringHTMLTests.swift; sourceTree = "<group>"; };
		B55D4BFA20B5CDE600D7A50F /* ApiCredentials.tpl */ = {isa = PBXFileReference; explicitFileType = sourcecode.swift; fileEncoding = 4; path = ApiCredentials.tpl; sourceTree = "<group>"; };
		B55D4BFB20B5CDE600D7A50F /* replace_secrets.rb */ = {isa = PBXFileReference; fileEncoding = 4; lastKnownFileType = text.script.ruby; path = replace_secrets.rb; sourceTree = "<group>"; };
		B55D4C0520B6027100D7A50F /* AuthenticationManager.swift */ = {isa = PBXFileReference; fileEncoding = 4; lastKnownFileType = sourcecode.swift; path = AuthenticationManager.swift; sourceTree = "<group>"; };
		B55D4C1920B6193000D7A50F /* InfoPlist.tpl */ = {isa = PBXFileReference; explicitFileType = sourcecode.c.h; fileEncoding = 4; path = InfoPlist.tpl; sourceTree = "<group>"; };
		B55D4C2620B717C000D7A50F /* UserAgent.swift */ = {isa = PBXFileReference; lastKnownFileType = sourcecode.swift; path = UserAgent.swift; sourceTree = "<group>"; };
		B560D6852195BCA90027BB7E /* NoteDetailsHeaderTableViewCell.swift */ = {isa = PBXFileReference; lastKnownFileType = sourcecode.swift; path = NoteDetailsHeaderTableViewCell.swift; sourceTree = "<group>"; };
		B560D6872195BCC70027BB7E /* NoteDetailsHeaderTableViewCell.xib */ = {isa = PBXFileReference; lastKnownFileType = file.xib; path = NoteDetailsHeaderTableViewCell.xib; sourceTree = "<group>"; };
		B560D6892195BD100027BB7E /* NoteDetailsCommentTableViewCell.xib */ = {isa = PBXFileReference; lastKnownFileType = file.xib; path = NoteDetailsCommentTableViewCell.xib; sourceTree = "<group>"; };
		B560D68B2195BD1D0027BB7E /* NoteDetailsCommentTableViewCell.swift */ = {isa = PBXFileReference; lastKnownFileType = sourcecode.swift; path = NoteDetailsCommentTableViewCell.swift; sourceTree = "<group>"; };
		B56BBD15214820A70053A32D /* SyncCoordinatorTests.swift */ = {isa = PBXFileReference; lastKnownFileType = sourcecode.swift; path = SyncCoordinatorTests.swift; sourceTree = "<group>"; };
		B56C721121B5B44000E5E85B /* PushNotificationsConfiguration.swift */ = {isa = PBXFileReference; lastKnownFileType = sourcecode.swift; path = PushNotificationsConfiguration.swift; sourceTree = "<group>"; };
		B56C721321B5BBC000E5E85B /* MockupStoresManager.swift */ = {isa = PBXFileReference; lastKnownFileType = sourcecode.swift; path = MockupStoresManager.swift; sourceTree = "<group>"; };
		B56C721921B5F65E00E5E85B /* Woo-Debug.entitlements */ = {isa = PBXFileReference; lastKnownFileType = text.plist.entitlements; path = "Woo-Debug.entitlements"; sourceTree = "<group>"; };
		B56C721A21B5F65E00E5E85B /* Woo-Release.entitlements */ = {isa = PBXFileReference; lastKnownFileType = text.plist.entitlements; path = "Woo-Release.entitlements"; sourceTree = "<group>"; };
		B56DB3C62049BFAA00D4AA8E /* WooCommerce.app */ = {isa = PBXFileReference; explicitFileType = wrapper.application; includeInIndex = 0; path = WooCommerce.app; sourceTree = BUILT_PRODUCTS_DIR; };
		B56DB3C92049BFAA00D4AA8E /* AppDelegate.swift */ = {isa = PBXFileReference; lastKnownFileType = sourcecode.swift; path = AppDelegate.swift; sourceTree = "<group>"; };
		B56DB3CE2049BFAA00D4AA8E /* Base */ = {isa = PBXFileReference; lastKnownFileType = file.storyboard; name = Base; path = Base.lproj/Main.storyboard; sourceTree = "<group>"; };
		B56DB3D32049BFAA00D4AA8E /* Assets.xcassets */ = {isa = PBXFileReference; lastKnownFileType = folder.assetcatalog; path = Assets.xcassets; sourceTree = "<group>"; };
		B56DB3D62049BFAA00D4AA8E /* Base */ = {isa = PBXFileReference; lastKnownFileType = file.storyboard; name = Base; path = Base.lproj/LaunchScreen.storyboard; sourceTree = "<group>"; };
		B56DB3D82049BFAA00D4AA8E /* Info.plist */ = {isa = PBXFileReference; lastKnownFileType = text.plist.xml; path = Info.plist; sourceTree = "<group>"; };
		B56DB3DD2049BFAA00D4AA8E /* WooCommerceTests.xctest */ = {isa = PBXFileReference; explicitFileType = wrapper.cfbundle; includeInIndex = 0; path = WooCommerceTests.xctest; sourceTree = BUILT_PRODUCTS_DIR; };
		B56DB3E32049BFAA00D4AA8E /* Info.plist */ = {isa = PBXFileReference; lastKnownFileType = text.plist.xml; path = Info.plist; sourceTree = "<group>"; };
		B5718D6421B56B3F0026C9F0 /* PushNotificationsManagerTests.swift */ = {isa = PBXFileReference; fileEncoding = 4; lastKnownFileType = sourcecode.swift; path = PushNotificationsManagerTests.swift; sourceTree = "<group>"; };
		B573B19E219DC2690081C78C /* en */ = {isa = PBXFileReference; lastKnownFileType = text.plist.strings; name = en; path = en.lproj/Localizable.strings; sourceTree = "<group>"; };
		B573B19F219DC2690081C78C /* es */ = {isa = PBXFileReference; lastKnownFileType = text.plist.strings; name = es; path = es.lproj/Localizable.strings; sourceTree = "<group>"; };
		B573B1A1219DC28E0081C78C /* de */ = {isa = PBXFileReference; lastKnownFileType = text.plist.strings; name = de; path = de.lproj/Localizable.strings; sourceTree = "<group>"; };
		B573B1A2219DC2950081C78C /* ar */ = {isa = PBXFileReference; lastKnownFileType = text.plist.strings; name = ar; path = ar.lproj/Localizable.strings; sourceTree = "<group>"; };
		B573B1A3219DC2A20081C78C /* fr */ = {isa = PBXFileReference; lastKnownFileType = text.plist.strings; name = fr; path = fr.lproj/Localizable.strings; sourceTree = "<group>"; };
		B573B1A4219DC2A20081C78C /* he */ = {isa = PBXFileReference; lastKnownFileType = text.plist.strings; name = he; path = he.lproj/Localizable.strings; sourceTree = "<group>"; };
		B573B1A5219DC2A20081C78C /* id */ = {isa = PBXFileReference; lastKnownFileType = text.plist.strings; name = id; path = id.lproj/Localizable.strings; sourceTree = "<group>"; };
		B573B1A6219DC2B20081C78C /* nl */ = {isa = PBXFileReference; lastKnownFileType = text.plist.strings; name = nl; path = nl.lproj/Localizable.strings; sourceTree = "<group>"; };
		B573B1A7219DC2B30081C78C /* sv */ = {isa = PBXFileReference; lastKnownFileType = text.plist.strings; name = sv; path = sv.lproj/Localizable.strings; sourceTree = "<group>"; };
		B573B1A8219DC2B30081C78C /* ja */ = {isa = PBXFileReference; lastKnownFileType = text.plist.strings; name = ja; path = ja.lproj/Localizable.strings; sourceTree = "<group>"; };
		B573B1A9219DC2B30081C78C /* pt-BR */ = {isa = PBXFileReference; lastKnownFileType = text.plist.strings; name = "pt-BR"; path = "pt-BR.lproj/Localizable.strings"; sourceTree = "<group>"; };
		B573B1AA219DC2B30081C78C /* ko */ = {isa = PBXFileReference; lastKnownFileType = text.plist.strings; name = ko; path = ko.lproj/Localizable.strings; sourceTree = "<group>"; };
		B573B1AB219DC2B40081C78C /* ru */ = {isa = PBXFileReference; lastKnownFileType = text.plist.strings; name = ru; path = ru.lproj/Localizable.strings; sourceTree = "<group>"; };
		B573B1AC219DC2B40081C78C /* tr */ = {isa = PBXFileReference; lastKnownFileType = text.plist.strings; name = tr; path = tr.lproj/Localizable.strings; sourceTree = "<group>"; };
		B573B1AD219DC2B40081C78C /* it */ = {isa = PBXFileReference; lastKnownFileType = text.plist.strings; name = it; path = it.lproj/Localizable.strings; sourceTree = "<group>"; };
		B573B1AE219DC2BC0081C78C /* zh-Hans */ = {isa = PBXFileReference; lastKnownFileType = text.plist.strings; name = "zh-Hans"; path = "zh-Hans.lproj/Localizable.strings"; sourceTree = "<group>"; };
		B573B1AF219DC2BD0081C78C /* zh-Hant */ = {isa = PBXFileReference; lastKnownFileType = text.plist.strings; name = "zh-Hant"; path = "zh-Hant.lproj/Localizable.strings"; sourceTree = "<group>"; };
		B57B67892107546E00AF8905 /* Address+Woo.swift */ = {isa = PBXFileReference; lastKnownFileType = sourcecode.swift; path = "Address+Woo.swift"; sourceTree = "<group>"; };
		B57B678D21078C5400AF8905 /* OrderItemViewModel.swift */ = {isa = PBXFileReference; lastKnownFileType = sourcecode.swift; path = OrderItemViewModel.swift; sourceTree = "<group>"; };
		B57C5C9121B80E3B00FF82B2 /* APNSDevice+Woo.swift */ = {isa = PBXFileReference; fileEncoding = 4; lastKnownFileType = sourcecode.swift; path = "APNSDevice+Woo.swift"; sourceTree = "<group>"; };
		B57C5C9321B80E4700FF82B2 /* Data+Woo.swift */ = {isa = PBXFileReference; fileEncoding = 4; lastKnownFileType = sourcecode.swift; path = "Data+Woo.swift"; sourceTree = "<group>"; };
		B57C5C9521B80E5400FF82B2 /* Dictionary+Woo.swift */ = {isa = PBXFileReference; fileEncoding = 4; lastKnownFileType = sourcecode.swift; path = "Dictionary+Woo.swift"; sourceTree = "<group>"; };
		B57C5C9721B80E7100FF82B2 /* DictionaryWooTests.swift */ = {isa = PBXFileReference; fileEncoding = 4; lastKnownFileType = sourcecode.swift; path = DictionaryWooTests.swift; sourceTree = "<group>"; };
		B57C5C9821B80E7100FF82B2 /* DataWooTests.swift */ = {isa = PBXFileReference; fileEncoding = 4; lastKnownFileType = sourcecode.swift; path = DataWooTests.swift; sourceTree = "<group>"; };
		B57C5C9C21B80E8200FF82B2 /* SessionManager+Internal.swift */ = {isa = PBXFileReference; fileEncoding = 4; lastKnownFileType = sourcecode.swift; path = "SessionManager+Internal.swift"; sourceTree = "<group>"; };
		B57C5C9D21B80E8200FF82B2 /* SampleError.swift */ = {isa = PBXFileReference; fileEncoding = 4; lastKnownFileType = sourcecode.swift; path = SampleError.swift; sourceTree = "<group>"; };
		B57C743C20F5493300EEFC87 /* AccountHeaderView.swift */ = {isa = PBXFileReference; lastKnownFileType = sourcecode.swift; path = AccountHeaderView.swift; sourceTree = "<group>"; };
		B57C744220F54F1C00EEFC87 /* AccountHeaderView.xib */ = {isa = PBXFileReference; lastKnownFileType = file.xib; path = AccountHeaderView.xib; sourceTree = "<group>"; };
		B57C744420F55BA600EEFC87 /* NSObject+Helpers.swift */ = {isa = PBXFileReference; lastKnownFileType = sourcecode.swift; path = "NSObject+Helpers.swift"; sourceTree = "<group>"; };
		B57C744620F55BC800EEFC87 /* UIView+Helpers.swift */ = {isa = PBXFileReference; lastKnownFileType = sourcecode.swift; path = "UIView+Helpers.swift"; sourceTree = "<group>"; };
		B57C744920F5649300EEFC87 /* EmptyStoresTableViewCell.swift */ = {isa = PBXFileReference; lastKnownFileType = sourcecode.swift; path = EmptyStoresTableViewCell.swift; sourceTree = "<group>"; };
		B57C744B20F564B400EEFC87 /* EmptyStoresTableViewCell.xib */ = {isa = PBXFileReference; lastKnownFileType = file.xib; path = EmptyStoresTableViewCell.xib; sourceTree = "<group>"; };
		B57C744D20F56E3800EEFC87 /* UITableViewCell+Helpers.swift */ = {isa = PBXFileReference; lastKnownFileType = sourcecode.swift; path = "UITableViewCell+Helpers.swift"; sourceTree = "<group>"; };
		B57C745020F56EE900EEFC87 /* UITableViewCellHelpersTests.swift */ = {isa = PBXFileReference; lastKnownFileType = sourcecode.swift; path = UITableViewCellHelpersTests.swift; sourceTree = "<group>"; };
		B582F95820FFCEAA0060934A /* UITableViewHeaderFooterView+Helpers.swift */ = {isa = PBXFileReference; lastKnownFileType = sourcecode.swift; path = "UITableViewHeaderFooterView+Helpers.swift"; sourceTree = "<group>"; };
		B586906521A5F4B1001F1EFC /* UINavigationController+Woo.swift */ = {isa = PBXFileReference; lastKnownFileType = sourcecode.swift; path = "UINavigationController+Woo.swift"; sourceTree = "<group>"; };
		B58B4AAF2108F01400076FDD /* NoticeView.swift */ = {isa = PBXFileReference; fileEncoding = 4; lastKnownFileType = sourcecode.swift; path = NoticeView.swift; sourceTree = "<group>"; };
		B58B4AB02108F01600076FDD /* DefaultNoticePresenter.swift */ = {isa = PBXFileReference; fileEncoding = 4; lastKnownFileType = sourcecode.swift; path = DefaultNoticePresenter.swift; sourceTree = "<group>"; };
		B58B4AB52108F11C00076FDD /* Notice.swift */ = {isa = PBXFileReference; lastKnownFileType = sourcecode.swift; path = Notice.swift; sourceTree = "<group>"; };
		B58B4AB72108F14700076FDD /* NoticeNotificationInfo.swift */ = {isa = PBXFileReference; lastKnownFileType = sourcecode.swift; path = NoticeNotificationInfo.swift; sourceTree = "<group>"; };
		B58B4ABF2108FF6100076FDD /* Array+Helpers.swift */ = {isa = PBXFileReference; lastKnownFileType = sourcecode.swift; path = "Array+Helpers.swift"; sourceTree = "<group>"; };
		B5980A6021AC878900EBF596 /* UIDevice+Woo.swift */ = {isa = PBXFileReference; fileEncoding = 4; lastKnownFileType = sourcecode.swift; path = "UIDevice+Woo.swift"; sourceTree = "<group>"; };
		B5980A6221AC879F00EBF596 /* Bundle+Woo.swift */ = {isa = PBXFileReference; fileEncoding = 4; lastKnownFileType = sourcecode.swift; path = "Bundle+Woo.swift"; sourceTree = "<group>"; };
		B5980A6421AC905C00EBF596 /* UIDeviceWooTests.swift */ = {isa = PBXFileReference; lastKnownFileType = sourcecode.swift; path = UIDeviceWooTests.swift; sourceTree = "<group>"; };
		B5980A6621AC91AA00EBF596 /* BundleWooTests.swift */ = {isa = PBXFileReference; lastKnownFileType = sourcecode.swift; path = BundleWooTests.swift; sourceTree = "<group>"; };
		B59C09D82188CBB100AB41D6 /* Array+Notes.swift */ = {isa = PBXFileReference; lastKnownFileType = sourcecode.swift; path = "Array+Notes.swift"; sourceTree = "<group>"; };
		B59C09DB2188D70200AB41D6 /* Notifications.storyboard */ = {isa = PBXFileReference; lastKnownFileType = file.storyboard; path = Notifications.storyboard; sourceTree = "<group>"; };
		B59D1EDE219072CC009D1978 /* NoteTableViewCell.swift */ = {isa = PBXFileReference; lastKnownFileType = sourcecode.swift; path = NoteTableViewCell.swift; sourceTree = "<group>"; };
		B59D1EE021907304009D1978 /* NoteTableViewCell.xib */ = {isa = PBXFileReference; lastKnownFileType = file.xib; path = NoteTableViewCell.xib; sourceTree = "<group>"; };
		B59D1EE221907C7B009D1978 /* NSAttributedString+Helpers.swift */ = {isa = PBXFileReference; lastKnownFileType = sourcecode.swift; path = "NSAttributedString+Helpers.swift"; sourceTree = "<group>"; };
		B59D1EE4219080B4009D1978 /* Note+Woo.swift */ = {isa = PBXFileReference; lastKnownFileType = sourcecode.swift; path = "Note+Woo.swift"; sourceTree = "<group>"; };
		B59D1EE6219089A3009D1978 /* Noticons.ttf */ = {isa = PBXFileReference; lastKnownFileType = file; path = Noticons.ttf; sourceTree = "<group>"; };
		B59D1EE92190AE96009D1978 /* StorageNote+Woo.swift */ = {isa = PBXFileReference; fileEncoding = 4; lastKnownFileType = sourcecode.swift; path = "StorageNote+Woo.swift"; sourceTree = "<group>"; };
		B59D1EEB2190B08B009D1978 /* Age.swift */ = {isa = PBXFileReference; lastKnownFileType = sourcecode.swift; path = Age.swift; sourceTree = "<group>"; };
		B59D49CC219B587E006BF0AD /* UILabel+OrderStatus.swift */ = {isa = PBXFileReference; lastKnownFileType = sourcecode.swift; path = "UILabel+OrderStatus.swift"; sourceTree = "<group>"; };
		B5A56BEF219F2CE90065A902 /* VerticalButton.swift */ = {isa = PBXFileReference; lastKnownFileType = sourcecode.swift; path = VerticalButton.swift; sourceTree = "<group>"; };
		B5A56BF2219F46470065A902 /* UIButton+Animations.swift */ = {isa = PBXFileReference; lastKnownFileType = sourcecode.swift; path = "UIButton+Animations.swift"; sourceTree = "<group>"; };
		B5A56BF4219F5AB20065A902 /* NSNotificationName+Woo.swift */ = {isa = PBXFileReference; lastKnownFileType = sourcecode.swift; path = "NSNotificationName+Woo.swift"; sourceTree = "<group>"; };
		B5A82EE121025C450053ADC8 /* FulfillViewController.swift */ = {isa = PBXFileReference; lastKnownFileType = sourcecode.swift; path = FulfillViewController.swift; sourceTree = "<group>"; };
		B5A82EE421025E550053ADC8 /* FulfillViewController.xib */ = {isa = PBXFileReference; lastKnownFileType = file.xib; path = FulfillViewController.xib; sourceTree = "<group>"; };
		B5A82EE6210263460053ADC8 /* UIViewController+Helpers.swift */ = {isa = PBXFileReference; lastKnownFileType = sourcecode.swift; path = "UIViewController+Helpers.swift"; sourceTree = "<group>"; };
		B5A8532120BDBFAE00FAAB4D /* CircularImageView.swift */ = {isa = PBXFileReference; fileEncoding = 4; lastKnownFileType = sourcecode.swift; path = CircularImageView.swift; sourceTree = "<group>"; };
		B5A8F8A720B84D3F00D211DE /* ApiCredentials.swift */ = {isa = PBXFileReference; lastKnownFileType = sourcecode.swift; name = ApiCredentials.swift; path = DerivedSources/ApiCredentials.swift; sourceTree = SOURCE_ROOT; };
		B5A8F8A820B84D3F00D211DE /* InfoPlist.h */ = {isa = PBXFileReference; lastKnownFileType = sourcecode.c.h; name = InfoPlist.h; path = DerivedSources/InfoPlist.h; sourceTree = SOURCE_ROOT; };
		B5A8F8AC20B88D9900D211DE /* LoginPrologueViewController.swift */ = {isa = PBXFileReference; lastKnownFileType = sourcecode.swift; path = LoginPrologueViewController.swift; sourceTree = "<group>"; };
		B5A8F8AE20B88DCC00D211DE /* LoginPrologueViewController.xib */ = {isa = PBXFileReference; lastKnownFileType = file.xib; path = LoginPrologueViewController.xib; sourceTree = "<group>"; };
		B5AA7B3C20ED5D15004DA14F /* SessionManager.swift */ = {isa = PBXFileReference; lastKnownFileType = sourcecode.swift; path = SessionManager.swift; sourceTree = "<group>"; };
		B5AA7B3E20ED81C2004DA14F /* UserDefaults+Woo.swift */ = {isa = PBXFileReference; lastKnownFileType = sourcecode.swift; path = "UserDefaults+Woo.swift"; sourceTree = "<group>"; };
		B5BBD6DD21B1703600E3207E /* PushNotificationsManager.swift */ = {isa = PBXFileReference; fileEncoding = 4; lastKnownFileType = sourcecode.swift; path = PushNotificationsManager.swift; sourceTree = "<group>"; };
		B5BE75DA213F1D1E00909A14 /* OverlayMessageView.swift */ = {isa = PBXFileReference; lastKnownFileType = sourcecode.swift; path = OverlayMessageView.swift; sourceTree = "<group>"; };
		B5BE75DC213F1D3D00909A14 /* OverlayMessageView.xib */ = {isa = PBXFileReference; lastKnownFileType = file.xib; path = OverlayMessageView.xib; sourceTree = "<group>"; };
		B5C3876321C41B9F006CE970 /* UIApplication+Woo.swift */ = {isa = PBXFileReference; lastKnownFileType = sourcecode.swift; path = "UIApplication+Woo.swift"; sourceTree = "<group>"; };
		B5C3B5E220D189E60072CB9D /* Networking.framework */ = {isa = PBXFileReference; explicitFileType = wrapper.framework; path = Networking.framework; sourceTree = BUILT_PRODUCTS_DIR; };
		B5C3B5E420D189EA0072CB9D /* Storage.framework */ = {isa = PBXFileReference; explicitFileType = wrapper.framework; path = Storage.framework; sourceTree = BUILT_PRODUCTS_DIR; };
		B5C3B5E620D189ED0072CB9D /* Yosemite.framework */ = {isa = PBXFileReference; explicitFileType = wrapper.framework; path = Yosemite.framework; sourceTree = BUILT_PRODUCTS_DIR; };
		B5C6CE602190D28E00515926 /* NSAttributedStringHelperTests.swift */ = {isa = PBXFileReference; lastKnownFileType = sourcecode.swift; path = NSAttributedStringHelperTests.swift; sourceTree = "<group>"; };
		B5D1AFB320BC445900DB0E8C /* Images.xcassets */ = {isa = PBXFileReference; lastKnownFileType = folder.assetcatalog; path = Images.xcassets; sourceTree = "<group>"; };
		B5D1AFB720BC510200DB0E8C /* UIImage+Woo.swift */ = {isa = PBXFileReference; lastKnownFileType = sourcecode.swift; path = "UIImage+Woo.swift"; sourceTree = "<group>"; };
		B5D1AFB920BC515600DB0E8C /* UIColor+Woo.swift */ = {isa = PBXFileReference; lastKnownFileType = sourcecode.swift; path = "UIColor+Woo.swift"; sourceTree = "<group>"; };
		B5D1AFBF20BC67C200DB0E8C /* WooConstants.swift */ = {isa = PBXFileReference; lastKnownFileType = sourcecode.swift; path = WooConstants.swift; sourceTree = "<group>"; };
		B5D1AFC520BC7B7300DB0E8C /* StorePickerViewController.swift */ = {isa = PBXFileReference; lastKnownFileType = sourcecode.swift; path = StorePickerViewController.swift; sourceTree = "<group>"; };
		B5D1AFC720BC7B9600DB0E8C /* StorePickerViewController.xib */ = {isa = PBXFileReference; lastKnownFileType = file.xib; path = StorePickerViewController.xib; sourceTree = "<group>"; };
		B5D6DC53214802740003E48A /* SyncCoordinator.swift */ = {isa = PBXFileReference; lastKnownFileType = sourcecode.swift; path = SyncCoordinator.swift; sourceTree = "<group>"; };
		B5DB01B42114AB2D00A4F797 /* CrashLogging.swift */ = {isa = PBXFileReference; fileEncoding = 4; lastKnownFileType = sourcecode.swift; path = CrashLogging.swift; sourceTree = "<group>"; };
		B5DBF3C220E1484400B53AED /* StoresManagerTests.swift */ = {isa = PBXFileReference; lastKnownFileType = sourcecode.swift; path = StoresManagerTests.swift; sourceTree = "<group>"; };
		B5DBF3C420E148E000B53AED /* DeauthenticatedState.swift */ = {isa = PBXFileReference; lastKnownFileType = sourcecode.swift; path = DeauthenticatedState.swift; sourceTree = "<group>"; };
		B5DBF3CA20E149CC00B53AED /* AuthenticatedState.swift */ = {isa = PBXFileReference; fileEncoding = 4; lastKnownFileType = sourcecode.swift; path = AuthenticatedState.swift; sourceTree = "<group>"; };
		B5F04D942194F2A300501EE1 /* NoteDetailsRow.swift */ = {isa = PBXFileReference; lastKnownFileType = sourcecode.swift; path = NoteDetailsRow.swift; sourceTree = "<group>"; };
		B5F355EE21CD500200A7077A /* OrderSearchViewController.swift */ = {isa = PBXFileReference; lastKnownFileType = sourcecode.swift; path = OrderSearchViewController.swift; sourceTree = "<group>"; };
		B5F355F021CD504400A7077A /* OrderSearchViewController.xib */ = {isa = PBXFileReference; lastKnownFileType = file.xib; path = OrderSearchViewController.xib; sourceTree = "<group>"; };
		B5F571A321BEC90D0010D1B8 /* NoteDetailsHeaderPlainTableViewCell.swift */ = {isa = PBXFileReference; lastKnownFileType = sourcecode.swift; path = NoteDetailsHeaderPlainTableViewCell.swift; sourceTree = "<group>"; };
		B5F571A521BEC92A0010D1B8 /* NoteDetailsHeaderPlainTableViewCell.xib */ = {isa = PBXFileReference; fileEncoding = 4; lastKnownFileType = file.xib; path = NoteDetailsHeaderPlainTableViewCell.xib; sourceTree = "<group>"; };
		B5F571A821BEECA50010D1B8 /* Responses */ = {isa = PBXFileReference; lastKnownFileType = folder; name = Responses; path = ../../Networking/NetworkingTests/Responses; sourceTree = "<group>"; };
		B5F571AA21BEECB60010D1B8 /* NoteWooTests.swift */ = {isa = PBXFileReference; lastKnownFileType = sourcecode.swift; path = NoteWooTests.swift; sourceTree = "<group>"; };
		B5F571AF21BF149D0010D1B8 /* o.caf */ = {isa = PBXFileReference; lastKnownFileType = file; path = o.caf; sourceTree = "<group>"; };
		B5F8B7DF2194759100DAB7E2 /* NotificationDetailsViewController.swift */ = {isa = PBXFileReference; lastKnownFileType = sourcecode.swift; path = NotificationDetailsViewController.swift; sourceTree = "<group>"; };
		B5F8B7E4219478FA00DAB7E2 /* NotificationDetailsViewController.xib */ = {isa = PBXFileReference; lastKnownFileType = file.xib; path = NotificationDetailsViewController.xib; sourceTree = "<group>"; };
		B5FD110D21D3CB8500560344 /* OrderTableViewCell.xib */ = {isa = PBXFileReference; lastKnownFileType = file.xib; path = OrderTableViewCell.xib; sourceTree = "<group>"; };
		B5FD111121D3CE7700560344 /* NewNoteViewController.xib */ = {isa = PBXFileReference; lastKnownFileType = file.xib; path = NewNoteViewController.xib; sourceTree = "<group>"; };
		B5FD111521D3F13700560344 /* BordersView.swift */ = {isa = PBXFileReference; fileEncoding = 4; lastKnownFileType = sourcecode.swift; path = BordersView.swift; sourceTree = "<group>"; };
		BABE5E07DD787ECA6D2A76DE /* Pods_WooCommerce.framework */ = {isa = PBXFileReference; explicitFileType = wrapper.framework; includeInIndex = 0; path = Pods_WooCommerce.framework; sourceTree = BUILT_PRODUCTS_DIR; };
		CE021534215BE3AB00C19555 /* LoginNavigationController+Woo.swift */ = {isa = PBXFileReference; lastKnownFileType = sourcecode.swift; path = "LoginNavigationController+Woo.swift"; sourceTree = "<group>"; };
		CE0F17CD22A8105800964A63 /* ReadMoreTableViewCell.swift */ = {isa = PBXFileReference; lastKnownFileType = sourcecode.swift; path = ReadMoreTableViewCell.swift; sourceTree = "<group>"; };
		CE0F17CE22A8105800964A63 /* ReadMoreTableViewCell.xib */ = {isa = PBXFileReference; lastKnownFileType = file.xib; path = ReadMoreTableViewCell.xib; sourceTree = "<group>"; };
		CE0F17D122A8308900964A63 /* FancyAlertController+PurchaseNote.swift */ = {isa = PBXFileReference; lastKnownFileType = sourcecode.swift; path = "FancyAlertController+PurchaseNote.swift"; sourceTree = "<group>"; };
		CE14452D2188C11700A991D8 /* ZendeskManager.swift */ = {isa = PBXFileReference; lastKnownFileType = sourcecode.swift; path = ZendeskManager.swift; sourceTree = "<group>"; };
		CE15524921FFB10100EAA690 /* ApplicationLogViewController.swift */ = {isa = PBXFileReference; lastKnownFileType = sourcecode.swift; path = ApplicationLogViewController.swift; sourceTree = "<group>"; };
		CE16177921B7192A00B82A47 /* AuthenticationConstants.swift */ = {isa = PBXFileReference; lastKnownFileType = sourcecode.swift; path = AuthenticationConstants.swift; sourceTree = "<group>"; };
		CE1AFE612200B1BD00432745 /* ApplicationLogDetailViewController.swift */ = {isa = PBXFileReference; lastKnownFileType = sourcecode.swift; path = ApplicationLogDetailViewController.swift; sourceTree = "<group>"; };
		CE1CCB3F2056F21C000EE3AC /* Style.swift */ = {isa = PBXFileReference; lastKnownFileType = sourcecode.swift; path = Style.swift; sourceTree = "<group>"; };
		CE1CCB4A20570B1F000EE3AC /* OrderTableViewCell.swift */ = {isa = PBXFileReference; lastKnownFileType = sourcecode.swift; path = OrderTableViewCell.swift; sourceTree = "<group>"; };
		CE1D5A53228A0AD200DF3715 /* TwoColumnTableViewCell.swift */ = {isa = PBXFileReference; lastKnownFileType = sourcecode.swift; path = TwoColumnTableViewCell.swift; sourceTree = "<group>"; };
		CE1D5A54228A0AD200DF3715 /* TwoColumnTableViewCell.xib */ = {isa = PBXFileReference; lastKnownFileType = file.xib; path = TwoColumnTableViewCell.xib; sourceTree = "<group>"; };
		CE1D5A57228A1C2C00DF3715 /* ProductReviewsTableViewCell.swift */ = {isa = PBXFileReference; lastKnownFileType = sourcecode.swift; path = ProductReviewsTableViewCell.swift; sourceTree = "<group>"; };
		CE1D5A58228A1C2C00DF3715 /* ProductReviewsTableViewCell.xib */ = {isa = PBXFileReference; lastKnownFileType = file.xib; path = ProductReviewsTableViewCell.xib; sourceTree = "<group>"; };
		CE1EC8C320B46819009762BF /* PaymentTableViewCell.swift */ = {isa = PBXFileReference; lastKnownFileType = sourcecode.swift; path = PaymentTableViewCell.swift; sourceTree = "<group>"; };
		CE1EC8C420B46819009762BF /* PaymentTableViewCell.xib */ = {isa = PBXFileReference; lastKnownFileType = file.xib; path = PaymentTableViewCell.xib; sourceTree = "<group>"; };
		CE1EC8C720B478B6009762BF /* TwoColumnLabelView.xib */ = {isa = PBXFileReference; lastKnownFileType = file.xib; path = TwoColumnLabelView.xib; sourceTree = "<group>"; };
		CE1EC8C920B479F1009762BF /* TwoColumnLabelView.swift */ = {isa = PBXFileReference; lastKnownFileType = sourcecode.swift; path = TwoColumnLabelView.swift; sourceTree = "<group>"; };
		CE1EC8EA20B8A3FF009762BF /* LeftImageTableViewCell.swift */ = {isa = PBXFileReference; fileEncoding = 4; lastKnownFileType = sourcecode.swift; path = LeftImageTableViewCell.swift; sourceTree = "<group>"; };
		CE1EC8EB20B8A3FF009762BF /* LeftImageTableViewCell.xib */ = {isa = PBXFileReference; fileEncoding = 4; lastKnownFileType = file.xib; path = LeftImageTableViewCell.xib; sourceTree = "<group>"; };
		CE1EC8EE20B8A408009762BF /* OrderNoteTableViewCell.xib */ = {isa = PBXFileReference; fileEncoding = 4; lastKnownFileType = file.xib; path = OrderNoteTableViewCell.xib; sourceTree = "<group>"; };
		CE1EC8EF20B8A408009762BF /* OrderNoteTableViewCell.swift */ = {isa = PBXFileReference; fileEncoding = 4; lastKnownFileType = sourcecode.swift; path = OrderNoteTableViewCell.swift; sourceTree = "<group>"; };
		CE1F51242064179A00C6C810 /* UILabel+Helpers.swift */ = {isa = PBXFileReference; lastKnownFileType = sourcecode.swift; path = "UILabel+Helpers.swift"; sourceTree = "<group>"; };
		CE1F51262064345B00C6C810 /* UIColor+Helpers.swift */ = {isa = PBXFileReference; lastKnownFileType = sourcecode.swift; path = "UIColor+Helpers.swift"; sourceTree = "<group>"; };
		CE1F512820697F0100C6C810 /* UIFont+Helpers.swift */ = {isa = PBXFileReference; lastKnownFileType = sourcecode.swift; path = "UIFont+Helpers.swift"; sourceTree = "<group>"; };
		CE1F512A206985DF00C6C810 /* PaddedLabel.swift */ = {isa = PBXFileReference; lastKnownFileType = sourcecode.swift; path = PaddedLabel.swift; sourceTree = "<group>"; };
		CE21B3D520FE669A00A259D5 /* BasicTableViewCell.swift */ = {isa = PBXFileReference; lastKnownFileType = sourcecode.swift; path = BasicTableViewCell.swift; sourceTree = "<group>"; };
		CE21B3D620FE669A00A259D5 /* BasicTableViewCell.xib */ = {isa = PBXFileReference; lastKnownFileType = file.xib; path = BasicTableViewCell.xib; sourceTree = "<group>"; };
		CE21B3DC20FF9BC200A259D5 /* ProductListViewController.swift */ = {isa = PBXFileReference; lastKnownFileType = sourcecode.swift; path = ProductListViewController.swift; sourceTree = "<group>"; };
		CE21B3DE20FFC59700A259D5 /* ProductDetailsTableViewCell.swift */ = {isa = PBXFileReference; lastKnownFileType = sourcecode.swift; path = ProductDetailsTableViewCell.swift; sourceTree = "<group>"; };
		CE21B3DF20FFC59700A259D5 /* ProductDetailsTableViewCell.xib */ = {isa = PBXFileReference; lastKnownFileType = file.xib; path = ProductDetailsTableViewCell.xib; sourceTree = "<group>"; };
		CE227096228F152400C0626C /* WooBasicTableViewCell.swift */ = {isa = PBXFileReference; lastKnownFileType = sourcecode.swift; path = WooBasicTableViewCell.swift; sourceTree = "<group>"; };
		CE227098228F180B00C0626C /* WooBasicTableViewCell.xib */ = {isa = PBXFileReference; lastKnownFileType = file.xib; path = WooBasicTableViewCell.xib; sourceTree = "<group>"; };
		CE22709A228F362600C0626C /* ProductDetailsViewModel.swift */ = {isa = PBXFileReference; lastKnownFileType = sourcecode.swift; path = ProductDetailsViewModel.swift; sourceTree = "<group>"; };
		CE22709E2293052700C0626C /* WebviewHelper.swift */ = {isa = PBXFileReference; lastKnownFileType = sourcecode.swift; name = WebviewHelper.swift; path = Classes/Tools/WebviewHelper.swift; sourceTree = SOURCE_ROOT; };
		CE22E3F62170E23C005A6BEF /* PrivacySettingsViewController.swift */ = {isa = PBXFileReference; lastKnownFileType = sourcecode.swift; path = PrivacySettingsViewController.swift; sourceTree = "<group>"; };
		CE22E3F921714776005A6BEF /* TopLeftImageTableViewCell.swift */ = {isa = PBXFileReference; lastKnownFileType = sourcecode.swift; name = TopLeftImageTableViewCell.swift; path = Classes/ViewRelated/ReusableViews/TopLeftImageTableViewCell.swift; sourceTree = SOURCE_ROOT; };
		CE22E3FA21714776005A6BEF /* TopLeftImageTableViewCell.xib */ = {isa = PBXFileReference; lastKnownFileType = file.xib; name = TopLeftImageTableViewCell.xib; path = Classes/ViewRelated/ReusableViews/TopLeftImageTableViewCell.xib; sourceTree = SOURCE_ROOT; };
		CE2409F0215D12D30091F887 /* WooNavigationController.swift */ = {isa = PBXFileReference; lastKnownFileType = sourcecode.swift; path = WooNavigationController.swift; sourceTree = "<group>"; };
		CE24BCCD212DE8A6001CD12E /* HeadlineLabelTableViewCell.swift */ = {isa = PBXFileReference; lastKnownFileType = sourcecode.swift; path = HeadlineLabelTableViewCell.swift; sourceTree = "<group>"; };
		CE24BCCE212DE8A6001CD12E /* HeadlineLabelTableViewCell.xib */ = {isa = PBXFileReference; lastKnownFileType = file.xib; path = HeadlineLabelTableViewCell.xib; sourceTree = "<group>"; };
		CE24BCD7212F25D4001CD12E /* StorageOrder+Woo.swift */ = {isa = PBXFileReference; lastKnownFileType = sourcecode.swift; path = "StorageOrder+Woo.swift"; sourceTree = "<group>"; };
		CE263DE5206ACD220015A693 /* NotificationsViewController.swift */ = {isa = PBXFileReference; lastKnownFileType = sourcecode.swift; path = NotificationsViewController.swift; sourceTree = "<group>"; };
		CE263DE7206ACE3E0015A693 /* MainTabBarController.swift */ = {isa = PBXFileReference; lastKnownFileType = sourcecode.swift; path = MainTabBarController.swift; sourceTree = "<group>"; };
		CE27257B21924A8C002B22EB /* HelpAndSupportViewController.swift */ = {isa = PBXFileReference; lastKnownFileType = sourcecode.swift; path = HelpAndSupportViewController.swift; sourceTree = "<group>"; };
		CE27257D21925AE8002B22EB /* ValueOneTableViewCell.swift */ = {isa = PBXFileReference; lastKnownFileType = sourcecode.swift; path = ValueOneTableViewCell.swift; sourceTree = "<group>"; };
		CE27257E21925AE8002B22EB /* ValueOneTableViewCell.xib */ = {isa = PBXFileReference; lastKnownFileType = file.xib; path = ValueOneTableViewCell.xib; sourceTree = "<group>"; };
		CE32B10A20BEDE05006FBCF4 /* TwoColumnSectionHeaderView.xib */ = {isa = PBXFileReference; lastKnownFileType = file.xib; path = TwoColumnSectionHeaderView.xib; sourceTree = "<group>"; };
		CE32B10C20BEDE1C006FBCF4 /* TwoColumnSectionHeaderView.swift */ = {isa = PBXFileReference; lastKnownFileType = sourcecode.swift; path = TwoColumnSectionHeaderView.swift; sourceTree = "<group>"; };
		CE32B11320BF8779006FBCF4 /* FulfillButtonTableViewCell.swift */ = {isa = PBXFileReference; lastKnownFileType = sourcecode.swift; path = FulfillButtonTableViewCell.swift; sourceTree = "<group>"; };
		CE32B11420BF8779006FBCF4 /* FulfillButtonTableViewCell.xib */ = {isa = PBXFileReference; lastKnownFileType = file.xib; path = FulfillButtonTableViewCell.xib; sourceTree = "<group>"; };
		CE32B11920BF8E32006FBCF4 /* UIButton+Helpers.swift */ = {isa = PBXFileReference; lastKnownFileType = sourcecode.swift; path = "UIButton+Helpers.swift"; sourceTree = "<group>"; };
		CE37C04222984E81008DCB39 /* PickListTableViewCell.swift */ = {isa = PBXFileReference; fileEncoding = 4; lastKnownFileType = sourcecode.swift; path = PickListTableViewCell.swift; sourceTree = "<group>"; };
		CE37C04322984E81008DCB39 /* PickListTableViewCell.xib */ = {isa = PBXFileReference; fileEncoding = 4; lastKnownFileType = file.xib; path = PickListTableViewCell.xib; sourceTree = "<group>"; };
		CE4296B820A5E9E400B2AFBD /* CNContact+Helpers.swift */ = {isa = PBXFileReference; lastKnownFileType = sourcecode.swift; path = "CNContact+Helpers.swift"; sourceTree = "<group>"; };
		CE4DA5C521DD755E00074607 /* CurrencyFormatter.swift */ = {isa = PBXFileReference; lastKnownFileType = sourcecode.swift; path = CurrencyFormatter.swift; sourceTree = "<group>"; };
		CE4DA5C721DD759400074607 /* CurrencyFormatterTests.swift */ = {isa = PBXFileReference; lastKnownFileType = sourcecode.swift; path = CurrencyFormatterTests.swift; sourceTree = "<group>"; };
		CE4DA5C921DEA78E00074607 /* NSDecimalNumber+Helpers.swift */ = {isa = PBXFileReference; lastKnownFileType = sourcecode.swift; path = "NSDecimalNumber+Helpers.swift"; sourceTree = "<group>"; };
		CE4DDB7A20DD312400D32EC8 /* DateFormatter+Helpers.swift */ = {isa = PBXFileReference; lastKnownFileType = sourcecode.swift; path = "DateFormatter+Helpers.swift"; sourceTree = "<group>"; };
		CE50345621B1F26C007573C6 /* ZendeskManagerTests.swift */ = {isa = PBXFileReference; lastKnownFileType = sourcecode.swift; path = ZendeskManagerTests.swift; sourceTree = "<group>"; };
		CE583A0321076C0100D73C1C /* NewNoteViewController.swift */ = {isa = PBXFileReference; lastKnownFileType = sourcecode.swift; path = NewNoteViewController.swift; sourceTree = "<group>"; };
		CE583A052107849F00D73C1C /* SwitchTableViewCell.swift */ = {isa = PBXFileReference; lastKnownFileType = sourcecode.swift; path = SwitchTableViewCell.swift; sourceTree = "<group>"; };
		CE583A062107849F00D73C1C /* SwitchTableViewCell.xib */ = {isa = PBXFileReference; lastKnownFileType = file.xib; path = SwitchTableViewCell.xib; sourceTree = "<group>"; };
		CE583A092107937F00D73C1C /* TextViewTableViewCell.swift */ = {isa = PBXFileReference; lastKnownFileType = sourcecode.swift; path = TextViewTableViewCell.swift; sourceTree = "<group>"; };
		CE583A0A2107937F00D73C1C /* TextViewTableViewCell.xib */ = {isa = PBXFileReference; lastKnownFileType = file.xib; path = TextViewTableViewCell.xib; sourceTree = "<group>"; };
		CE85535C209B5BB700938BDC /* OrderDetailsViewModel.swift */ = {isa = PBXFileReference; lastKnownFileType = sourcecode.swift; path = OrderDetailsViewModel.swift; sourceTree = "<group>"; };
		CE855360209BA6A700938BDC /* ShowHideSectionFooter.swift */ = {isa = PBXFileReference; fileEncoding = 4; lastKnownFileType = sourcecode.swift; path = ShowHideSectionFooter.swift; sourceTree = "<group>"; };
		CE855361209BA6A700938BDC /* CustomerInfoTableViewCell.xib */ = {isa = PBXFileReference; fileEncoding = 4; lastKnownFileType = file.xib; path = CustomerInfoTableViewCell.xib; sourceTree = "<group>"; };
		CE855362209BA6A700938BDC /* CustomerInfoTableViewCell.swift */ = {isa = PBXFileReference; fileEncoding = 4; lastKnownFileType = sourcecode.swift; path = CustomerInfoTableViewCell.swift; sourceTree = "<group>"; };
		CE855363209BA6A700938BDC /* ShowHideSectionFooter.xib */ = {isa = PBXFileReference; fileEncoding = 4; lastKnownFileType = file.xib; path = ShowHideSectionFooter.xib; sourceTree = "<group>"; };
		CE85FD5220F677770080B73E /* Dashboard.storyboard */ = {isa = PBXFileReference; fileEncoding = 4; lastKnownFileType = file.storyboard; path = Dashboard.storyboard; sourceTree = "<group>"; };
		CE85FD5920F7A7640080B73E /* TableFooterView.swift */ = {isa = PBXFileReference; lastKnownFileType = sourcecode.swift; path = TableFooterView.swift; sourceTree = "<group>"; };
		CE85FD5B20F7A7740080B73E /* TableFooterView.xib */ = {isa = PBXFileReference; lastKnownFileType = file.xib; path = TableFooterView.xib; sourceTree = "<group>"; };
		CEA16F3920FD0C8C0061B4E1 /* WooAnalytics.swift */ = {isa = PBXFileReference; lastKnownFileType = sourcecode.swift; path = WooAnalytics.swift; sourceTree = "<group>"; };
		CECA64B020D9990E005A44C4 /* WooCommerce-Bridging-Header.h */ = {isa = PBXFileReference; lastKnownFileType = sourcecode.c.h; path = "WooCommerce-Bridging-Header.h"; sourceTree = "<group>"; };
		CEE005F52076C4040079161F /* Orders.storyboard */ = {isa = PBXFileReference; fileEncoding = 4; lastKnownFileType = file.storyboard; path = Orders.storyboard; sourceTree = "<group>"; };
		CEE006032077D1280079161F /* SummaryTableViewCell.swift */ = {isa = PBXFileReference; lastKnownFileType = sourcecode.swift; path = SummaryTableViewCell.swift; sourceTree = "<group>"; };
		CEE006042077D1280079161F /* SummaryTableViewCell.xib */ = {isa = PBXFileReference; lastKnownFileType = file.xib; path = SummaryTableViewCell.xib; sourceTree = "<group>"; };
		CEE006072077D14C0079161F /* OrderDetailsViewController.swift */ = {isa = PBXFileReference; lastKnownFileType = sourcecode.swift; path = OrderDetailsViewController.swift; sourceTree = "<group>"; };
		CEEC9B5B21E79B3E0055EEF0 /* FeatureFlag.swift */ = {isa = PBXFileReference; lastKnownFileType = sourcecode.swift; path = FeatureFlag.swift; sourceTree = "<group>"; };
		CEEC9B5D21E79C330055EEF0 /* BuildConfiguration.swift */ = {isa = PBXFileReference; lastKnownFileType = sourcecode.swift; path = BuildConfiguration.swift; sourceTree = "<group>"; };
		CEEC9B5F21E79CAA0055EEF0 /* FeatureFlagTests.swift */ = {isa = PBXFileReference; lastKnownFileType = sourcecode.swift; path = FeatureFlagTests.swift; sourceTree = "<group>"; };
		CEEC9B6221E79EE00055EEF0 /* AppRatingManager.swift */ = {isa = PBXFileReference; lastKnownFileType = sourcecode.swift; path = AppRatingManager.swift; sourceTree = "<group>"; };
		CEEC9B6521E7C5200055EEF0 /* AppRatingManagerTests.swift */ = {isa = PBXFileReference; lastKnownFileType = sourcecode.swift; path = AppRatingManagerTests.swift; sourceTree = "<group>"; };
		D8149F512251CFE50006A245 /* EditableOrderTrackingTableViewCell.swift */ = {isa = PBXFileReference; fileEncoding = 4; lastKnownFileType = sourcecode.swift; path = EditableOrderTrackingTableViewCell.swift; sourceTree = "<group>"; };
		D8149F522251CFE50006A245 /* EditableOrderTrackingTableViewCell.xib */ = {isa = PBXFileReference; fileEncoding = 4; lastKnownFileType = file.xib; path = EditableOrderTrackingTableViewCell.xib; sourceTree = "<group>"; };
		D8149F552251EE300006A245 /* UITextField+Helpers.swift */ = {isa = PBXFileReference; lastKnownFileType = sourcecode.swift; path = "UITextField+Helpers.swift"; sourceTree = "<group>"; };
		D816DDBB22265DA300903E59 /* OrderTrackingTableViewCellTests.swift */ = {isa = PBXFileReference; lastKnownFileType = sourcecode.swift; path = OrderTrackingTableViewCellTests.swift; sourceTree = "<group>"; };
		D817585D22BB5E8700289CFE /* OrderEmailComposer.swift */ = {isa = PBXFileReference; lastKnownFileType = sourcecode.swift; path = OrderEmailComposer.swift; sourceTree = "<group>"; };
		D817585F22BB614A00289CFE /* OrderMessageComposer.swift */ = {isa = PBXFileReference; lastKnownFileType = sourcecode.swift; path = OrderMessageComposer.swift; sourceTree = "<group>"; };
		D817586122BB64C300289CFE /* OrderDetailsNotices.swift */ = {isa = PBXFileReference; lastKnownFileType = sourcecode.swift; path = OrderDetailsNotices.swift; sourceTree = "<group>"; };
		D817586322BDD81600289CFE /* OrderDetailsDataSource.swift */ = {isa = PBXFileReference; lastKnownFileType = sourcecode.swift; path = OrderDetailsDataSource.swift; sourceTree = "<group>"; };
		D81D9226222E7F0800FFA585 /* OrderStatusListViewController.swift */ = {isa = PBXFileReference; lastKnownFileType = sourcecode.swift; path = OrderStatusListViewController.swift; sourceTree = "<group>"; };
		D81D9227222E7F0800FFA585 /* OrderStatusListViewController.xib */ = {isa = PBXFileReference; lastKnownFileType = file.xib; path = OrderStatusListViewController.xib; sourceTree = "<group>"; };
		D81F2D34225F0CF70084BF9C /* EmptyListMessageWithActionView.xib */ = {isa = PBXFileReference; lastKnownFileType = file.xib; path = EmptyListMessageWithActionView.xib; sourceTree = "<group>"; };
		D81F2D36225F0D160084BF9C /* EmptyListMessageWithActionView.swift */ = {isa = PBXFileReference; lastKnownFileType = sourcecode.swift; path = EmptyListMessageWithActionView.swift; sourceTree = "<group>"; };
		D82DFB49225F22D400EFE2CB /* UISearchBar+Appearance.swift */ = {isa = PBXFileReference; lastKnownFileType = sourcecode.swift; path = "UISearchBar+Appearance.swift"; sourceTree = "<group>"; };
		D82DFB4B225F303200EFE2CB /* EmptyListMessageWithActionTests.swift */ = {isa = PBXFileReference; lastKnownFileType = sourcecode.swift; name = EmptyListMessageWithActionTests.swift; path = WooCommerceTests/ViewRelated/EmptyListMessageWithActionTests.swift; sourceTree = SOURCE_ROOT; };
		D831E2DB230E0558000037D0 /* Authentication.swift */ = {isa = PBXFileReference; lastKnownFileType = sourcecode.swift; path = Authentication.swift; sourceTree = "<group>"; };
		D831E2DF230E0BA7000037D0 /* Logs.swift */ = {isa = PBXFileReference; lastKnownFileType = sourcecode.swift; path = Logs.swift; sourceTree = "<group>"; };
		D83C129D22250BEF004CA04C /* OrderTrackingTableViewCell.xib */ = {isa = PBXFileReference; fileEncoding = 4; lastKnownFileType = file.xib; path = OrderTrackingTableViewCell.xib; sourceTree = "<group>"; };
		D83C129E22250BEF004CA04C /* OrderTrackingTableViewCell.swift */ = {isa = PBXFileReference; fileEncoding = 4; lastKnownFileType = sourcecode.swift; path = OrderTrackingTableViewCell.swift; sourceTree = "<group>"; };
		D83F592E225B269C00626E75 /* DatePickerTableViewCell.swift */ = {isa = PBXFileReference; lastKnownFileType = sourcecode.swift; path = DatePickerTableViewCell.swift; sourceTree = "<group>"; };
		D83F592F225B269C00626E75 /* DatePickerTableViewCell.xib */ = {isa = PBXFileReference; lastKnownFileType = file.xib; path = DatePickerTableViewCell.xib; sourceTree = "<group>"; };
		D83F5932225B2EB800626E75 /* ManualTrackingViewController.swift */ = {isa = PBXFileReference; fileEncoding = 4; lastKnownFileType = sourcecode.swift; path = ManualTrackingViewController.swift; sourceTree = "<group>"; };
		D83F5934225B3CDD00626E75 /* DatePickerTableViewCellTests.swift */ = {isa = PBXFileReference; lastKnownFileType = sourcecode.swift; name = DatePickerTableViewCellTests.swift; path = WooCommerceTests/ViewRelated/DatePickerTableViewCellTests.swift; sourceTree = SOURCE_ROOT; };
		D83F5936225B402E00626E75 /* EditableValueOneTableViewCellTests.swift */ = {isa = PBXFileReference; lastKnownFileType = sourcecode.swift; name = EditableValueOneTableViewCellTests.swift; path = WooCommerceTests/ViewRelated/EditableValueOneTableViewCellTests.swift; sourceTree = SOURCE_ROOT; };
		D83F5938225B424B00626E75 /* AddManualTrackingViewModelTests.swift */ = {isa = PBXFileReference; lastKnownFileType = sourcecode.swift; name = AddManualTrackingViewModelTests.swift; path = WooCommerceTests/Model/AddManualTrackingViewModelTests.swift; sourceTree = SOURCE_ROOT; };
		D83F593C225B4B5000626E75 /* ManualTrackingViewControllerTests.swift */ = {isa = PBXFileReference; lastKnownFileType = sourcecode.swift; name = ManualTrackingViewControllerTests.swift; path = WooCommerceTests/ViewRelated/ManualTrackingViewControllerTests.swift; sourceTree = SOURCE_ROOT; };
		D843D5C622434A08001BFA55 /* ManualTrackingViewController.xib */ = {isa = PBXFileReference; lastKnownFileType = file.xib; path = ManualTrackingViewController.xib; sourceTree = "<group>"; };
		D843D5C922437E59001BFA55 /* TitleAndEditableValueTableViewCell.swift */ = {isa = PBXFileReference; lastKnownFileType = sourcecode.swift; path = TitleAndEditableValueTableViewCell.swift; sourceTree = "<group>"; };
		D843D5CA22437E59001BFA55 /* TitleAndEditableValueTableViewCell.xib */ = {isa = PBXFileReference; lastKnownFileType = file.xib; path = TitleAndEditableValueTableViewCell.xib; sourceTree = "<group>"; };
		D843D5D122485009001BFA55 /* ShipmentProvidersViewController.swift */ = {isa = PBXFileReference; lastKnownFileType = sourcecode.swift; path = ShipmentProvidersViewController.swift; sourceTree = "<group>"; };
		D843D5D222485009001BFA55 /* ShipmentProvidersViewController.xib */ = {isa = PBXFileReference; lastKnownFileType = file.xib; path = ShipmentProvidersViewController.xib; sourceTree = "<group>"; };
		D843D5D622485B19001BFA55 /* ShippingProvidersViewModel.swift */ = {isa = PBXFileReference; lastKnownFileType = sourcecode.swift; path = ShippingProvidersViewModel.swift; sourceTree = "<group>"; };
		D843D5D82248EE90001BFA55 /* ManualTrackingViewModel.swift */ = {isa = PBXFileReference; lastKnownFileType = sourcecode.swift; path = ManualTrackingViewModel.swift; sourceTree = "<group>"; };
		D85B8331222FABD1002168F3 /* StatusListTableViewCell.swift */ = {isa = PBXFileReference; lastKnownFileType = sourcecode.swift; path = StatusListTableViewCell.swift; sourceTree = "<group>"; };
		D85B8332222FABD1002168F3 /* StatusListTableViewCell.xib */ = {isa = PBXFileReference; lastKnownFileType = file.xib; path = StatusListTableViewCell.xib; sourceTree = "<group>"; };
		D85B8335222FCDA1002168F3 /* StatusListTableViewCellTests.swift */ = {isa = PBXFileReference; lastKnownFileType = sourcecode.swift; name = StatusListTableViewCellTests.swift; path = WooCommerceTests/ViewRelated/StatusListTableViewCellTests.swift; sourceTree = SOURCE_ROOT; };
		D85B833C2230DC9D002168F3 /* StringWooTests.swift */ = {isa = PBXFileReference; fileEncoding = 4; lastKnownFileType = sourcecode.swift; name = StringWooTests.swift; path = WooCommerceTests/Extensions/StringWooTests.swift; sourceTree = SOURCE_ROOT; };
		D85B833E2230F268002168F3 /* SummaryTableViewCellTests.swift */ = {isa = PBXFileReference; lastKnownFileType = sourcecode.swift; name = SummaryTableViewCellTests.swift; path = WooCommerceTests/ViewRelated/SummaryTableViewCellTests.swift; sourceTree = SOURCE_ROOT; };
		D8736B5022EB69E300A14A29 /* OrderDetailsViewModelTests.swift */ = {isa = PBXFileReference; lastKnownFileType = sourcecode.swift; name = OrderDetailsViewModelTests.swift; path = WooCommerceTests/ViewRelated/OrderDetailsViewModelTests.swift; sourceTree = SOURCE_ROOT; };
		D8736B5222EF4F5900A14A29 /* NotificationsBadgeController.swift */ = {isa = PBXFileReference; lastKnownFileType = sourcecode.swift; path = NotificationsBadgeController.swift; sourceTree = "<group>"; };
		D8736B5622EF53A100A14A29 /* OrdersBadgeController.swift */ = {isa = PBXFileReference; lastKnownFileType = sourcecode.swift; path = OrdersBadgeController.swift; sourceTree = "<group>"; };
		D8736B5922F07D7100A14A29 /* MainTabViewModel.swift */ = {isa = PBXFileReference; lastKnownFileType = sourcecode.swift; path = MainTabViewModel.swift; sourceTree = "<group>"; };
		D8736B7422F1FE1600A14A29 /* BadgeLabel.swift */ = {isa = PBXFileReference; lastKnownFileType = sourcecode.swift; path = BadgeLabel.swift; sourceTree = "<group>"; };
		D88D5A3C230B5E85007B6E01 /* ServiceLocatorTests.swift */ = {isa = PBXFileReference; lastKnownFileType = sourcecode.swift; path = ServiceLocatorTests.swift; sourceTree = "<group>"; };
		D89E0C30226EFB0900DF9DE6 /* EditableOrderTrackingTableViewCellTests.swift */ = {isa = PBXFileReference; lastKnownFileType = sourcecode.swift; name = EditableOrderTrackingTableViewCellTests.swift; path = WooCommerceTests/ViewRelated/EditableOrderTrackingTableViewCellTests.swift; sourceTree = SOURCE_ROOT; };
		D8A8C4F22268288F001C72BF /* AddManualCustomTrackingViewModelTests.swift */ = {isa = PBXFileReference; lastKnownFileType = sourcecode.swift; name = AddManualCustomTrackingViewModelTests.swift; path = WooCommerceTests/Model/AddManualCustomTrackingViewModelTests.swift; sourceTree = SOURCE_ROOT; };
		D8AB131D225DC25F002BB5D1 /* MockOrders.swift */ = {isa = PBXFileReference; lastKnownFileType = sourcecode.swift; path = MockOrders.swift; sourceTree = "<group>"; };
		D8C11A4D22DD235F00D4A88D /* OrderDetailsResultsControllers.swift */ = {isa = PBXFileReference; lastKnownFileType = sourcecode.swift; path = OrderDetailsResultsControllers.swift; sourceTree = "<group>"; };
		D8C11A5D22E2440400D4A88D /* OrderPaymentDetailsViewModel.swift */ = {isa = PBXFileReference; lastKnownFileType = sourcecode.swift; path = OrderPaymentDetailsViewModel.swift; sourceTree = "<group>"; };
		D8C11A5F22E2479800D4A88D /* OrderPaymentDetailsViewModelTests.swift */ = {isa = PBXFileReference; lastKnownFileType = sourcecode.swift; name = OrderPaymentDetailsViewModelTests.swift; path = WooCommerceTests/ViewRelated/OrderPaymentDetailsViewModelTests.swift; sourceTree = SOURCE_ROOT; };
		D8C11A6122E24C4A00D4A88D /* PaymentTableViewCellTests.swift */ = {isa = PBXFileReference; lastKnownFileType = sourcecode.swift; name = PaymentTableViewCellTests.swift; path = WooCommerceTests/ViewRelated/PaymentTableViewCellTests.swift; sourceTree = SOURCE_ROOT; };
		D8C251D1230CA90200F49782 /* StoresManager.swift */ = {isa = PBXFileReference; fileEncoding = 4; lastKnownFileType = sourcecode.swift; path = StoresManager.swift; sourceTree = "<group>"; };
		D8C251D8230D256F00F49782 /* NoticePresenter.swift */ = {isa = PBXFileReference; lastKnownFileType = sourcecode.swift; path = NoticePresenter.swift; sourceTree = "<group>"; };
		D8C251DA230D288A00F49782 /* PushNotesManager.swift */ = {isa = PBXFileReference; lastKnownFileType = sourcecode.swift; path = PushNotesManager.swift; sourceTree = "<group>"; };
		D8C62470227AE0030011A7D6 /* SiteCountry.swift */ = {isa = PBXFileReference; lastKnownFileType = sourcecode.swift; path = SiteCountry.swift; sourceTree = "<group>"; };
		D8D15F82230A17A000D48B3F /* ServiceLocator.swift */ = {isa = PBXFileReference; lastKnownFileType = sourcecode.swift; path = ServiceLocator.swift; sourceTree = "<group>"; };
		D8D15F84230A18AB00D48B3F /* Analytics.swift */ = {isa = PBXFileReference; lastKnownFileType = sourcecode.swift; path = Analytics.swift; sourceTree = "<group>"; };
		D8F82AC422AF903700B67E4B /* IconsTests.swift */ = {isa = PBXFileReference; lastKnownFileType = sourcecode.swift; name = IconsTests.swift; path = WooCommerceTests/Extensions/IconsTests.swift; sourceTree = SOURCE_ROOT; };
		D8FBFF1622D4CC2F006E3336 /* docs */ = {isa = PBXFileReference; lastKnownFileType = folder; name = docs; path = ../docs; sourceTree = "<group>"; };
/* End PBXFileReference section */

/* Begin PBXFrameworksBuildPhase section */
		B56DB3C32049BFAA00D4AA8E /* Frameworks */ = {
			isa = PBXFrameworksBuildPhase;
			buildActionMask = 2147483647;
			files = (
				B5C3B5E720D189ED0072CB9D /* Yosemite.framework in Frameworks */,
				B5C3B5E520D189EA0072CB9D /* Storage.framework in Frameworks */,
				B5C3B5E320D189E60072CB9D /* Networking.framework in Frameworks */,
				86DBBB0BDEA3488E2BEBB314 /* Pods_WooCommerce.framework in Frameworks */,
			);
			runOnlyForDeploymentPostprocessing = 0;
		};
		B56DB3DA2049BFAA00D4AA8E /* Frameworks */ = {
			isa = PBXFrameworksBuildPhase;
			buildActionMask = 2147483647;
			files = (
				B873E8F8E103966D2182EE67 /* Pods_WooCommerceTests.framework in Frameworks */,
			);
			runOnlyForDeploymentPostprocessing = 0;
		};
/* End PBXFrameworksBuildPhase section */

/* Begin PBXGroup section */
		02404EE52315272C00FF1170 /* Top Banner */ = {
			isa = PBXGroup;
			children = (
				020F41E423163C0100776C4D /* TopBannerView.swift */,
				020F41E323163C0100776C4D /* TopBannerViewModel.swift */,
				020F41E723176F8E00776C4D /* TopBannerPresenter.swift */,
			);
			path = "Top Banner";
			sourceTree = "<group>";
		};
		024A543222BA6DD500F4F38E /* Developer */ = {
			isa = PBXGroup;
			children = (
				024A543322BA6F8F00F4F38E /* DeveloperEmailChecker.swift */,
			);
			path = Developer;
			sourceTree = "<group>";
		};
		028BAC4322F3AE3B008BB4AF /* Stats v4 */ = {
			isa = PBXGroup;
			children = (
				028BAC3C22F2DECE008BB4AF /* StoreStatsAndTopPerformersViewController.swift */,
				028BAC3F22F2EFA5008BB4AF /* StoreStatsAndTopPerformersPeriodViewController.swift */,
				028BAC4122F30B05008BB4AF /* StoreStatsV4PeriodViewController.swift */,
				028BAC4422F3AE5C008BB4AF /* StoreStatsV4PeriodViewController.xib */,
				028BAC4622F3B550008BB4AF /* StatsTimeRangeV4+UI.swift */,
				0285BF6F22FBD91C003A2525 /* TopPerformersSectionHeaderView.swift */,
				02E4FD79230688BA0049610C /* OrderStatsV4Interval+Chart.swift */,
				02E4FD7B2306A04C0049610C /* StatsTimeRangeBarView.swift */,
				02E4FD7D2306A8180049610C /* StatsTimeRangeBarViewModel.swift */,
				0240B3AB230A910C000A866C /* StoreStatsV4ChartAxisHelper.swift */,
			);
			path = "Stats v4";
			sourceTree = "<group>";
		};
		029D444722F13F5C00DEFA8A /* Factories */ = {
			isa = PBXGroup;
			children = (
				02404ED92314C36200FF1170 /* StatsVersionStateCoordinator.swift */,
				029D444822F13F8A00DEFA8A /* DashboardUIFactory.swift */,
				02404ED72314BF8A00FF1170 /* StatsV3ToV4BannerActionHandler.swift */,
				02404EDB2314CD3600FF1170 /* StatsV4ToV3BannerActionHandler.swift */,
				0274C25323162FB200EF1E40 /* DashboardTopBannerFactory.swift */,
			);
			path = Factories;
			sourceTree = "<group>";
		};
		029D444B22F1417400DEFA8A /* Stats v3 */ = {
			isa = PBXGroup;
			children = (
				029D444D22F141CD00DEFA8A /* DashboardStatsV3ViewController.swift */,
			);
			path = "Stats v3";
			sourceTree = "<group>";
		};
		02D4564A231D059E008CF0A9 /* Beta features */ = {
			isa = PBXGroup;
			children = (
				02D4564B231D05E1008CF0A9 /* BetaFeaturesViewController.swift */,
			);
			path = "Beta features";
			sourceTree = "<group>";
		};
		02E4FD7F2306AA770049610C /* Dashboard */ = {
			isa = PBXGroup;
			children = (
				02E4FD802306AA890049610C /* StatsTimeRangeBarViewModelTests.swift */,
				0257285B230ACC7E00A288C4 /* StoreStatsV4ChartAxisHelperTests.swift */,
				02404EDF2314FE5900FF1170 /* DashboardUIFactoryTests.swift */,
				02404EE1231501E000FF1170 /* StatsVersionStateCoordinatorTests.swift */,
			);
			path = Dashboard;
			sourceTree = "<group>";
		};
		74036CBE211B87FD00E462C2 /* MyStore */ = {
			isa = PBXGroup;
			children = (
				74F9E9CA214C034A00A3F2D2 /* Cells */,
				74AAF6A4212A04A900C612B0 /* ChartMarker.swift */,
				B55401682170D5E10067DC90 /* ChartPlaceholderView.swift */,
				B554016A2170D6010067DC90 /* ChartPlaceholderView.xib */,
				74A93A3F212DC60B00C13E04 /* NewOrdersViewController.swift */,
				74036CBF211B882100E462C2 /* PeriodDataViewController.swift */,
				74E0F440211C9AE600A79CCE /* PeriodDataViewController.xib */,
				74AFF2E9211B9B1B0038153A /* StoreStatsViewController.swift */,
				748D34DD214828DC00E21A2F /* TopPerformersViewController.swift */,
				748D34E02148291E00E21A2F /* TopPerformerDataViewController.swift */,
				748D34DC214828DC00E21A2F /* TopPerformerDataViewController.xib */,
			);
			path = MyStore;
			sourceTree = "<group>";
		};
		740ADFE321C33669009EE5A9 /* HTML */ = {
			isa = PBXGroup;
			children = (
				740ADFE421C33688009EE5A9 /* licenses.html */,
				74A95B5721C403EA00FEE953 /* pure-min.css */,
			);
			path = HTML;
			sourceTree = "<group>";
		};
		743E271E21AEF13E00D6DC82 /* Fancy Alerts */ = {
			isa = PBXGroup;
			children = (
				743E271F21AEF20100D6DC82 /* FancyAlertViewController+Upgrade.swift */,
				CE0F17D122A8308900964A63 /* FancyAlertController+PurchaseNote.swift */,
			);
			path = "Fancy Alerts";
			sourceTree = "<group>";
		};
		7447F9D8226A701B0031E10B /* Cells */ = {
			isa = PBXGroup;
			children = (
				7441EBC7226A71AA008BF83D /* TitleBodyTableViewCell.swift */,
				7441EBC8226A71AA008BF83D /* TitleBodyTableViewCell.xib */,
				CE1D5A57228A1C2C00DF3715 /* ProductReviewsTableViewCell.swift */,
				CE1D5A58228A1C2C00DF3715 /* ProductReviewsTableViewCell.xib */,
			);
			path = Cells;
			sourceTree = "<group>";
		};
		746791642108D853007CF1DC /* Mockups */ = {
			isa = PBXGroup;
			children = (
				746791652108D87B007CF1DC /* MockupAnalyticsProvider.swift */,
				B555531021B57E6F00449E71 /* MockupApplicationAdapter.swift */,
				B53A569C21123EEB000776C9 /* MockupStorage.swift */,
				B53A56A12112470C000776C9 /* MockupStorage+Sample.swift */,
				B56C721321B5BBC000E5E85B /* MockupStoresManager.swift */,
				B53A569A21123E8E000776C9 /* MockupTableView.swift */,
				B509FED421C052D1000076A9 /* MockupSupportManager.swift */,
				B555531221B57E8800449E71 /* MockupUserNotificationsCenterAdapter.swift */,
				02404EE32315151400FF1170 /* MockupStatsVersionStoresManager.swift */,
			);
			path = Mockups;
			sourceTree = "<group>";
		};
		747AA0872107CE270047A89B /* Analytics */ = {
			isa = PBXGroup;
			children = (
				CEA16F3920FD0C8C0061B4E1 /* WooAnalytics.swift */,
				74213449210A323C00C13890 /* WooAnalyticsStat.swift */,
				747AA0882107CEC60047A89B /* AnalyticsProvider.swift */,
				747AA08A2107CF8D0047A89B /* TracksProvider.swift */,
			);
			path = Analytics;
			sourceTree = "<group>";
		};
		74C6FEA321C2F189009286B6 /* About */ = {
			isa = PBXGroup;
			children = (
				74C6FEA421C2F1FA009286B6 /* AboutViewController.swift */,
				74A33D7F21C3F233009E25DE /* LicensesViewController.swift */,
			);
			path = About;
			sourceTree = "<group>";
		};
		74EC34A3225FE1F3004BBC2E /* Products */ = {
			isa = PBXGroup;
			children = (
				7447F9D8226A701B0031E10B /* Cells */,
				74EC34A4225FE21F004BBC2E /* ProductLoaderViewController.swift */,
				74EC34A6225FE69C004BBC2E /* ProductDetailsViewController.swift */,
				74EC34A7225FE69C004BBC2E /* ProductDetailsViewController.xib */,
			);
			path = Products;
			sourceTree = "<group>";
		};
		74F9E9CA214C034A00A3F2D2 /* Cells */ = {
			isa = PBXGroup;
			children = (
				74F9E9CC214C036400A3F2D2 /* NoPeriodDataTableViewCell.swift */,
				74F9E9CB214C036400A3F2D2 /* NoPeriodDataTableViewCell.xib */,
				74334F34214AB12F006D6AC5 /* ProductTableViewCell.swift */,
				74334F35214AB12F006D6AC5 /* ProductTableViewCell.xib */,
				7493BB8C2149852A003071A9 /* TopPerformersHeaderView.swift */,
				7493BB8D2149852A003071A9 /* TopPerformersHeaderView.xib */,
			);
			path = Cells;
			sourceTree = "<group>";
		};
		88A44ABE866401E6DB03AC60 /* Frameworks */ = {
			isa = PBXGroup;
			children = (
				B5C3B5E620D189ED0072CB9D /* Yosemite.framework */,
				B5C3B5E420D189EA0072CB9D /* Storage.framework */,
				B5C3B5E220D189E60072CB9D /* Networking.framework */,
				BABE5E07DD787ECA6D2A76DE /* Pods_WooCommerce.framework */,
				6DC4526F9A7357761197EBF0 /* Pods_WooCommerceTests.framework */,
			);
			name = Frameworks;
			sourceTree = "<group>";
		};
		8CA4F6DC220B24EB00A47B5D /* config */ = {
			isa = PBXGroup;
			children = (
				8CA4F6DD220B257000A47B5D /* WooCommerce.debug.xcconfig */,
				8CA4F6DE220B257000A47B5D /* WooCommerce.release.xcconfig */,
				8CA4F6E1220B259100A47B5D /* Version.Public.xcconfig */,
			);
			name = config;
			path = ../config;
			sourceTree = "<group>";
		};
		B53A569521123D27000776C9 /* Tools */ = {
			isa = PBXGroup;
			children = (
				D88D5A3C230B5E85007B6E01 /* ServiceLocatorTests.swift */,
				D8736B5022EB69E300A14A29 /* OrderDetailsViewModelTests.swift */,
				D8C11A6122E24C4A00D4A88D /* PaymentTableViewCellTests.swift */,
				D8C11A5F22E2479800D4A88D /* OrderPaymentDetailsViewModelTests.swift */,
				D8F82AC422AF903700B67E4B /* IconsTests.swift */,
				D89E0C30226EFB0900DF9DE6 /* EditableOrderTrackingTableViewCellTests.swift */,
				D8A8C4F22268288F001C72BF /* AddManualCustomTrackingViewModelTests.swift */,
				D82DFB4B225F303200EFE2CB /* EmptyListMessageWithActionTests.swift */,
				D83F593C225B4B5000626E75 /* ManualTrackingViewControllerTests.swift */,
				D83F5938225B424B00626E75 /* AddManualTrackingViewModelTests.swift */,
				D83F5936225B402E00626E75 /* EditableValueOneTableViewCellTests.swift */,
				D83F5934225B3CDD00626E75 /* DatePickerTableViewCellTests.swift */,
				93FA787121CD2A1A00B663E5 /* CurrencySettingsTests.swift */,
				B53A569621123D3B000776C9 /* ResultsControllerUIKitTests.swift */,
				B517EA19218B2D2600730EC4 /* StringFormatterTests.swift */,
				B56BBD15214820A70053A32D /* SyncCoordinatorTests.swift */,
				CE50345621B1F26C007573C6 /* ZendeskManagerTests.swift */,
				CE4DA5C721DD759400074607 /* CurrencyFormatterTests.swift */,
				CEEC9B6521E7C5200055EEF0 /* AppRatingManagerTests.swift */,
				D8AB131D225DC25F002BB5D1 /* MockOrders.swift */,
				024A543522BA84DB00F4F38E /* DeveloperEmailCheckerTests.swift */,
				02BA23BF22EE9DAF009539E7 /* AsyncDictionaryTests.swift */,
			);
			path = Tools;
			sourceTree = "<group>";
		};
		B53B898A20D4606400EDB467 /* System */ = {
			isa = PBXGroup;
			children = (
				CEEC9B5F21E79CAA0055EEF0 /* FeatureFlagTests.swift */,
				B53B898820D450AF00EDB467 /* SessionManagerTests.swift */,
				934CB124224EAB540005CCB9 /* TestingAppDelegate.swift */,
				9379E1A22255365F006A6BE4 /* TestingMode.storyboard */,
				746791622108D7C0007CF1DC /* WooAnalyticsTests.swift */,
			);
			path = System;
			sourceTree = "<group>";
		};
		B53B898B20D4627A00EDB467 /* Yosemite */ = {
			isa = PBXGroup;
			children = (
				B53B898C20D462A000EDB467 /* DefaultStoresManager.swift */,
				B5DBF3CA20E149CC00B53AED /* AuthenticatedState.swift */,
				B5DBF3C420E148E000B53AED /* DeauthenticatedState.swift */,
			);
			path = Yosemite;
			sourceTree = "<group>";
		};
		B541B2182189F387008FE7C1 /* StringFormatter */ = {
			isa = PBXGroup;
			children = (
				B511ED26218A660E005787DC /* StringDescriptor.swift */,
				B541B2192189F3A2008FE7C1 /* StringFormatter.swift */,
				B517EA17218B232700730EC4 /* StringFormatter+Notes.swift */,
				B541B21B2189F3D8008FE7C1 /* StringStyles.swift */,
			);
			path = StringFormatter;
			sourceTree = "<group>";
		};
		B55D4BF920B5CDE600D7A50F /* Credentials */ = {
			isa = PBXGroup;
			children = (
				B55D4BFA20B5CDE600D7A50F /* ApiCredentials.tpl */,
				B55D4C1920B6193000D7A50F /* InfoPlist.tpl */,
				93BCF01E20DC2CE200EBF7A1 /* bash_secrets.tpl */,
				B55D4BFB20B5CDE600D7A50F /* replace_secrets.rb */,
			);
			path = Credentials;
			sourceTree = "<group>";
		};
		B55D4C0420B6026700D7A50F /* Authentication */ = {
			isa = PBXGroup;
			children = (
				B5A8F8AB20B88D8400D211DE /* Prologue */,
				B5D1AFC420BC7B3000DB0E8C /* Epilogue */,
				B55D4C0520B6027100D7A50F /* AuthenticationManager.swift */,
				CE16177921B7192A00B82A47 /* AuthenticationConstants.swift */,
			);
			path = Authentication;
			sourceTree = "<group>";
		};
		B55D4C2220B716CE00D7A50F /* Tools */ = {
			isa = PBXGroup;
			children = (
				CEEC9B6121E79EBF0055EEF0 /* AppRatings */,
				CE9B7E3021C94685000F971C /* Currency */,
				024A543222BA6DD500F4F38E /* Developer */,
				B5A03699214C0E7000774E2C /* Logging */,
				B58B4ABC2108F7F800076FDD /* Notices */,
				B541B2182189F387008FE7C1 /* StringFormatter */,
				CE14452C2188C0EC00A991D8 /* Zendesk */,
				0272C00222EE9C3200D7CA2C /* AsyncDictionary.swift */,
				74460D3F22289B7600D7316A /* Coordinator.swift */,
				7459A6C521B0680300F83A78 /* RequirementsChecker.swift */,
				B54FBE542111F70700390F57 /* ResultsController+UIKit.swift */,
				74B5713521CD7604008F9B8E /* SharingHelper.swift */,
				D8C62470227AE0030011A7D6 /* SiteCountry.swift */,
				B5D6DC53214802740003E48A /* SyncCoordinator.swift */,
				B55D4C2620B717C000D7A50F /* UserAgent.swift */,
				CE22709E2293052700C0626C /* WebviewHelper.swift */,
			);
			path = Tools;
			sourceTree = "<group>";
		};
		B56DB3BD2049BFAA00D4AA8E = {
			isa = PBXGroup;
			children = (
				D8FBFF1622D4CC2F006E3336 /* docs */,
				8CA4F6DC220B24EB00A47B5D /* config */,
				B55D4BF920B5CDE600D7A50F /* Credentials */,
				B5A8F8A620B84CF600D211DE /* DerivedSources */,
				B56DB3F12049C0B800D4AA8E /* Classes */,
				B56DB3F22049C0C000D4AA8E /* Resources */,
				B56DB3E02049BFAA00D4AA8E /* WooCommerceTests */,
				88A44ABE866401E6DB03AC60 /* Frameworks */,
				B56DB3C72049BFAA00D4AA8E /* Products */,
				8CD41D4921F8A7E300CF3C2B /* RELEASE-NOTES.txt */,
				B559EBAD20A0BF8E00836CD4 /* README.md */,
				B559EBAE20A0BF8F00836CD4 /* LICENSE */,
				F4B77A83B2A3D94EA331691B /* Pods */,
			);
			sourceTree = "<group>";
		};
		B56DB3C72049BFAA00D4AA8E /* Products */ = {
			isa = PBXGroup;
			children = (
				B56DB3C62049BFAA00D4AA8E /* WooCommerce.app */,
				B56DB3DD2049BFAA00D4AA8E /* WooCommerceTests.xctest */,
			);
			name = Products;
			sourceTree = "<group>";
		};
		B56DB3E02049BFAA00D4AA8E /* WooCommerceTests */ = {
			isa = PBXGroup;
			children = (
				D816DDBA22265D8000903E59 /* ViewRelated */,
				B5F571A821BEECA50010D1B8 /* Responses */,
				B57C744F20F56ED300EEFC87 /* Extensions */,
				B57C5C9B21B80E8200FF82B2 /* Internal */,
				746791642108D853007CF1DC /* Mockups */,
				B5F571AC21BEF03C0010D1B8 /* Model */,
				B5718D6321B56B3F0026C9F0 /* Notifications */,
				B53B898A20D4606400EDB467 /* System */,
				B53A569521123D27000776C9 /* Tools */,
				B5DBF3C120E1482900B53AED /* Yosemite */,
				B53A56A32112483D000776C9 /* Constants.swift */,
				B56DB3E32049BFAA00D4AA8E /* Info.plist */,
				9379E1A4225536AD006A6BE4 /* TestAssets.xcassets */,
			);
			path = WooCommerceTests;
			sourceTree = "<group>";
		};
		B56DB3EF2049C06D00D4AA8E /* ViewRelated */ = {
			isa = PBXGroup;
			children = (
				743E271E21AEF13E00D6DC82 /* Fancy Alerts */,
				CED6021A20B35FBF0032C639 /* ReusableViews */,
				CE85FD5120F677460080B73E /* Dashboard */,
				CE1CCB4920570B05000EE3AC /* Orders */,
				B59C09DA2188D6E800AB41D6 /* Notifications */,
				74EC34A3225FE1F3004BBC2E /* Products */,
				02404EE52315272C00FF1170 /* Top Banner */,
				B56DB3CD2049BFAA00D4AA8E /* Main.storyboard */,
				CE263DE7206ACE3E0015A693 /* MainTabBarController.swift */,
				D8736B5222EF4F5900A14A29 /* NotificationsBadgeController.swift */,
				D8736B5622EF53A100A14A29 /* OrdersBadgeController.swift */,
			);
			path = ViewRelated;
			sourceTree = "<group>";
		};
		B56DB3F12049C0B800D4AA8E /* Classes */ = {
			isa = PBXGroup;
			children = (
				D8D15F81230A178100D48B3F /* ServiceLocator */,
				747AA0872107CE270047A89B /* Analytics */,
				B55D4C0420B6026700D7A50F /* Authentication */,
				CE1CCB4C20572444000EE3AC /* Extensions */,
				B57B67882107545B00AF8905 /* Model */,
				B5BBD6DC21B1701F00E3207E /* Notifications */,
				CE1CCB3E2056F204000EE3AC /* Styles */,
				B5D1AFBE20BC67B500DB0E8C /* System */,
				B55D4C2220B716CE00D7A50F /* Tools */,
				CE85535B209B5B6A00938BDC /* ViewModels */,
				B56DB3EF2049C06D00D4AA8E /* ViewRelated */,
				B53B898B20D4627A00EDB467 /* Yosemite */,
				B56DB3C92049BFAA00D4AA8E /* AppDelegate.swift */,
			);
			path = Classes;
			sourceTree = "<group>";
		};
		B56DB3F22049C0C000D4AA8E /* Resources */ = {
			isa = PBXGroup;
			children = (
				B59D1EE7219089A7009D1978 /* Fonts */,
				740ADFE321C33669009EE5A9 /* HTML */,
				B5E5DA7221BB0B3100FFDF42 /* Sounds */,
				B56DB3D32049BFAA00D4AA8E /* Assets.xcassets */,
				B5D1AFB320BC445900DB0E8C /* Images.xcassets */,
				B573B19D219DC2690081C78C /* Localizable.strings */,
				B56DB3D82049BFAA00D4AA8E /* Info.plist */,
				B56DB3D52049BFAA00D4AA8E /* LaunchScreen.storyboard */,
				B56C721921B5F65E00E5E85B /* Woo-Debug.entitlements */,
				B56C721A21B5F65E00E5E85B /* Woo-Release.entitlements */,
			);
			path = Resources;
			sourceTree = "<group>";
		};
		B5718D6321B56B3F0026C9F0 /* Notifications */ = {
			isa = PBXGroup;
			children = (
				B5718D6421B56B3F0026C9F0 /* PushNotificationsManagerTests.swift */,
			);
			path = Notifications;
			sourceTree = "<group>";
		};
		B57B67882107545B00AF8905 /* Model */ = {
			isa = PBXGroup;
			children = (
				B59D1EEB2190B08B009D1978 /* Age.swift */,
				B57B67892107546E00AF8905 /* Address+Woo.swift */,
				B57C5C9121B80E3B00FF82B2 /* APNSDevice+Woo.swift */,
				B59D1EE4219080B4009D1978 /* Note+Woo.swift */,
				7435E58D21C0151B00216F0F /* OrderNote+Woo.swift */,
				748C777F211E18A600814F2C /* OrderStats+Woo.swift */,
				B59D1EE92190AE96009D1978 /* StorageNote+Woo.swift */,
				CE24BCD7212F25D4001CD12E /* StorageOrder+Woo.swift */,
				743EDD9E214B05350039071B /* TopEarnerStatsItem+Woo.swift */,
			);
			path = Model;
			sourceTree = "<group>";
		};
		B57C5C9B21B80E8200FF82B2 /* Internal */ = {
			isa = PBXGroup;
			children = (
				B57C5C9C21B80E8200FF82B2 /* SessionManager+Internal.swift */,
				B57C5C9D21B80E8200FF82B2 /* SampleError.swift */,
			);
			path = Internal;
			sourceTree = "<group>";
		};
		B57C744F20F56ED300EEFC87 /* Extensions */ = {
			isa = PBXGroup;
			children = (
				D85B833C2230DC9D002168F3 /* StringWooTests.swift */,
				B5980A6621AC91AA00EBF596 /* BundleWooTests.swift */,
				B57C5C9821B80E7100FF82B2 /* DataWooTests.swift */,
				746FC23C2200A62B00C3096C /* DateWooTests.swift */,
				02B296A822FA6E0000FD7A4C /* DateStartAndEndTests.swift */,
				B57C5C9721B80E7100FF82B2 /* DictionaryWooTests.swift */,
				748C7783211E2D8400814F2C /* DoubleWooTests.swift */,
				B5C6CE602190D28E00515926 /* NSAttributedStringHelperTests.swift */,
				74F301592200EC0800931B9E /* NSDecimalNumberWooTests.swift */,
				B541B2122189E7FD008FE7C1 /* ScannerWooTests.swift */,
				B55BC1F221A8790F0011A0C0 /* StringHTMLTests.swift */,
				B5980A6421AC905C00EBF596 /* UIDeviceWooTests.swift */,
				B57C745020F56EE900EEFC87 /* UITableViewCellHelpersTests.swift */,
			);
			path = Extensions;
			sourceTree = "<group>";
		};
		B58B4ABC2108F7F800076FDD /* Notices */ = {
			isa = PBXGroup;
			children = (
				B58B4AB52108F11C00076FDD /* Notice.swift */,
				B58B4AB72108F14700076FDD /* NoticeNotificationInfo.swift */,
				B58B4AB02108F01600076FDD /* DefaultNoticePresenter.swift */,
				B58B4AAF2108F01400076FDD /* NoticeView.swift */,
			);
			path = Notices;
			sourceTree = "<group>";
		};
		B59C09DA2188D6E800AB41D6 /* Notifications */ = {
			isa = PBXGroup;
			children = (
				B5F04D962194F2D500501EE1 /* Adapters */,
				B59D1EDD219072B8009D1978 /* Cells */,
				B59C09DB2188D70200AB41D6 /* Notifications.storyboard */,
				CE263DE5206ACD220015A693 /* NotificationsViewController.swift */,
				B5F8B7DF2194759100DAB7E2 /* NotificationDetailsViewController.swift */,
				B5F8B7E4219478FA00DAB7E2 /* NotificationDetailsViewController.xib */,
			);
			path = Notifications;
			sourceTree = "<group>";
		};
		B59D1EDD219072B8009D1978 /* Cells */ = {
			isa = PBXGroup;
			children = (
				B59D1EDE219072CC009D1978 /* NoteTableViewCell.swift */,
				B59D1EE021907304009D1978 /* NoteTableViewCell.xib */,
				B560D6852195BCA90027BB7E /* NoteDetailsHeaderTableViewCell.swift */,
				B560D6872195BCC70027BB7E /* NoteDetailsHeaderTableViewCell.xib */,
				B5F571A321BEC90D0010D1B8 /* NoteDetailsHeaderPlainTableViewCell.swift */,
				B5F571A521BEC92A0010D1B8 /* NoteDetailsHeaderPlainTableViewCell.xib */,
				B560D68B2195BD1D0027BB7E /* NoteDetailsCommentTableViewCell.swift */,
				B560D6892195BD100027BB7E /* NoteDetailsCommentTableViewCell.xib */,
			);
			path = Cells;
			sourceTree = "<group>";
		};
		B59D1EE7219089A7009D1978 /* Fonts */ = {
			isa = PBXGroup;
			children = (
				B59D1EE6219089A3009D1978 /* Noticons.ttf */,
			);
			path = Fonts;
			sourceTree = "<group>";
		};
		B5A03699214C0E7000774E2C /* Logging */ = {
			isa = PBXGroup;
			children = (
				933A27362222354600C2143A /* Logging.swift */,
				B5DB01B42114AB2D00A4F797 /* CrashLogging.swift */,
			);
			path = Logging;
			sourceTree = "<group>";
		};
		B5A8F8A620B84CF600D211DE /* DerivedSources */ = {
			isa = PBXGroup;
			children = (
				B5A8F8A720B84D3F00D211DE /* ApiCredentials.swift */,
				B5A8F8A820B84D3F00D211DE /* InfoPlist.h */,
			);
			path = DerivedSources;
			sourceTree = "<group>";
		};
		B5A8F8AB20B88D8400D211DE /* Prologue */ = {
			isa = PBXGroup;
			children = (
				B5A8F8AC20B88D9900D211DE /* LoginPrologueViewController.swift */,
				B5A8F8AE20B88DCC00D211DE /* LoginPrologueViewController.xib */,
			);
			path = Prologue;
			sourceTree = "<group>";
		};
		B5BBD6DC21B1701F00E3207E /* Notifications */ = {
			isa = PBXGroup;
			children = (
				B555530E21B57DE700449E71 /* ApplicationAdapter.swift */,
				B56C721121B5B44000E5E85B /* PushNotificationsConfiguration.swift */,
				B5BBD6DD21B1703600E3207E /* PushNotificationsManager.swift */,
				B509FED221C05121000076A9 /* SupportManagerAdapter.swift */,
				B555530C21B57DC300449E71 /* UserNotificationsCenterAdapter.swift */,
			);
			path = Notifications;
			sourceTree = "<group>";
		};
		B5D1AFBE20BC67B500DB0E8C /* System */ = {
			isa = PBXGroup;
			children = (
				CEEC9B5D21E79C330055EEF0 /* BuildConfiguration.swift */,
				CEEC9B5B21E79B3E0055EEF0 /* FeatureFlag.swift */,
				934CB122224EAB150005CCB9 /* main.swift */,
				B5AA7B3C20ED5D15004DA14F /* SessionManager.swift */,
				CECA64B020D9990E005A44C4 /* WooCommerce-Bridging-Header.h */,
				B5D1AFBF20BC67C200DB0E8C /* WooConstants.swift */,
				CE2409F0215D12D30091F887 /* WooNavigationController.swift */,
				02FE89CA231FB36600E85EF8 /* DefaultFeatureFlagService.swift */,
			);
			path = System;
			sourceTree = "<group>";
		};
		B5D1AFC420BC7B3000DB0E8C /* Epilogue */ = {
			isa = PBXGroup;
			children = (
				B57C743C20F5493300EEFC87 /* AccountHeaderView.swift */,
				B57C744220F54F1C00EEFC87 /* AccountHeaderView.xib */,
				B57C744920F5649300EEFC87 /* EmptyStoresTableViewCell.swift */,
				B57C744B20F564B400EEFC87 /* EmptyStoresTableViewCell.xib */,
				B557652A20F681E800185843 /* StoreTableViewCell.swift */,
				B557652C20F6827900185843 /* StoreTableViewCell.xib */,
				B5D1AFC520BC7B7300DB0E8C /* StorePickerViewController.swift */,
				B5D1AFC720BC7B9600DB0E8C /* StorePickerViewController.xib */,
				74460D4122289C7A00D7316A /* StorePickerCoordinator.swift */,
			);
			path = Epilogue;
			sourceTree = "<group>";
		};
		B5DBF3C120E1482900B53AED /* Yosemite */ = {
			isa = PBXGroup;
			children = (
				B5DBF3C220E1484400B53AED /* StoresManagerTests.swift */,
			);
			path = Yosemite;
			sourceTree = "<group>";
		};
		B5E5DA7221BB0B3100FFDF42 /* Sounds */ = {
			isa = PBXGroup;
			children = (
				B5F571AF21BF149D0010D1B8 /* o.caf */,
			);
			path = Sounds;
			sourceTree = "<group>";
		};
		B5F04D962194F2D500501EE1 /* Adapters */ = {
			isa = PBXGroup;
			children = (
				B5F04D942194F2A300501EE1 /* NoteDetailsRow.swift */,
			);
			path = Adapters;
			sourceTree = "<group>";
		};
		B5F571AC21BEF03C0010D1B8 /* Model */ = {
			isa = PBXGroup;
			children = (
				B5F571AA21BEECB60010D1B8 /* NoteWooTests.swift */,
				7435E58F21C0162C00216F0F /* OrderNoteWooTests.swift */,
			);
			path = Model;
			sourceTree = "<group>";
		};
		B5FD111321D3D12E00560344 /* Views */ = {
			isa = PBXGroup;
			children = (
				CE855360209BA6A700938BDC /* ShowHideSectionFooter.swift */,
				CE855363209BA6A700938BDC /* ShowHideSectionFooter.xib */,
			);
			path = Views;
			sourceTree = "<group>";
		};
		CE14452C2188C0EC00A991D8 /* Zendesk */ = {
			isa = PBXGroup;
			children = (
				CE14452D2188C11700A991D8 /* ZendeskManager.swift */,
			);
			path = Zendesk;
			sourceTree = "<group>";
		};
		CE1CCB3E2056F204000EE3AC /* Styles */ = {
			isa = PBXGroup;
			children = (
				CE1CCB3F2056F21C000EE3AC /* Style.swift */,
				CE1F512A206985DF00C6C810 /* PaddedLabel.swift */,
			);
			path = Styles;
			sourceTree = "<group>";
		};
		CE1CCB4920570B05000EE3AC /* Orders */ = {
			isa = PBXGroup;
			children = (
				CE37C04022984E12008DCB39 /* Fulfillment */,
				B5FD111321D3D12E00560344 /* Views */,
				CEE006022077D0F80079161F /* Cells */,
				CEE005F52076C4040079161F /* Orders.storyboard */,
				B509112E2049E27A007D25DC /* OrdersViewController.swift */,
				CEE006072077D14C0079161F /* OrderDetailsViewController.swift */,
				B53B3F36219C75AC00DF1EB6 /* OrderLoaderViewController.swift */,
				B5F355EE21CD500200A7077A /* OrderSearchViewController.swift */,
				B5F355F021CD504400A7077A /* OrderSearchViewController.xib */,
				CE583A0321076C0100D73C1C /* NewNoteViewController.swift */,
				B5FD111121D3CE7700560344 /* NewNoteViewController.xib */,
				D81D9226222E7F0800FFA585 /* OrderStatusListViewController.swift */,
				D81D9227222E7F0800FFA585 /* OrderStatusListViewController.xib */,
				CE21B3DC20FF9BC200A259D5 /* ProductListViewController.swift */,
				D83F5932225B2EB800626E75 /* ManualTrackingViewController.swift */,
				D843D5C622434A08001BFA55 /* ManualTrackingViewController.xib */,
				D843D5D122485009001BFA55 /* ShipmentProvidersViewController.swift */,
				D843D5D222485009001BFA55 /* ShipmentProvidersViewController.xib */,
			);
			path = Orders;
			sourceTree = "<group>";
		};
		CE1CCB4C20572444000EE3AC /* Extensions */ = {
			isa = PBXGroup;
			children = (
				B58B4ABF2108FF6100076FDD /* Array+Helpers.swift */,
				B59C09D82188CBB100AB41D6 /* Array+Notes.swift */,
				B5980A6221AC879F00EBF596 /* Bundle+Woo.swift */,
				CE4296B820A5E9E400B2AFBD /* CNContact+Helpers.swift */,
				B57C5C9321B80E4700FF82B2 /* Data+Woo.swift */,
				B5290ED8219B3FA900A6AF7F /* Date+Woo.swift */,
				CE4DDB7A20DD312400D32EC8 /* DateFormatter+Helpers.swift */,
				B57C5C9521B80E5400FF82B2 /* Dictionary+Woo.swift */,
				748C7781211E294000814F2C /* Double+Woo.swift */,
				740987B221B87760000E4C80 /* FancyAnimatedButton+Woo.swift */,
				B509FED021C041DF000076A9 /* Locale+Woo.swift */,
				CE021534215BE3AB00C19555 /* LoginNavigationController+Woo.swift */,
				B59D1EE221907C7B009D1978 /* NSAttributedString+Helpers.swift */,
				CE4DA5C921DEA78E00074607 /* NSDecimalNumber+Helpers.swift */,
				B5A56BF4219F5AB20065A902 /* NSNotificationName+Woo.swift */,
				B57C744420F55BA600EEFC87 /* NSObject+Helpers.swift */,
				B541B2162189EED4008FE7C1 /* NSMutableAttributedString+Helpers.swift */,
				B541B21F218A007C008FE7C1 /* NSMutableParagraphStyle+Helpers.swift */,
				B541B222218A29A6008FE7C1 /* NSParagraphStyle+Woo.swift */,
				B541B2142189EEA1008FE7C1 /* Scanner+Helpers.swift */,
				74D0A52F2139CF1300E2919F /* String+Helpers.swift */,
				B55BC1F021A878A30011A0C0 /* String+HTML.swift */,
				B517EA1C218B41F200730EC4 /* String+Woo.swift */,
				B5C3876321C41B9F006CE970 /* UIApplication+Woo.swift */,
				B5A56BF2219F46470065A902 /* UIButton+Animations.swift */,
				CE32B11920BF8E32006FBCF4 /* UIButton+Helpers.swift */,
				CE1F51262064345B00C6C810 /* UIColor+Helpers.swift */,
				B5D1AFB920BC515600DB0E8C /* UIColor+Woo.swift */,
				B5980A6021AC878900EBF596 /* UIDevice+Woo.swift */,
				CE1F512820697F0100C6C810 /* UIFont+Helpers.swift */,
				B541B225218A412C008FE7C1 /* UIFont+Woo.swift */,
				B5D1AFB720BC510200DB0E8C /* UIImage+Woo.swift */,
				B554E17A2152F27200F31188 /* UILabel+Appearance.swift */,
				CE1F51242064179A00C6C810 /* UILabel+Helpers.swift */,
				B582F95820FFCEAA0060934A /* UITableViewHeaderFooterView+Helpers.swift */,
				B57C744D20F56E3800EEFC87 /* UITableViewCell+Helpers.swift */,
				B554E1782152F20000F31188 /* UINavigationBar+Appearance.swift */,
				748AD086219F481B00023535 /* UIView+Animation.swift */,
				B57C744620F55BC800EEFC87 /* UIView+Helpers.swift */,
				B5A82EE6210263460053ADC8 /* UIViewController+Helpers.swift */,
				B5AA7B3E20ED81C2004DA14F /* UserDefaults+Woo.swift */,
				B59D49CC219B587E006BF0AD /* UILabel+OrderStatus.swift */,
				B53B3F38219C817800DF1EB6 /* UIStoryboard+Woo.swift */,
				B586906521A5F4B1001F1EFC /* UINavigationController+Woo.swift */,
				D8149F552251EE300006A245 /* UITextField+Helpers.swift */,
				D82DFB49225F22D400EFE2CB /* UISearchBar+Appearance.swift */,
				02820F3322C257B700DE0D37 /* UITableView+FooterHelpers.swift */,
				02B296A622FA6DB500FD7A4C /* Date+StartAndEnd.swift */,
				02D45646231CB1FB008CF0A9 /* UIImage+Dot.swift */,
			);
			path = Extensions;
			sourceTree = "<group>";
		};
		CE22E3F821714639005A6BEF /* Privacy */ = {
			isa = PBXGroup;
			children = (
				CE22E3F62170E23C005A6BEF /* PrivacySettingsViewController.swift */,
			);
			path = Privacy;
			sourceTree = "<group>";
		};
		CE27257A219249B5002B22EB /* Help */ = {
			isa = PBXGroup;
			children = (
				CE27257B21924A8C002B22EB /* HelpAndSupportViewController.swift */,
				CE15524921FFB10100EAA690 /* ApplicationLogViewController.swift */,
				CE1AFE612200B1BD00432745 /* ApplicationLogDetailViewController.swift */,
			);
			path = Help;
			sourceTree = "<group>";
		};
		CE37C04022984E12008DCB39 /* Fulfillment */ = {
			isa = PBXGroup;
			children = (
				CE37C04122984E50008DCB39 /* Cells */,
				B5A82EE121025C450053ADC8 /* FulfillViewController.swift */,
				B5A82EE421025E550053ADC8 /* FulfillViewController.xib */,
			);
			path = Fulfillment;
			sourceTree = "<group>";
		};
		CE37C04122984E50008DCB39 /* Cells */ = {
			isa = PBXGroup;
			children = (
				CE37C04222984E81008DCB39 /* PickListTableViewCell.swift */,
				CE37C04322984E81008DCB39 /* PickListTableViewCell.xib */,
			);
			path = Cells;
			sourceTree = "<group>";
		};
		CE85535B209B5B6A00938BDC /* ViewModels */ = {
			isa = PBXGroup;
			children = (
				D817585C22BB5E6900289CFE /* OrderDetailsViewModel */,
				D843D5D82248EE90001BFA55 /* ManualTrackingViewModel.swift */,
				B57B678D21078C5400AF8905 /* OrderItemViewModel.swift */,
				CE22709A228F362600C0626C /* ProductDetailsViewModel.swift */,
				D843D5D622485B19001BFA55 /* ShippingProvidersViewModel.swift */,
				D8736B5922F07D7100A14A29 /* MainTabViewModel.swift */,
			);
			path = ViewModels;
			sourceTree = "<group>";
		};
		CE85FD5120F677460080B73E /* Dashboard */ = {
			isa = PBXGroup;
			children = (
				028BAC4322F3AE3B008BB4AF /* Stats v4 */,
				029D444B22F1417400DEFA8A /* Stats v3 */,
				029D444722F13F5C00DEFA8A /* Factories */,
				74036CBE211B87FD00E462C2 /* MyStore */,
				CE85FD5820F7A59E0080B73E /* Settings */,
				CE85FD5220F677770080B73E /* Dashboard.storyboard */,
				B509112D2049E27A007D25DC /* DashboardViewController.swift */,
			);
			path = Dashboard;
			sourceTree = "<group>";
		};
		CE85FD5820F7A59E0080B73E /* Settings */ = {
			isa = PBXGroup;
			children = (
				74C6FEA321C2F189009286B6 /* About */,
				02D4564A231D059E008CF0A9 /* Beta features */,
				CE27257A219249B5002B22EB /* Help */,
				CE22E3F821714639005A6BEF /* Privacy */,
				B509112F2049E27A007D25DC /* SettingsViewController.swift */,
			);
			path = Settings;
			sourceTree = "<group>";
		};
		CE9B7E3021C94685000F971C /* Currency */ = {
			isa = PBXGroup;
			children = (
				93FA787321CD7E9E00B663E5 /* CurrencySettings.swift */,
				CE4DA5C521DD755E00074607 /* CurrencyFormatter.swift */,
			);
			path = Currency;
			sourceTree = "<group>";
		};
		CED6021A20B35FBF0032C639 /* ReusableViews */ = {
			isa = PBXGroup;
			children = (
				D8736B7422F1FE1600A14A29 /* BadgeLabel.swift */,
				CE21B3D520FE669A00A259D5 /* BasicTableViewCell.swift */,
				CE21B3D620FE669A00A259D5 /* BasicTableViewCell.xib */,
				B5FD111521D3F13700560344 /* BordersView.swift */,
				B5A8532120BDBFAE00FAAB4D /* CircularImageView.swift */,
				D83F592E225B269C00626E75 /* DatePickerTableViewCell.swift */,
				D83F592F225B269C00626E75 /* DatePickerTableViewCell.xib */,
				B50BB4152141828F00AF0F3C /* FooterSpinnerView.swift */,
				CE24BCCD212DE8A6001CD12E /* HeadlineLabelTableViewCell.swift */,
				CE24BCCE212DE8A6001CD12E /* HeadlineLabelTableViewCell.xib */,
				7441E1D121503F77004E6ECE /* IntrinsicTableView.swift */,
				740382D92267D94100A627F4 /* LargeImageTableViewCell.swift */,
				740382DA2267D94100A627F4 /* LargeImageTableViewCell.xib */,
				CE1EC8EA20B8A3FF009762BF /* LeftImageTableViewCell.swift */,
				CE1EC8EB20B8A3FF009762BF /* LeftImageTableViewCell.xib */,
				B5BE75DA213F1D1E00909A14 /* OverlayMessageView.swift */,
				B5BE75DC213F1D3D00909A14 /* OverlayMessageView.xib */,
				CE0F17CD22A8105800964A63 /* ReadMoreTableViewCell.swift */,
				CE0F17CE22A8105800964A63 /* ReadMoreTableViewCell.xib */,
				744F00D121B582A9007EFA93 /* StarRatingView.swift */,
				D85B8331222FABD1002168F3 /* StatusListTableViewCell.swift */,
				D85B8332222FABD1002168F3 /* StatusListTableViewCell.xib */,
				CE583A052107849F00D73C1C /* SwitchTableViewCell.swift */,
				CE583A062107849F00D73C1C /* SwitchTableViewCell.xib */,
				CE85FD5920F7A7640080B73E /* TableFooterView.swift */,
				CE85FD5B20F7A7740080B73E /* TableFooterView.xib */,
				CE583A092107937F00D73C1C /* TextViewTableViewCell.swift */,
				CE583A0A2107937F00D73C1C /* TextViewTableViewCell.xib */,
				D843D5C922437E59001BFA55 /* TitleAndEditableValueTableViewCell.swift */,
				D843D5CA22437E59001BFA55 /* TitleAndEditableValueTableViewCell.xib */,
				CE22E3F921714776005A6BEF /* TopLeftImageTableViewCell.swift */,
				CE22E3FA21714776005A6BEF /* TopLeftImageTableViewCell.xib */,
				CE1EC8C920B479F1009762BF /* TwoColumnLabelView.swift */,
				CE1EC8C720B478B6009762BF /* TwoColumnLabelView.xib */,
				CE32B10C20BEDE1C006FBCF4 /* TwoColumnSectionHeaderView.swift */,
				CE32B10A20BEDE05006FBCF4 /* TwoColumnSectionHeaderView.xib */,
				CE1D5A53228A0AD200DF3715 /* TwoColumnTableViewCell.swift */,
				CE1D5A54228A0AD200DF3715 /* TwoColumnTableViewCell.xib */,
				CE27257D21925AE8002B22EB /* ValueOneTableViewCell.swift */,
				CE27257E21925AE8002B22EB /* ValueOneTableViewCell.xib */,
				B5A56BEF219F2CE90065A902 /* VerticalButton.swift */,
				D81F2D36225F0D160084BF9C /* EmptyListMessageWithActionView.swift */,
				D81F2D34225F0CF70084BF9C /* EmptyListMessageWithActionView.xib */,
				CE227096228F152400C0626C /* WooBasicTableViewCell.swift */,
				CE227098228F180B00C0626C /* WooBasicTableViewCell.xib */,
			);
			path = ReusableViews;
			sourceTree = "<group>";
		};
		CEE006022077D0F80079161F /* Cells */ = {
			isa = PBXGroup;
			children = (
				D8149F512251CFE50006A245 /* EditableOrderTrackingTableViewCell.swift */,
				D8149F522251CFE50006A245 /* EditableOrderTrackingTableViewCell.xib */,
				D83C129E22250BEF004CA04C /* OrderTrackingTableViewCell.swift */,
				D83C129D22250BEF004CA04C /* OrderTrackingTableViewCell.xib */,
				B5FD110D21D3CB8500560344 /* OrderTableViewCell.xib */,
				CE1CCB4A20570B1F000EE3AC /* OrderTableViewCell.swift */,
				CE855362209BA6A700938BDC /* CustomerInfoTableViewCell.swift */,
				CE855361209BA6A700938BDC /* CustomerInfoTableViewCell.xib */,
				B557DA1320979904005962F4 /* CustomerNoteTableViewCell.swift */,
				B557DA1420979904005962F4 /* CustomerNoteTableViewCell.xib */,
				CE1EC8EF20B8A408009762BF /* OrderNoteTableViewCell.swift */,
				CE1EC8EE20B8A408009762BF /* OrderNoteTableViewCell.xib */,
				CE1EC8C320B46819009762BF /* PaymentTableViewCell.swift */,
				CE1EC8C420B46819009762BF /* PaymentTableViewCell.xib */,
				CE21B3DE20FFC59700A259D5 /* ProductDetailsTableViewCell.swift */,
				CE21B3DF20FFC59700A259D5 /* ProductDetailsTableViewCell.xib */,
				CE32B11320BF8779006FBCF4 /* FulfillButtonTableViewCell.swift */,
				CE32B11420BF8779006FBCF4 /* FulfillButtonTableViewCell.xib */,
				CEE006032077D1280079161F /* SummaryTableViewCell.swift */,
				CEE006042077D1280079161F /* SummaryTableViewCell.xib */,
			);
			path = Cells;
			sourceTree = "<group>";
		};
		CEEC9B6121E79EBF0055EEF0 /* AppRatings */ = {
			isa = PBXGroup;
			children = (
				CEEC9B6221E79EE00055EEF0 /* AppRatingManager.swift */,
			);
			path = AppRatings;
			sourceTree = "<group>";
		};
		D816DDBA22265D8000903E59 /* ViewRelated */ = {
			isa = PBXGroup;
			children = (
				02E4FD7F2306AA770049610C /* Dashboard */,
				D85B833E2230F268002168F3 /* SummaryTableViewCellTests.swift */,
				D85B8335222FCDA1002168F3 /* StatusListTableViewCellTests.swift */,
				D816DDBB22265DA300903E59 /* OrderTrackingTableViewCellTests.swift */,
				02FE89C6231FAA4100E85EF8 /* MainTabBarControllerTests.swift */,
			);
			path = ViewRelated;
			sourceTree = "<group>";
		};
		D817585C22BB5E6900289CFE /* OrderDetailsViewModel */ = {
			isa = PBXGroup;
			children = (
				CE85535C209B5BB700938BDC /* OrderDetailsViewModel.swift */,
				D817585D22BB5E8700289CFE /* OrderEmailComposer.swift */,
				D817585F22BB614A00289CFE /* OrderMessageComposer.swift */,
				D817586122BB64C300289CFE /* OrderDetailsNotices.swift */,
				D817586322BDD81600289CFE /* OrderDetailsDataSource.swift */,
				D8C11A4D22DD235F00D4A88D /* OrderDetailsResultsControllers.swift */,
				D8C11A5D22E2440400D4A88D /* OrderPaymentDetailsViewModel.swift */,
			);
			path = OrderDetailsViewModel;
			sourceTree = "<group>";
		};
		D8D15F81230A178100D48B3F /* ServiceLocator */ = {
			isa = PBXGroup;
			children = (
				D8C251D1230CA90200F49782 /* StoresManager.swift */,
				D8D15F82230A17A000D48B3F /* ServiceLocator.swift */,
				D8D15F84230A18AB00D48B3F /* Analytics.swift */,
				D8C251D8230D256F00F49782 /* NoticePresenter.swift */,
				D8C251DA230D288A00F49782 /* PushNotesManager.swift */,
				D831E2DB230E0558000037D0 /* Authentication.swift */,
				D831E2DF230E0BA7000037D0 /* Logs.swift */,
				02FE89C8231FB31400E85EF8 /* FeatureFlagService.swift */,
			);
			path = ServiceLocator;
			sourceTree = "<group>";
		};
		F4B77A83B2A3D94EA331691B /* Pods */ = {
			isa = PBXGroup;
			children = (
				90AC1C0B391E04A837BDC64E /* Pods-WooCommerce.debug.xcconfig */,
				33035144757869DE5E4DC88A /* Pods-WooCommerce.release.xcconfig */,
				9D2992FEF3D1246B8CCC2EBB /* Pods-WooCommerceTests.debug.xcconfig */,
				8A659E65308A3D9DD79A95F9 /* Pods-WooCommerceTests.release.xcconfig */,
			);
			name = Pods;
			sourceTree = "<group>";
		};
/* End PBXGroup section */

/* Begin PBXNativeTarget section */
		B56DB3C52049BFAA00D4AA8E /* WooCommerce */ = {
			isa = PBXNativeTarget;
			buildConfigurationList = B56DB3E62049BFAA00D4AA8E /* Build configuration list for PBXNativeTarget "WooCommerce" */;
			buildPhases = (
				91990E72B3E1D58AC13D7628 /* [CP] Check Pods Manifest.lock */,
				B56DB3C22049BFAA00D4AA8E /* Sources */,
				B56DB3C32049BFAA00D4AA8E /* Frameworks */,
				B56DB3C42049BFAA00D4AA8E /* Resources */,
				B5650B1020A4CD7F009702D0 /* Embed Frameworks */,
				B7A94351C1ADC31EA528B895 /* [CP] Embed Pods Frameworks */,
				20B459508F75052BDBC0902F /* [CP] Copy Pods Resources */,
				CE1445302188ED0300A991D8 /* Zendesk Strip Frameworks */,
			);
			buildRules = (
			);
			dependencies = (
				B55D4C1520B6131400D7A50F /* PBXTargetDependency */,
			);
			name = WooCommerce;
			productName = WooCommerce;
			productReference = B56DB3C62049BFAA00D4AA8E /* WooCommerce.app */;
			productType = "com.apple.product-type.application";
		};
		B56DB3DC2049BFAA00D4AA8E /* WooCommerceTests */ = {
			isa = PBXNativeTarget;
			buildConfigurationList = B56DB3E92049BFAA00D4AA8E /* Build configuration list for PBXNativeTarget "WooCommerceTests" */;
			buildPhases = (
				E8FC62641D61F33F705BC760 /* [CP] Check Pods Manifest.lock */,
				B56DB3D92049BFAA00D4AA8E /* Sources */,
				B56DB3DA2049BFAA00D4AA8E /* Frameworks */,
				B56DB3DB2049BFAA00D4AA8E /* Resources */,
			);
			buildRules = (
			);
			dependencies = (
				B56DB3DF2049BFAA00D4AA8E /* PBXTargetDependency */,
			);
			name = WooCommerceTests;
			productName = WooCommerceTests;
			productReference = B56DB3DD2049BFAA00D4AA8E /* WooCommerceTests.xctest */;
			productType = "com.apple.product-type.bundle.unit-test";
		};
/* End PBXNativeTarget section */

/* Begin PBXProject section */
		B56DB3BE2049BFAA00D4AA8E /* Project object */ = {
			isa = PBXProject;
			attributes = {
				LastSwiftUpdateCheck = 0920;
				LastUpgradeCheck = 1010;
				ORGANIZATIONNAME = Automattic;
				TargetAttributes = {
					B55D4C0F20B612F300D7A50F = {
						CreatedOnToolsVersion = 9.3.1;
						ProvisioningStyle = Automatic;
					};
					B56DB3C52049BFAA00D4AA8E = {
						CreatedOnToolsVersion = 9.2;
						LastSwiftMigration = 1020;
						ProvisioningStyle = Manual;
						SystemCapabilities = {
							com.apple.BackgroundModes = {
								enabled = 1;
							};
							com.apple.Keychain = {
								enabled = 1;
							};
							com.apple.Push = {
								enabled = 1;
							};
							com.apple.iCloud = {
								enabled = 1;
							};
						};
					};
					B56DB3DC2049BFAA00D4AA8E = {
						CreatedOnToolsVersion = 9.2;
						LastSwiftMigration = 1020;
						ProvisioningStyle = Automatic;
						TestTargetID = B56DB3C52049BFAA00D4AA8E;
					};
				};
			};
			buildConfigurationList = B56DB3C12049BFAA00D4AA8E /* Build configuration list for PBXProject "WooCommerce" */;
			compatibilityVersion = "Xcode 8.0";
			developmentRegion = en;
			hasScannedForEncodings = 0;
			knownRegions = (
				en,
				Base,
				ar,
				de,
				id,
				es,
				it,
				ko,
				he,
				ja,
				fr,
				"zh-Hant",
				ru,
				tr,
				sv,
				"pt-BR",
				"zh-Hans",
				nl,
			);
			mainGroup = B56DB3BD2049BFAA00D4AA8E;
			productRefGroup = B56DB3C72049BFAA00D4AA8E /* Products */;
			projectDirPath = "";
			projectRoot = "";
			targets = (
				B56DB3C52049BFAA00D4AA8E /* WooCommerce */,
				B56DB3DC2049BFAA00D4AA8E /* WooCommerceTests */,
				B55D4C0F20B612F300D7A50F /* GenerateCredentials */,
			);
		};
/* End PBXProject section */

/* Begin PBXResourcesBuildPhase section */
		B56DB3C42049BFAA00D4AA8E /* Resources */ = {
			isa = PBXResourcesBuildPhase;
			buildActionMask = 2147483647;
			files = (
				B56DB3D72049BFAA00D4AA8E /* LaunchScreen.storyboard in Resources */,
				CE583A0C2107937F00D73C1C /* TextViewTableViewCell.xib in Resources */,
				D843D5CC22437E59001BFA55 /* TitleAndEditableValueTableViewCell.xib in Resources */,
				B560D68A2195BD100027BB7E /* NoteDetailsCommentTableViewCell.xib in Resources */,
				CE0F17D022A8105800964A63 /* ReadMoreTableViewCell.xib in Resources */,
				CE1D5A5A228A1C2C00DF3715 /* ProductReviewsTableViewCell.xib in Resources */,
				B5A8F8AF20B88DCC00D211DE /* LoginPrologueViewController.xib in Resources */,
				74E0F441211C9AE600A79CCE /* PeriodDataViewController.xib in Resources */,
				B5F571B021BF149D0010D1B8 /* o.caf in Resources */,
				B5D1AFC820BC7B9600DB0E8C /* StorePickerViewController.xib in Resources */,
				CE1D5A56228A0AD200DF3715 /* TwoColumnTableViewCell.xib in Resources */,
				B57C744320F54F1C00EEFC87 /* AccountHeaderView.xib in Resources */,
				D843D5D422485009001BFA55 /* ShipmentProvidersViewController.xib in Resources */,
				028BAC4522F3AE5C008BB4AF /* StoreStatsV4PeriodViewController.xib in Resources */,
				CE227099228F180B00C0626C /* WooBasicTableViewCell.xib in Resources */,
				B557DA1620979904005962F4 /* CustomerNoteTableViewCell.xib in Resources */,
				93BCF01F20DC2CE200EBF7A1 /* bash_secrets.tpl in Resources */,
				B56DB3D42049BFAA00D4AA8E /* Assets.xcassets in Resources */,
				B573B1A0219DC2690081C78C /* Localizable.strings in Resources */,
				B559EBAF20A0BF8F00836CD4 /* README.md in Resources */,
				CE583A082107849F00D73C1C /* SwitchTableViewCell.xib in Resources */,
				CE22571B20E16FBC0037F478 /* LeftImageTableViewCell.xib in Resources */,
				8CD41D4A21F8A7E300CF3C2B /* RELEASE-NOTES.txt in Resources */,
				B5F8B7E5219478FA00DAB7E2 /* NotificationDetailsViewController.xib in Resources */,
				B5FD111221D3CE7700560344 /* NewNoteViewController.xib in Resources */,
				D843D5C822434A08001BFA55 /* ManualTrackingViewController.xib in Resources */,
				7441EBCA226A71AA008BF83D /* TitleBodyTableViewCell.xib in Resources */,
				740382DC2267D94100A627F4 /* LargeImageTableViewCell.xib in Resources */,
				CE22E3FC21714776005A6BEF /* TopLeftImageTableViewCell.xib in Resources */,
				B5D1AFB420BC445A00DB0E8C /* Images.xcassets in Resources */,
				CEE005F62076C4040079161F /* Orders.storyboard in Resources */,
				CE85FD5C20F7A7740080B73E /* TableFooterView.xib in Resources */,
				B57C744C20F564B400EEFC87 /* EmptyStoresTableViewCell.xib in Resources */,
				B59C09DC2188D70200AB41D6 /* Notifications.storyboard in Resources */,
				CE37C04522984E81008DCB39 /* PickListTableViewCell.xib in Resources */,
				D85B8334222FABD1002168F3 /* StatusListTableViewCell.xib in Resources */,
				CE855367209BA6A700938BDC /* ShowHideSectionFooter.xib in Resources */,
				B5F571A621BEC92A0010D1B8 /* NoteDetailsHeaderPlainTableViewCell.xib in Resources */,
				B5F355F121CD504400A7077A /* OrderSearchViewController.xib in Resources */,
				CE1EC8F020B8A408009762BF /* OrderNoteTableViewCell.xib in Resources */,
				B55D4BFD20B5CDE700D7A50F /* replace_secrets.rb in Resources */,
				74A95B5821C403EA00FEE953 /* pure-min.css in Resources */,
				B5BE75DD213F1D3D00909A14 /* OverlayMessageView.xib in Resources */,
				D8149F542251CFE60006A245 /* EditableOrderTrackingTableViewCell.xib in Resources */,
				D81D9229222E7F0800FFA585 /* OrderStatusListViewController.xib in Resources */,
				748D34DE214828DD00E21A2F /* TopPerformerDataViewController.xib in Resources */,
				CEE006062077D1280079161F /* SummaryTableViewCell.xib in Resources */,
				CE24BCD0212DE8A6001CD12E /* HeadlineLabelTableViewCell.xib in Resources */,
				B559EBB020A0BF8F00836CD4 /* LICENSE in Resources */,
				74EC34A9225FE69C004BBC2E /* ProductDetailsViewController.xib in Resources */,
				CE32B10B20BEDE05006FBCF4 /* TwoColumnSectionHeaderView.xib in Resources */,
				B5FD110E21D3CB8500560344 /* OrderTableViewCell.xib in Resources */,
				D83C129F22250BF0004CA04C /* OrderTrackingTableViewCell.xib in Resources */,
				B59D1EE121907304009D1978 /* NoteTableViewCell.xib in Resources */,
				B59D1EE821908A08009D1978 /* Noticons.ttf in Resources */,
				D81F2D35225F0CF70084BF9C /* EmptyListMessageWithActionView.xib in Resources */,
				B560D6882195BCC70027BB7E /* NoteDetailsHeaderTableViewCell.xib in Resources */,
				CE27258021925AE8002B22EB /* ValueOneTableViewCell.xib in Resources */,
				B5A82EE521025E550053ADC8 /* FulfillViewController.xib in Resources */,
				740ADFE521C33688009EE5A9 /* licenses.html in Resources */,
				B554016B2170D6010067DC90 /* ChartPlaceholderView.xib in Resources */,
				CE32B11620BF8779006FBCF4 /* FulfillButtonTableViewCell.xib in Resources */,
				B557652D20F6827900185843 /* StoreTableViewCell.xib in Resources */,
				7493BB8F2149852A003071A9 /* TopPerformersHeaderView.xib in Resources */,
				CE1EC8C620B46819009762BF /* PaymentTableViewCell.xib in Resources */,
				CE21B3E120FFC59700A259D5 /* ProductDetailsTableViewCell.xib in Resources */,
				CE85FD5320F677770080B73E /* Dashboard.storyboard in Resources */,
				B56DB3CF2049BFAA00D4AA8E /* Main.storyboard in Resources */,
				CE21B3D820FE669A00A259D5 /* BasicTableViewCell.xib in Resources */,
				74334F37214AB130006D6AC5 /* ProductTableViewCell.xib in Resources */,
				CE1EC8C820B478B6009762BF /* TwoColumnLabelView.xib in Resources */,
				CE855365209BA6A700938BDC /* CustomerInfoTableViewCell.xib in Resources */,
				74F9E9CD214C036400A3F2D2 /* NoPeriodDataTableViewCell.xib in Resources */,
				D83F5931225B269C00626E75 /* DatePickerTableViewCell.xib in Resources */,
			);
			runOnlyForDeploymentPostprocessing = 0;
		};
		B56DB3DB2049BFAA00D4AA8E /* Resources */ = {
			isa = PBXResourcesBuildPhase;
			buildActionMask = 2147483647;
			files = (
				9379E1A5225536AD006A6BE4 /* TestAssets.xcassets in Resources */,
				9379E1A32255365F006A6BE4 /* TestingMode.storyboard in Resources */,
				B5F571A921BEECA50010D1B8 /* Responses in Resources */,
			);
			runOnlyForDeploymentPostprocessing = 0;
		};
/* End PBXResourcesBuildPhase section */

/* Begin PBXShellScriptBuildPhase section */
		20B459508F75052BDBC0902F /* [CP] Copy Pods Resources */ = {
			isa = PBXShellScriptBuildPhase;
			buildActionMask = 2147483647;
			files = (
			);
			inputPaths = (
				"${PODS_ROOT}/Target Support Files/Pods-WooCommerce/Pods-WooCommerce-resources.sh",
				"${PODS_CONFIGURATION_BUILD_DIR}/1PasswordExtension/OnePasswordExtensionResources.bundle",
				"${PODS_CONFIGURATION_BUILD_DIR}/Automattic-Tracks-iOS/DataModel.bundle",
				"${PODS_ROOT}/FormatterKit/FormatterKit/FormatterKit.bundle",
				"${PODS_ROOT}/GoogleSignIn/Resources/GoogleSignIn.bundle",
				"${PODS_ROOT}/SVProgressHUD/SVProgressHUD/SVProgressHUD.bundle",
				"${PODS_CONFIGURATION_BUILD_DIR}/WordPressAuthenticator/WordPressAuthenticator.bundle",
				"${PODS_CONFIGURATION_BUILD_DIR}/WordPressShared/WordPressShared.bundle",
				"${PODS_CONFIGURATION_BUILD_DIR}/WordPressUI/WordPressUIResources.bundle",
				"${PODS_CONFIGURATION_BUILD_DIR}/XLPagerTabStrip/XLPagerTabStrip.bundle",
			);
			name = "[CP] Copy Pods Resources";
			outputPaths = (
				"${TARGET_BUILD_DIR}/${UNLOCALIZED_RESOURCES_FOLDER_PATH}/OnePasswordExtensionResources.bundle",
				"${TARGET_BUILD_DIR}/${UNLOCALIZED_RESOURCES_FOLDER_PATH}/DataModel.bundle",
				"${TARGET_BUILD_DIR}/${UNLOCALIZED_RESOURCES_FOLDER_PATH}/FormatterKit.bundle",
				"${TARGET_BUILD_DIR}/${UNLOCALIZED_RESOURCES_FOLDER_PATH}/GoogleSignIn.bundle",
				"${TARGET_BUILD_DIR}/${UNLOCALIZED_RESOURCES_FOLDER_PATH}/SVProgressHUD.bundle",
				"${TARGET_BUILD_DIR}/${UNLOCALIZED_RESOURCES_FOLDER_PATH}/WordPressAuthenticator.bundle",
				"${TARGET_BUILD_DIR}/${UNLOCALIZED_RESOURCES_FOLDER_PATH}/WordPressShared.bundle",
				"${TARGET_BUILD_DIR}/${UNLOCALIZED_RESOURCES_FOLDER_PATH}/WordPressUIResources.bundle",
				"${TARGET_BUILD_DIR}/${UNLOCALIZED_RESOURCES_FOLDER_PATH}/XLPagerTabStrip.bundle",
			);
			runOnlyForDeploymentPostprocessing = 0;
			shellPath = /bin/sh;
			shellScript = "\"${PODS_ROOT}/Target Support Files/Pods-WooCommerce/Pods-WooCommerce-resources.sh\"\n";
			showEnvVarsInLog = 0;
		};
		91990E72B3E1D58AC13D7628 /* [CP] Check Pods Manifest.lock */ = {
			isa = PBXShellScriptBuildPhase;
			buildActionMask = 2147483647;
			files = (
			);
			inputPaths = (
				"${PODS_PODFILE_DIR_PATH}/Podfile.lock",
				"${PODS_ROOT}/Manifest.lock",
			);
			name = "[CP] Check Pods Manifest.lock";
			outputPaths = (
				"$(DERIVED_FILE_DIR)/Pods-WooCommerce-checkManifestLockResult.txt",
			);
			runOnlyForDeploymentPostprocessing = 0;
			shellPath = /bin/sh;
			shellScript = "diff \"${PODS_PODFILE_DIR_PATH}/Podfile.lock\" \"${PODS_ROOT}/Manifest.lock\" > /dev/null\nif [ $? != 0 ] ; then\n    # print error to STDERR\n    echo \"error: The sandbox is not in sync with the Podfile.lock. Run 'pod install' or update your CocoaPods installation.\" >&2\n    exit 1\nfi\n# This output is used by Xcode 'outputs' to avoid re-running this script phase.\necho \"SUCCESS\" > \"${SCRIPT_OUTPUT_FILE_0}\"\n";
			showEnvVarsInLog = 0;
		};
		B55D4C1320B612FE00D7A50F /* ShellScript */ = {
			isa = PBXShellScriptBuildPhase;
			buildActionMask = 2147483647;
			files = (
			);
			inputPaths = (
				"$(SRCROOT)/Credentials/replace_secrets.rb",
				"$(SRCROOT)/Credentials/ApiCredentials.tpl",
				"$(SRCROOT)/Credentials/InfoPlist.tpl",
				"~/.mobile-secrets/iOS/WCiOS/woo_app_credentials.json",
				"$(SRCROOT)/Credentials/Templates/APICredentials-Template.swift",
				"$(SRCROOT)/Credentials/Templates/InfoPlist-Template.h",
			);
			outputPaths = (
				"$(SRCROOT)/DerivedSources/ApiCredentials.swift",
				"$(SRCROOT)/DerivedSources/InfoPlist.h",
			);
			runOnlyForDeploymentPostprocessing = 0;
			shellPath = /bin/sh;
			shellScript = "$SRCROOT/../Scripts/build-phases/generate-credentials.sh\n";
		};
		B7A94351C1ADC31EA528B895 /* [CP] Embed Pods Frameworks */ = {
			isa = PBXShellScriptBuildPhase;
			buildActionMask = 2147483647;
			files = (
			);
			inputPaths = (
				"${PODS_ROOT}/Target Support Files/Pods-WooCommerce/Pods-WooCommerce-frameworks.sh",
				"${BUILT_PRODUCTS_DIR}/Alamofire/Alamofire.framework",
				"${BUILT_PRODUCTS_DIR}/CocoaLumberjack/CocoaLumberjack.framework",
				"${BUILT_PRODUCTS_DIR}/Sentry/Sentry.framework",
				"${PODS_ROOT}/ZendeskSDK/ZendeskSDK/5.0.1/ZendeskCoreSDK.framework",
				"${PODS_ROOT}/ZendeskSDK/ZendeskSDK/5.0.1/ZendeskProviderSDK.framework",
				"${PODS_ROOT}/ZendeskSDK/ZendeskSDK/5.0.1/ZendeskSDK.framework",
				"${PODS_ROOT}/ZendeskSDK/ZendeskSDK/5.0.1/CommonUISDK.framework",
			);
			name = "[CP] Embed Pods Frameworks";
			outputPaths = (
				"${TARGET_BUILD_DIR}/${FRAMEWORKS_FOLDER_PATH}/Alamofire.framework",
				"${TARGET_BUILD_DIR}/${FRAMEWORKS_FOLDER_PATH}/CocoaLumberjack.framework",
				"${TARGET_BUILD_DIR}/${FRAMEWORKS_FOLDER_PATH}/Sentry.framework",
				"${TARGET_BUILD_DIR}/${FRAMEWORKS_FOLDER_PATH}/ZendeskCoreSDK.framework",
				"${TARGET_BUILD_DIR}/${FRAMEWORKS_FOLDER_PATH}/ZendeskProviderSDK.framework",
				"${TARGET_BUILD_DIR}/${FRAMEWORKS_FOLDER_PATH}/ZendeskSDK.framework",
				"${TARGET_BUILD_DIR}/${FRAMEWORKS_FOLDER_PATH}/CommonUISDK.framework",
			);
			runOnlyForDeploymentPostprocessing = 0;
			shellPath = /bin/sh;
			shellScript = "\"${PODS_ROOT}/Target Support Files/Pods-WooCommerce/Pods-WooCommerce-frameworks.sh\"\n";
			showEnvVarsInLog = 0;
		};
		CE1445302188ED0300A991D8 /* Zendesk Strip Frameworks */ = {
			isa = PBXShellScriptBuildPhase;
			buildActionMask = 2147483647;
			files = (
			);
			inputPaths = (
			);
			name = "Zendesk Strip Frameworks";
			outputPaths = (
			);
			runOnlyForDeploymentPostprocessing = 0;
			shellPath = /bin/sh;
			shellScript = "# Per Zendesk documentation (https://developer.zendesk.com/embeddables/docs/ios_support_sdk/sdk_add#adding-the-sdk-with-cocoapods):\n# This script should be the last step in your projects \"Build Phases\".\n# This step is required to work around an App store submission bug when archiving universal binaries.\n\nbash \"${BUILT_PRODUCTS_DIR}/${FRAMEWORKS_FOLDER_PATH}/ZendeskCoreSDK.framework/strip-frameworks.sh\"\n";
		};
		E8FC62641D61F33F705BC760 /* [CP] Check Pods Manifest.lock */ = {
			isa = PBXShellScriptBuildPhase;
			buildActionMask = 2147483647;
			files = (
			);
			inputPaths = (
				"${PODS_PODFILE_DIR_PATH}/Podfile.lock",
				"${PODS_ROOT}/Manifest.lock",
			);
			name = "[CP] Check Pods Manifest.lock";
			outputPaths = (
				"$(DERIVED_FILE_DIR)/Pods-WooCommerceTests-checkManifestLockResult.txt",
			);
			runOnlyForDeploymentPostprocessing = 0;
			shellPath = /bin/sh;
			shellScript = "diff \"${PODS_PODFILE_DIR_PATH}/Podfile.lock\" \"${PODS_ROOT}/Manifest.lock\" > /dev/null\nif [ $? != 0 ] ; then\n    # print error to STDERR\n    echo \"error: The sandbox is not in sync with the Podfile.lock. Run 'pod install' or update your CocoaPods installation.\" >&2\n    exit 1\nfi\n# This output is used by Xcode 'outputs' to avoid re-running this script phase.\necho \"SUCCESS\" > \"${SCRIPT_OUTPUT_FILE_0}\"\n";
			showEnvVarsInLog = 0;
		};
/* End PBXShellScriptBuildPhase section */

/* Begin PBXSourcesBuildPhase section */
		B56DB3C22049BFAA00D4AA8E /* Sources */ = {
			isa = PBXSourcesBuildPhase;
			buildActionMask = 2147483647;
			files = (
				B5F571A421BEC90D0010D1B8 /* NoteDetailsHeaderPlainTableViewCell.swift in Sources */,
				D817585E22BB5E8700289CFE /* OrderEmailComposer.swift in Sources */,
				CE85535D209B5BB700938BDC /* OrderDetailsViewModel.swift in Sources */,
				CE21B3E020FFC59700A259D5 /* ProductDetailsTableViewCell.swift in Sources */,
				B509FED121C041DF000076A9 /* Locale+Woo.swift in Sources */,
				B5DB01B52114AB2D00A4F797 /* CrashLogging.swift in Sources */,
				02D45647231CB1FB008CF0A9 /* UIImage+Dot.swift in Sources */,
				7459A6C621B0680300F83A78 /* RequirementsChecker.swift in Sources */,
				CE1D5A55228A0AD200DF3715 /* TwoColumnTableViewCell.swift in Sources */,
				74460D4222289C7A00D7316A /* StorePickerCoordinator.swift in Sources */,
				CE15524A21FFB10100EAA690 /* ApplicationLogViewController.swift in Sources */,
				B59D49CD219B587E006BF0AD /* UILabel+OrderStatus.swift in Sources */,
				CE32B11A20BF8E32006FBCF4 /* UIButton+Helpers.swift in Sources */,
				CE0F17D222A8308900964A63 /* FancyAlertController+PurchaseNote.swift in Sources */,
				B59D1EEA2190AE96009D1978 /* StorageNote+Woo.swift in Sources */,
				0285BF7022FBD91C003A2525 /* TopPerformersSectionHeaderView.swift in Sources */,
				D8736B5322EF4F5900A14A29 /* NotificationsBadgeController.swift in Sources */,
				CE263DE6206ACD220015A693 /* NotificationsViewController.swift in Sources */,
				B541B220218A007C008FE7C1 /* NSMutableParagraphStyle+Helpers.swift in Sources */,
				CE583A0B2107937F00D73C1C /* TextViewTableViewCell.swift in Sources */,
				B557652B20F681E800185843 /* StoreTableViewCell.swift in Sources */,
				D8C11A4E22DD235F00D4A88D /* OrderDetailsResultsControllers.swift in Sources */,
				D8C251D9230D256F00F49782 /* NoticePresenter.swift in Sources */,
				74460D4022289B7600D7316A /* Coordinator.swift in Sources */,
				B57C743D20F5493300EEFC87 /* AccountHeaderView.swift in Sources */,
				D8C251D2230CA90200F49782 /* StoresManager.swift in Sources */,
				B50911312049E27A007D25DC /* OrdersViewController.swift in Sources */,
				B5A8F8AD20B88D9900D211DE /* LoginPrologueViewController.swift in Sources */,
				B5D1AFC620BC7B7300DB0E8C /* StorePickerViewController.swift in Sources */,
				0240B3AC230A910C000A866C /* StoreStatsV4ChartAxisHelper.swift in Sources */,
				74D0A5302139CF1300E2919F /* String+Helpers.swift in Sources */,
				7435E58E21C0151B00216F0F /* OrderNote+Woo.swift in Sources */,
				D843D5CB22437E59001BFA55 /* TitleAndEditableValueTableViewCell.swift in Sources */,
				B5A8F8A920B84D3F00D211DE /* ApiCredentials.swift in Sources */,
				B5DBF3C520E148E000B53AED /* DeauthenticatedState.swift in Sources */,
				02E4FD7A230688BA0049610C /* OrderStatsV4Interval+Chart.swift in Sources */,
				748C7782211E294000814F2C /* Double+Woo.swift in Sources */,
				D817586222BB64C300289CFE /* OrderDetailsNotices.swift in Sources */,
				028BAC4722F3B550008BB4AF /* StatsTimeRangeV4+UI.swift in Sources */,
				B5AA7B3F20ED81C2004DA14F /* UserDefaults+Woo.swift in Sources */,
				0274C25423162FB200EF1E40 /* DashboardTopBannerFactory.swift in Sources */,
				B58B4AB22108F01700076FDD /* NoticeView.swift in Sources */,
				B59D1EE321907C7B009D1978 /* NSAttributedString+Helpers.swift in Sources */,
				74B5713621CD7604008F9B8E /* SharingHelper.swift in Sources */,
				D8149F532251CFE60006A245 /* EditableOrderTrackingTableViewCell.swift in Sources */,
				028BAC4222F30B05008BB4AF /* StoreStatsV4PeriodViewController.swift in Sources */,
				740987B321B87760000E4C80 /* FancyAnimatedButton+Woo.swift in Sources */,
				B511ED27218A660E005787DC /* StringDescriptor.swift in Sources */,
				B5F355EF21CD500200A7077A /* OrderSearchViewController.swift in Sources */,
				B55D4C2720B717C000D7A50F /* UserAgent.swift in Sources */,
				CE1CCB402056F21C000EE3AC /* Style.swift in Sources */,
				D85B8333222FABD1002168F3 /* StatusListTableViewCell.swift in Sources */,
				CE22E3F72170E23C005A6BEF /* PrivacySettingsViewController.swift in Sources */,
				B58B4AB32108F01700076FDD /* DefaultNoticePresenter.swift in Sources */,
				CE21B3D720FE669A00A259D5 /* BasicTableViewCell.swift in Sources */,
				D843D5D92248EE91001BFA55 /* ManualTrackingViewModel.swift in Sources */,
				B57B678A2107546E00AF8905 /* Address+Woo.swift in Sources */,
				747AA0892107CEC60047A89B /* AnalyticsProvider.swift in Sources */,
				B5DBF3CB20E149CC00B53AED /* AuthenticatedState.swift in Sources */,
				B53B3F39219C817800DF1EB6 /* UIStoryboard+Woo.swift in Sources */,
				020F41E823176F8E00776C4D /* TopBannerPresenter.swift in Sources */,
				B57C5C9621B80E5500FF82B2 /* Dictionary+Woo.swift in Sources */,
				CE27257F21925AE8002B22EB /* ValueOneTableViewCell.swift in Sources */,
				B555530F21B57DE700449E71 /* ApplicationAdapter.swift in Sources */,
				029D444E22F141CD00DEFA8A /* DashboardStatsV3ViewController.swift in Sources */,
				747AA08B2107CF8D0047A89B /* TracksProvider.swift in Sources */,
				CE1EC8F120B8A408009762BF /* OrderNoteTableViewCell.swift in Sources */,
				D8C11A5E22E2440400D4A88D /* OrderPaymentDetailsViewModel.swift in Sources */,
				D8D15F83230A17A000D48B3F /* ServiceLocator.swift in Sources */,
				CE583A0421076C0100D73C1C /* NewNoteViewController.swift in Sources */,
				02FE89CB231FB36600E85EF8 /* DefaultFeatureFlagService.swift in Sources */,
				D843D5D322485009001BFA55 /* ShipmentProvidersViewController.swift in Sources */,
				B58B4AC02108FF6100076FDD /* Array+Helpers.swift in Sources */,
				B5A56BF0219F2CE90065A902 /* VerticalButton.swift in Sources */,
				748C7780211E18A600814F2C /* OrderStats+Woo.swift in Sources */,
				D831E2DC230E0558000037D0 /* Authentication.swift in Sources */,
				024A543422BA6F8F00F4F38E /* DeveloperEmailChecker.swift in Sources */,
				D8736B5A22F07D7100A14A29 /* MainTabViewModel.swift in Sources */,
				CE4DA5C621DD755E00074607 /* CurrencyFormatter.swift in Sources */,
				B59C09D92188CBB100AB41D6 /* Array+Notes.swift in Sources */,
				CE1AFE622200B1BD00432745 /* ApplicationLogDetailViewController.swift in Sources */,
				CE4DDB7B20DD312400D32EC8 /* DateFormatter+Helpers.swift in Sources */,
				B50911322049E27A007D25DC /* SettingsViewController.swift in Sources */,
				B541B226218A412C008FE7C1 /* UIFont+Woo.swift in Sources */,
				B59D1EEC2190B08B009D1978 /* Age.swift in Sources */,
				CE22709B228F362600C0626C /* ProductDetailsViewModel.swift in Sources */,
				CE27257C21924A8C002B22EB /* HelpAndSupportViewController.swift in Sources */,
				B57C744720F55BC800EEFC87 /* UIView+Helpers.swift in Sources */,
				B5A82EE221025C450053ADC8 /* FulfillViewController.swift in Sources */,
				B55D4C0620B6027200D7A50F /* AuthenticationManager.swift in Sources */,
				B57C5C9221B80E3C00FF82B2 /* APNSDevice+Woo.swift in Sources */,
				020F41E523163C0100776C4D /* TopBannerViewModel.swift in Sources */,
				B541B2172189EED4008FE7C1 /* NSMutableAttributedString+Helpers.swift in Sources */,
				B586906621A5F4B1001F1EFC /* UINavigationController+Woo.swift in Sources */,
				CE227097228F152400C0626C /* WooBasicTableViewCell.swift in Sources */,
				B5FD111621D3F13700560344 /* BordersView.swift in Sources */,
				D8736B7522F1FE1600A14A29 /* BadgeLabel.swift in Sources */,
				B5F8B7E02194759100DAB7E2 /* NotificationDetailsViewController.swift in Sources */,
				02E4FD7C2306A04C0049610C /* StatsTimeRangeBarView.swift in Sources */,
				CE85FD5A20F7A7640080B73E /* TableFooterView.swift in Sources */,
				74334F36214AB130006D6AC5 /* ProductTableViewCell.swift in Sources */,
				B560D6862195BCA90027BB7E /* NoteDetailsHeaderTableViewCell.swift in Sources */,
				CE855364209BA6A700938BDC /* ShowHideSectionFooter.swift in Sources */,
				D82DFB4A225F22D400EFE2CB /* UISearchBar+Appearance.swift in Sources */,
				7441E1D221503F77004E6ECE /* IntrinsicTableView.swift in Sources */,
				B517EA1D218B41F200730EC4 /* String+Woo.swift in Sources */,
				D83F5933225B2EB900626E75 /* ManualTrackingViewController.swift in Sources */,
				B57C744A20F5649300EEFC87 /* EmptyStoresTableViewCell.swift in Sources */,
				B56DB3CA2049BFAA00D4AA8E /* AppDelegate.swift in Sources */,
				B5A82EE7210263460053ADC8 /* UIViewController+Helpers.swift in Sources */,
				CE1F512B206985DF00C6C810 /* PaddedLabel.swift in Sources */,
				7421344A210A323C00C13890 /* WooAnalyticsStat.swift in Sources */,
				02404ED82314BF8A00FF1170 /* StatsV3ToV4BannerActionHandler.swift in Sources */,
				B5D6DC54214802740003E48A /* SyncCoordinator.swift in Sources */,
				B57C5C9421B80E4700FF82B2 /* Data+Woo.swift in Sources */,
				CE22E3FB21714776005A6BEF /* TopLeftImageTableViewCell.swift in Sources */,
				B554E17B2152F27200F31188 /* UILabel+Appearance.swift in Sources */,
				7441EBC9226A71AA008BF83D /* TitleBodyTableViewCell.swift in Sources */,
				B541B21C2189F3D8008FE7C1 /* StringStyles.swift in Sources */,
				B58B4AB82108F14700076FDD /* NoticeNotificationInfo.swift in Sources */,
				CE24BCD8212F25D4001CD12E /* StorageOrder+Woo.swift in Sources */,
				02820F3422C257B700DE0D37 /* UITableView+FooterHelpers.swift in Sources */,
				B557DA1520979904005962F4 /* CustomerNoteTableViewCell.swift in Sources */,
				CE855366209BA6A700938BDC /* CustomerInfoTableViewCell.swift in Sources */,
				D8C251DB230D288A00F49782 /* PushNotesManager.swift in Sources */,
				748D34E12148291E00E21A2F /* TopPerformerDataViewController.swift in Sources */,
				B5A8532220BDBFAF00FAAB4D /* CircularImageView.swift in Sources */,
				CE1F51252064179A00C6C810 /* UILabel+Helpers.swift in Sources */,
				B5A56BF3219F46470065A902 /* UIButton+Animations.swift in Sources */,
				B54FBE552111F70700390F57 /* ResultsController+UIKit.swift in Sources */,
				CE2409F1215D12D30091F887 /* WooNavigationController.swift in Sources */,
				74F9E9CE214C036400A3F2D2 /* NoPeriodDataTableViewCell.swift in Sources */,
				B50911302049E27A007D25DC /* DashboardViewController.swift in Sources */,
				933A27372222354600C2143A /* Logging.swift in Sources */,
				B5D1AFB820BC510200DB0E8C /* UIImage+Woo.swift in Sources */,
				B5980A6121AC878900EBF596 /* UIDevice+Woo.swift in Sources */,
				D8736B5722EF53A100A14A29 /* OrdersBadgeController.swift in Sources */,
				02404EDC2314CD3600FF1170 /* StatsV4ToV3BannerActionHandler.swift in Sources */,
				B517EA18218B232700730EC4 /* StringFormatter+Notes.swift in Sources */,
				CE583A072107849F00D73C1C /* SwitchTableViewCell.swift in Sources */,
				D8149F562251EE300006A245 /* UITextField+Helpers.swift in Sources */,
				D831E2E0230E0BA7000037D0 /* Logs.swift in Sources */,
				02B296A722FA6DB500FD7A4C /* Date+StartAndEnd.swift in Sources */,
				D81D9228222E7F0800FFA585 /* OrderStatusListViewController.swift in Sources */,
				CEE006082077D14C0079161F /* OrderDetailsViewController.swift in Sources */,
				B58B4AB62108F11C00076FDD /* Notice.swift in Sources */,
				CE1EC8C520B46819009762BF /* PaymentTableViewCell.swift in Sources */,
				CE4296B920A5E9E400B2AFBD /* CNContact+Helpers.swift in Sources */,
				02404EDA2314C36300FF1170 /* StatsVersionStateCoordinator.swift in Sources */,
				CEE006052077D1280079161F /* SummaryTableViewCell.swift in Sources */,
				74A33D8021C3F234009E25DE /* LicensesViewController.swift in Sources */,
				CE1F51272064345B00C6C810 /* UIColor+Helpers.swift in Sources */,
				934CB123224EAB150005CCB9 /* main.swift in Sources */,
				7493BB8E2149852A003071A9 /* TopPerformersHeaderView.swift in Sources */,
				CE1EC8CA20B479F1009762BF /* TwoColumnLabelView.swift in Sources */,
				D83C12A022250BF0004CA04C /* OrderTrackingTableViewCell.swift in Sources */,
				CE21B3DD20FF9BC200A259D5 /* ProductListViewController.swift in Sources */,
				D83F5930225B269C00626E75 /* DatePickerTableViewCell.swift in Sources */,
				0272C00322EE9C3200D7CA2C /* AsyncDictionary.swift in Sources */,
				028BAC3D22F2DECE008BB4AF /* StoreStatsAndTopPerformersViewController.swift in Sources */,
				B59D1EDF219072CC009D1978 /* NoteTableViewCell.swift in Sources */,
				74AAF6A5212A04A900C612B0 /* ChartMarker.swift in Sources */,
				CE32B11520BF8779006FBCF4 /* FulfillButtonTableViewCell.swift in Sources */,
				CE263DE8206ACE3E0015A693 /* MainTabBarController.swift in Sources */,
				CE14452E2188C11700A991D8 /* ZendeskManager.swift in Sources */,
				B5BE75DB213F1D1E00909A14 /* OverlayMessageView.swift in Sources */,
				02D4564C231D05E2008CF0A9 /* BetaFeaturesViewController.swift in Sources */,
				CE37C04422984E81008DCB39 /* PickListTableViewCell.swift in Sources */,
				B5A56BF5219F5AB20065A902 /* NSNotificationName+Woo.swift in Sources */,
				B555530D21B57DC300449E71 /* UserNotificationsCenterAdapter.swift in Sources */,
				B541B2152189EEA1008FE7C1 /* Scanner+Helpers.swift in Sources */,
				743EDD9F214B05350039071B /* TopEarnerStatsItem+Woo.swift in Sources */,
				B5BBD6DE21B1703700E3207E /* PushNotificationsManager.swift in Sources */,
				CE1EC8EC20B8A3FF009762BF /* LeftImageTableViewCell.swift in Sources */,
				CE16177A21B7192A00B82A47 /* AuthenticationConstants.swift in Sources */,
				B5C3876421C41B9F006CE970 /* UIApplication+Woo.swift in Sources */,
				74A93A40212DC60B00C13E04 /* NewOrdersViewController.swift in Sources */,
				028BAC4022F2EFA5008BB4AF /* StoreStatsAndTopPerformersPeriodViewController.swift in Sources */,
				74EC34A8225FE69C004BBC2E /* ProductDetailsViewController.swift in Sources */,
				B554E1792152F20000F31188 /* UINavigationBar+Appearance.swift in Sources */,
				B55401692170D5E10067DC90 /* ChartPlaceholderView.swift in Sources */,
				02E4FD7E2306A8180049610C /* StatsTimeRangeBarViewModel.swift in Sources */,
				B5290ED9219B3FA900A6AF7F /* Date+Woo.swift in Sources */,
				B57C744520F55BA600EEFC87 /* NSObject+Helpers.swift in Sources */,
				D817586022BB614A00289CFE /* OrderMessageComposer.swift in Sources */,
				CEEC9B6421E7AB850055EEF0 /* AppRatingManager.swift in Sources */,
				B5F04D952194F2A300501EE1 /* NoteDetailsRow.swift in Sources */,
				020F41E623163C0100776C4D /* TopBannerView.swift in Sources */,
				B57C744E20F56E3800EEFC87 /* UITableViewCell+Helpers.swift in Sources */,
				CEEC9B5C21E79B3E0055EEF0 /* FeatureFlag.swift in Sources */,
				74036CC0211B882100E462C2 /* PeriodDataViewController.swift in Sources */,
				740382DB2267D94100A627F4 /* LargeImageTableViewCell.swift in Sources */,
				CE22709F2293052700C0626C /* WebviewHelper.swift in Sources */,
				744F00D221B582A9007EFA93 /* StarRatingView.swift in Sources */,
				74AFF2EA211B9B1B0038153A /* StoreStatsViewController.swift in Sources */,
				029D444922F13F8A00DEFA8A /* DashboardUIFactory.swift in Sources */,
				D81F2D37225F0D160084BF9C /* EmptyListMessageWithActionView.swift in Sources */,
				B55BC1F121A878A30011A0C0 /* String+HTML.swift in Sources */,
				B56C721221B5B44000E5E85B /* PushNotificationsConfiguration.swift in Sources */,
				CE021535215BE3AB00C19555 /* LoginNavigationController+Woo.swift in Sources */,
				B541B223218A29A6008FE7C1 /* NSParagraphStyle+Woo.swift in Sources */,
				B50BB4162141828F00AF0F3C /* FooterSpinnerView.swift in Sources */,
				02FE89C9231FB31400E85EF8 /* FeatureFlagService.swift in Sources */,
				B5980A6321AC879F00EBF596 /* Bundle+Woo.swift in Sources */,
				B59D1EE5219080B4009D1978 /* Note+Woo.swift in Sources */,
				CE4DA5CA21DEA78E00074607 /* NSDecimalNumber+Helpers.swift in Sources */,
				CE32B10D20BEDE1C006FBCF4 /* TwoColumnSectionHeaderView.swift in Sources */,
				D8D15F85230A18AB00D48B3F /* Analytics.swift in Sources */,
				B57B678E21078C5400AF8905 /* OrderItemViewModel.swift in Sources */,
				D8C62471227AE0030011A7D6 /* SiteCountry.swift in Sources */,
				B582F95920FFCEAA0060934A /* UITableViewHeaderFooterView+Helpers.swift in Sources */,
				CE0F17CF22A8105800964A63 /* ReadMoreTableViewCell.swift in Sources */,
				B5D1AFBA20BC515600DB0E8C /* UIColor+Woo.swift in Sources */,
				CEEC9B5E21E79C330055EEF0 /* BuildConfiguration.swift in Sources */,
				D843D5D722485B19001BFA55 /* ShippingProvidersViewModel.swift in Sources */,
				CE1CCB4B20570B1F000EE3AC /* OrderTableViewCell.swift in Sources */,
				748AD087219F481B00023535 /* UIView+Animation.swift in Sources */,
				748D34DF214828DD00E21A2F /* TopPerformersViewController.swift in Sources */,
				B509FED321C05121000076A9 /* SupportManagerAdapter.swift in Sources */,
				B5AA7B3D20ED5D15004DA14F /* SessionManager.swift in Sources */,
				74C6FEA521C2F1FA009286B6 /* AboutViewController.swift in Sources */,
				B53B3F37219C75AC00DF1EB6 /* OrderLoaderViewController.swift in Sources */,
				CE1D5A59228A1C2C00DF3715 /* ProductReviewsTableViewCell.swift in Sources */,
				CE24BCCF212DE8A6001CD12E /* HeadlineLabelTableViewCell.swift in Sources */,
				B53B898D20D462A000EDB467 /* DefaultStoresManager.swift in Sources */,
				B5D1AFC020BC67C200DB0E8C /* WooConstants.swift in Sources */,
				93FA787421CD7E9E00B663E5 /* CurrencySettings.swift in Sources */,
				74EC34A5225FE21F004BBC2E /* ProductLoaderViewController.swift in Sources */,
				B560D68C2195BD1E0027BB7E /* NoteDetailsCommentTableViewCell.swift in Sources */,
				743E272021AEF20100D6DC82 /* FancyAlertViewController+Upgrade.swift in Sources */,
				CEA16F3A20FD0C8C0061B4E1 /* WooAnalytics.swift in Sources */,
				B541B21A2189F3A2008FE7C1 /* StringFormatter.swift in Sources */,
				D817586422BDD81600289CFE /* OrderDetailsDataSource.swift in Sources */,
				CE1F512920697F0100C6C810 /* UIFont+Helpers.swift in Sources */,
			);
			runOnlyForDeploymentPostprocessing = 0;
		};
		B56DB3D92049BFAA00D4AA8E /* Sources */ = {
			isa = PBXSourcesBuildPhase;
			buildActionMask = 2147483647;
			files = (
				02FE89C7231FAA4100E85EF8 /* MainTabBarControllerTests.swift in Sources */,
				B57C5C9F21B80E8300FF82B2 /* SampleError.swift in Sources */,
				02404EE42315151400FF1170 /* MockupStatsVersionStoresManager.swift in Sources */,
				B53B898920D450AF00EDB467 /* SessionManagerTests.swift in Sources */,
				7435E59021C0162C00216F0F /* OrderNoteWooTests.swift in Sources */,
				D85B8336222FCDA1002168F3 /* StatusListTableViewCellTests.swift in Sources */,
				B555531321B57E8800449E71 /* MockupUserNotificationsCenterAdapter.swift in Sources */,
				D8C11A6022E2479800D4A88D /* OrderPaymentDetailsViewModelTests.swift in Sources */,
				D83F593D225B4B5000626E75 /* ManualTrackingViewControllerTests.swift in Sources */,
				CEEC9B6621E7C5200055EEF0 /* AppRatingManagerTests.swift in Sources */,
				02BA23C022EE9DAF009539E7 /* AsyncDictionaryTests.swift in Sources */,
				B555531121B57E6F00449E71 /* MockupApplicationAdapter.swift in Sources */,
				CE4DA5C821DD759400074607 /* CurrencyFormatterTests.swift in Sources */,
				B57C745120F56EE900EEFC87 /* UITableViewCellHelpersTests.swift in Sources */,
				B53A569D21123EEB000776C9 /* MockupStorage.swift in Sources */,
				B57C5C9E21B80E8300FF82B2 /* SessionManager+Internal.swift in Sources */,
				B55BC1F321A8790F0011A0C0 /* StringHTMLTests.swift in Sources */,
				D85B833F2230F268002168F3 /* SummaryTableViewCellTests.swift in Sources */,
				B5980A6721AC91AA00EBF596 /* BundleWooTests.swift in Sources */,
				D88D5A3D230B5E85007B6E01 /* ServiceLocatorTests.swift in Sources */,
				CEEC9B6021E79CAA0055EEF0 /* FeatureFlagTests.swift in Sources */,
				D82DFB4C225F303200EFE2CB /* EmptyListMessageWithActionTests.swift in Sources */,
				B53A569B21123E8E000776C9 /* MockupTableView.swift in Sources */,
				B509FED521C052D1000076A9 /* MockupSupportManager.swift in Sources */,
				B5980A6521AC905C00EBF596 /* UIDeviceWooTests.swift in Sources */,
				746791632108D7C0007CF1DC /* WooAnalyticsTests.swift in Sources */,
				74F3015A2200EC0800931B9E /* NSDecimalNumberWooTests.swift in Sources */,
				02404EE02314FE5900FF1170 /* DashboardUIFactoryTests.swift in Sources */,
				D8F82AC522AF903700B67E4B /* IconsTests.swift in Sources */,
				B517EA1A218B2D2600730EC4 /* StringFormatterTests.swift in Sources */,
				746FC23D2200A62B00C3096C /* DateWooTests.swift in Sources */,
				024A543622BA84DB00F4F38E /* DeveloperEmailCheckerTests.swift in Sources */,
				B541B2132189E7FD008FE7C1 /* ScannerWooTests.swift in Sources */,
				B57C5C9A21B80E7100FF82B2 /* DataWooTests.swift in Sources */,
				B53A56A42112483E000776C9 /* Constants.swift in Sources */,
				D89E0C31226EFB0900DF9DE6 /* EditableOrderTrackingTableViewCellTests.swift in Sources */,
				02B296A922FA6E0000FD7A4C /* DateStartAndEndTests.swift in Sources */,
				02404EE2231501E000FF1170 /* StatsVersionStateCoordinatorTests.swift in Sources */,
				D83F5939225B424B00626E75 /* AddManualTrackingViewModelTests.swift in Sources */,
				0257285C230ACC7E00A288C4 /* StoreStatsV4ChartAxisHelperTests.swift in Sources */,
				D83F5937225B402E00626E75 /* EditableValueOneTableViewCellTests.swift in Sources */,
				9379E1A6225537D0006A6BE4 /* TestingAppDelegate.swift in Sources */,
				B56C721421B5BBC000E5E85B /* MockupStoresManager.swift in Sources */,
				D8AB131E225DC25F002BB5D1 /* MockOrders.swift in Sources */,
				B5C6CE612190D28E00515926 /* NSAttributedStringHelperTests.swift in Sources */,
				CE50345A21B1F8F7007573C6 /* ZendeskManagerTests.swift in Sources */,
				D83F5935225B3CDD00626E75 /* DatePickerTableViewCellTests.swift in Sources */,
				93FA787221CD2A1A00B663E5 /* CurrencySettingsTests.swift in Sources */,
				748C7784211E2D8400814F2C /* DoubleWooTests.swift in Sources */,
				B5718D6521B56B400026C9F0 /* PushNotificationsManagerTests.swift in Sources */,
				B53A56A22112470C000776C9 /* MockupStorage+Sample.swift in Sources */,
				D8A8C4F32268288F001C72BF /* AddManualCustomTrackingViewModelTests.swift in Sources */,
				B5F571AB21BEECB60010D1B8 /* NoteWooTests.swift in Sources */,
				B56BBD16214820A70053A32D /* SyncCoordinatorTests.swift in Sources */,
				D8C11A6222E24C4A00D4A88D /* PaymentTableViewCellTests.swift in Sources */,
				B5DBF3C320E1484400B53AED /* StoresManagerTests.swift in Sources */,
				D88D5A3B230B5D63007B6E01 /* MockupAnalyticsProvider.swift in Sources */,
				B53A569721123D3B000776C9 /* ResultsControllerUIKitTests.swift in Sources */,
				B57C5C9921B80E7100FF82B2 /* DictionaryWooTests.swift in Sources */,
				D816DDBC22265DA300903E59 /* OrderTrackingTableViewCellTests.swift in Sources */,
				D85B833D2230DC9D002168F3 /* StringWooTests.swift in Sources */,
				D8736B5122EB69E300A14A29 /* OrderDetailsViewModelTests.swift in Sources */,
				02E4FD812306AA890049610C /* StatsTimeRangeBarViewModelTests.swift in Sources */,
			);
			runOnlyForDeploymentPostprocessing = 0;
		};
/* End PBXSourcesBuildPhase section */

/* Begin PBXTargetDependency section */
		B55D4C1520B6131400D7A50F /* PBXTargetDependency */ = {
			isa = PBXTargetDependency;
			target = B55D4C0F20B612F300D7A50F /* GenerateCredentials */;
			targetProxy = B55D4C1420B6131400D7A50F /* PBXContainerItemProxy */;
		};
		B56DB3DF2049BFAA00D4AA8E /* PBXTargetDependency */ = {
			isa = PBXTargetDependency;
			target = B56DB3C52049BFAA00D4AA8E /* WooCommerce */;
			targetProxy = B56DB3DE2049BFAA00D4AA8E /* PBXContainerItemProxy */;
		};
/* End PBXTargetDependency section */

/* Begin PBXVariantGroup section */
		B56DB3CD2049BFAA00D4AA8E /* Main.storyboard */ = {
			isa = PBXVariantGroup;
			children = (
				B56DB3CE2049BFAA00D4AA8E /* Base */,
			);
			name = Main.storyboard;
			sourceTree = "<group>";
		};
		B56DB3D52049BFAA00D4AA8E /* LaunchScreen.storyboard */ = {
			isa = PBXVariantGroup;
			children = (
				B56DB3D62049BFAA00D4AA8E /* Base */,
			);
			name = LaunchScreen.storyboard;
			sourceTree = "<group>";
		};
		B573B19D219DC2690081C78C /* Localizable.strings */ = {
			isa = PBXVariantGroup;
			children = (
				B573B19E219DC2690081C78C /* en */,
				B573B19F219DC2690081C78C /* es */,
				B573B1A1219DC28E0081C78C /* de */,
				B573B1A2219DC2950081C78C /* ar */,
				B573B1A3219DC2A20081C78C /* fr */,
				B573B1A4219DC2A20081C78C /* he */,
				B573B1A5219DC2A20081C78C /* id */,
				B573B1A6219DC2B20081C78C /* nl */,
				B573B1A7219DC2B30081C78C /* sv */,
				B573B1A8219DC2B30081C78C /* ja */,
				B573B1A9219DC2B30081C78C /* pt-BR */,
				B573B1AA219DC2B30081C78C /* ko */,
				B573B1AB219DC2B40081C78C /* ru */,
				B573B1AC219DC2B40081C78C /* tr */,
				B573B1AD219DC2B40081C78C /* it */,
				B573B1AE219DC2BC0081C78C /* zh-Hans */,
				B573B1AF219DC2BD0081C78C /* zh-Hant */,
			);
			name = Localizable.strings;
			sourceTree = "<group>";
		};
/* End PBXVariantGroup section */

/* Begin XCBuildConfiguration section */
		B55D4C1120B612F300D7A50F /* Debug */ = {
			isa = XCBuildConfiguration;
			buildSettings = {
				CODE_SIGN_STYLE = Automatic;
				INFOPLIST_PREFIX_HEADER = InfoPlist.h;
				PRODUCT_NAME = "$(TARGET_NAME)";
				SECRETS_PATH = "$HOME/.mobile-secrets/iOS/WCiOS/woo_app_credentials.json";
				VALID_ARCHS = "$(inherited)";
			};
			name = Debug;
		};
		B55D4C1220B612F300D7A50F /* Release */ = {
			isa = XCBuildConfiguration;
			buildSettings = {
				CODE_SIGN_STYLE = Automatic;
				INFOPLIST_PREFIX_HEADER = InfoPlist.h;
				PRODUCT_NAME = "$(TARGET_NAME)";
				SECRETS_PATH = "$HOME/.mobile-secrets/iOS/WCiOS/woo_app_credentials.json";
				VALID_ARCHS = "$(inherited)";
			};
			name = Release;
		};
		B56DB3E42049BFAA00D4AA8E /* Debug */ = {
			isa = XCBuildConfiguration;
			baseConfigurationReference = 8CA4F6DD220B257000A47B5D /* WooCommerce.debug.xcconfig */;
			buildSettings = {
				ALWAYS_SEARCH_USER_PATHS = NO;
				CLANG_ANALYZER_LOCALIZABILITY_NONLOCALIZED = YES;
				CLANG_ANALYZER_NONNULL = YES;
				CLANG_ANALYZER_NUMBER_OBJECT_CONVERSION = YES_AGGRESSIVE;
				CLANG_CXX_LANGUAGE_STANDARD = "gnu++14";
				CLANG_CXX_LIBRARY = "libc++";
				CLANG_ENABLE_MODULES = YES;
				CLANG_ENABLE_OBJC_ARC = YES;
				CLANG_WARN_BLOCK_CAPTURE_AUTORELEASING = YES;
				CLANG_WARN_BOOL_CONVERSION = YES;
				CLANG_WARN_COMMA = YES;
				CLANG_WARN_CONSTANT_CONVERSION = YES;
				CLANG_WARN_DEPRECATED_OBJC_IMPLEMENTATIONS = YES;
				CLANG_WARN_DIRECT_OBJC_ISA_USAGE = YES_ERROR;
				CLANG_WARN_DOCUMENTATION_COMMENTS = YES;
				CLANG_WARN_EMPTY_BODY = YES;
				CLANG_WARN_ENUM_CONVERSION = YES;
				CLANG_WARN_INFINITE_RECURSION = YES;
				CLANG_WARN_INT_CONVERSION = YES;
				CLANG_WARN_NON_LITERAL_NULL_CONVERSION = YES;
				CLANG_WARN_OBJC_IMPLICIT_RETAIN_SELF = YES;
				CLANG_WARN_OBJC_LITERAL_CONVERSION = YES;
				CLANG_WARN_OBJC_ROOT_CLASS = YES_ERROR;
				CLANG_WARN_RANGE_LOOP_ANALYSIS = YES;
				CLANG_WARN_STRICT_PROTOTYPES = YES;
				CLANG_WARN_SUSPICIOUS_MOVE = YES;
				CLANG_WARN_UNGUARDED_AVAILABILITY = YES_AGGRESSIVE;
				CLANG_WARN_UNREACHABLE_CODE = YES;
				CLANG_WARN__DUPLICATE_METHOD_MATCH = YES;
				CODE_SIGN_IDENTITY = "iPhone Developer";
				COPY_PHASE_STRIP = NO;
				DEBUG_INFORMATION_FORMAT = dwarf;
				ENABLE_STRICT_OBJC_MSGSEND = YES;
				ENABLE_TESTABILITY = YES;
				GCC_C_LANGUAGE_STANDARD = gnu11;
				GCC_DYNAMIC_NO_PIC = NO;
				GCC_NO_COMMON_BLOCKS = YES;
				GCC_OPTIMIZATION_LEVEL = 0;
				GCC_PREPROCESSOR_DEFINITIONS = (
					"DEBUG=1",
					"$(inherited)",
				);
				GCC_WARN_64_TO_32_BIT_CONVERSION = YES;
				GCC_WARN_ABOUT_RETURN_TYPE = YES_ERROR;
				GCC_WARN_UNDECLARED_SELECTOR = YES;
				GCC_WARN_UNINITIALIZED_AUTOS = YES_AGGRESSIVE;
				GCC_WARN_UNUSED_FUNCTION = YES;
				GCC_WARN_UNUSED_VARIABLE = YES;
				IPHONEOS_DEPLOYMENT_TARGET = 12.0;
				MTL_ENABLE_DEBUG_INFO = YES;
				ONLY_ACTIVE_ARCH = YES;
				SDKROOT = iphoneos;
				SWIFT_ACTIVE_COMPILATION_CONDITIONS = DEBUG;
				SWIFT_OBJC_BRIDGING_HEADER = "Classes/System/WooCommerce-Bridging-Header.h";
				SWIFT_OPTIMIZATION_LEVEL = "-Onone";
				VALID_ARCHS = "$(ARCHS_STANDARD_64_BIT)";
			};
			name = Debug;
		};
		B56DB3E52049BFAA00D4AA8E /* Release */ = {
			isa = XCBuildConfiguration;
			baseConfigurationReference = 8CA4F6DE220B257000A47B5D /* WooCommerce.release.xcconfig */;
			buildSettings = {
				ALWAYS_SEARCH_USER_PATHS = NO;
				CLANG_ANALYZER_LOCALIZABILITY_NONLOCALIZED = YES;
				CLANG_ANALYZER_NONNULL = YES;
				CLANG_ANALYZER_NUMBER_OBJECT_CONVERSION = YES_AGGRESSIVE;
				CLANG_CXX_LANGUAGE_STANDARD = "gnu++14";
				CLANG_CXX_LIBRARY = "libc++";
				CLANG_ENABLE_MODULES = YES;
				CLANG_ENABLE_OBJC_ARC = YES;
				CLANG_WARN_BLOCK_CAPTURE_AUTORELEASING = YES;
				CLANG_WARN_BOOL_CONVERSION = YES;
				CLANG_WARN_COMMA = YES;
				CLANG_WARN_CONSTANT_CONVERSION = YES;
				CLANG_WARN_DEPRECATED_OBJC_IMPLEMENTATIONS = YES;
				CLANG_WARN_DIRECT_OBJC_ISA_USAGE = YES_ERROR;
				CLANG_WARN_DOCUMENTATION_COMMENTS = YES;
				CLANG_WARN_EMPTY_BODY = YES;
				CLANG_WARN_ENUM_CONVERSION = YES;
				CLANG_WARN_INFINITE_RECURSION = YES;
				CLANG_WARN_INT_CONVERSION = YES;
				CLANG_WARN_NON_LITERAL_NULL_CONVERSION = YES;
				CLANG_WARN_OBJC_IMPLICIT_RETAIN_SELF = YES;
				CLANG_WARN_OBJC_LITERAL_CONVERSION = YES;
				CLANG_WARN_OBJC_ROOT_CLASS = YES_ERROR;
				CLANG_WARN_RANGE_LOOP_ANALYSIS = YES;
				CLANG_WARN_STRICT_PROTOTYPES = YES;
				CLANG_WARN_SUSPICIOUS_MOVE = YES;
				CLANG_WARN_UNGUARDED_AVAILABILITY = YES_AGGRESSIVE;
				CLANG_WARN_UNREACHABLE_CODE = YES;
				CLANG_WARN__DUPLICATE_METHOD_MATCH = YES;
				CODE_SIGN_IDENTITY = "iPhone Developer";
				COPY_PHASE_STRIP = NO;
				DEBUG_INFORMATION_FORMAT = "dwarf-with-dsym";
				ENABLE_NS_ASSERTIONS = NO;
				ENABLE_STRICT_OBJC_MSGSEND = YES;
				GCC_C_LANGUAGE_STANDARD = gnu11;
				GCC_NO_COMMON_BLOCKS = YES;
				GCC_WARN_64_TO_32_BIT_CONVERSION = YES;
				GCC_WARN_ABOUT_RETURN_TYPE = YES_ERROR;
				GCC_WARN_UNDECLARED_SELECTOR = YES;
				GCC_WARN_UNINITIALIZED_AUTOS = YES_AGGRESSIVE;
				GCC_WARN_UNUSED_FUNCTION = YES;
				GCC_WARN_UNUSED_VARIABLE = YES;
				IPHONEOS_DEPLOYMENT_TARGET = 12.0;
				MTL_ENABLE_DEBUG_INFO = NO;
				SDKROOT = iphoneos;
				SWIFT_OBJC_BRIDGING_HEADER = "Classes/System/WooCommerce-Bridging-Header.h";
				SWIFT_OPTIMIZATION_LEVEL = "-Owholemodule";
				VALIDATE_PRODUCT = YES;
				VALID_ARCHS = "$(ARCHS_STANDARD_64_BIT)";
			};
			name = Release;
		};
		B56DB3E72049BFAA00D4AA8E /* Debug */ = {
			isa = XCBuildConfiguration;
			baseConfigurationReference = 90AC1C0B391E04A837BDC64E /* Pods-WooCommerce.debug.xcconfig */;
			buildSettings = {
				ASSETCATALOG_COMPILER_APPICON_NAME = AppIcon;
				CODE_SIGN_ENTITLEMENTS = "Resources/Woo-Debug.entitlements";
				CODE_SIGN_STYLE = Manual;
				DEVELOPMENT_TEAM = PZYM8XX95Q;
				ENABLE_BITCODE = NO;
				INFOPLIST_FILE = "$(SRCROOT)/Resources/Info.plist";
				INFOPLIST_PREFIX_HEADER = DerivedSources/InfoPlist.h;
				INFOPLIST_PREPROCESS = YES;
				IPHONEOS_DEPLOYMENT_TARGET = 11.0;
				LD_RUNPATH_SEARCH_PATHS = "$(inherited) @executable_path/Frameworks";
				PRODUCT_BUNDLE_IDENTIFIER = com.automattic.woocommerce;
				PRODUCT_NAME = "$(TARGET_NAME)";
				PROVISIONING_PROFILE = "";
				PROVISIONING_PROFILE_SPECIFIER = "WooCommerce Development";
				SECRETS_PATH = "$HOME/.mobile-secrets/iOS/WCiOS/woo_app_credentials.json";
				SWIFT_VERSION = 5.0;
				TARGETED_DEVICE_FAMILY = "1,2";
				USER_HEADER_SEARCH_PATHS = "";
			};
			name = Debug;
		};
		B56DB3E82049BFAA00D4AA8E /* Release */ = {
			isa = XCBuildConfiguration;
			baseConfigurationReference = 33035144757869DE5E4DC88A /* Pods-WooCommerce.release.xcconfig */;
			buildSettings = {
				ASSETCATALOG_COMPILER_APPICON_NAME = AppIcon;
				CODE_SIGN_ENTITLEMENTS = "Resources/Woo-Release.entitlements";
				CODE_SIGN_IDENTITY = "iPhone Distribution";
				CODE_SIGN_STYLE = Manual;
				DEVELOPMENT_TEAM = PZYM8XX95Q;
				ENABLE_BITCODE = NO;
				INFOPLIST_FILE = "$(SRCROOT)/Resources/Info.plist";
				INFOPLIST_PREFIX_HEADER = DerivedSources/InfoPlist.h;
				INFOPLIST_PREPROCESS = YES;
				IPHONEOS_DEPLOYMENT_TARGET = 11.0;
				LD_RUNPATH_SEARCH_PATHS = "$(inherited) @executable_path/Frameworks";
				PRODUCT_BUNDLE_IDENTIFIER = com.automattic.woocommerce;
				PRODUCT_NAME = "$(TARGET_NAME)";
				PROVISIONING_PROFILE_SPECIFIER = "WooCommerce App Store";
				SECRETS_PATH = "$HOME/.mobile-secrets/iOS/WCiOS/woo_app_credentials.json";
				SWIFT_VERSION = 5.0;
				TARGETED_DEVICE_FAMILY = "1,2";
				USER_HEADER_SEARCH_PATHS = "";
			};
			name = Release;
		};
		B56DB3EA2049BFAA00D4AA8E /* Debug */ = {
			isa = XCBuildConfiguration;
			baseConfigurationReference = 9D2992FEF3D1246B8CCC2EBB /* Pods-WooCommerceTests.debug.xcconfig */;
			buildSettings = {
				ALWAYS_EMBED_SWIFT_STANDARD_LIBRARIES = "$(inherited)";
				BUNDLE_LOADER = "$(TEST_HOST)";
				CLANG_ENABLE_MODULES = "$(inherited)";
				CODE_SIGN_STYLE = Automatic;
				DEVELOPMENT_TEAM = PZYM8XX95Q;
				INFOPLIST_FILE = WooCommerceTests/Info.plist;
				LD_RUNPATH_SEARCH_PATHS = "$(inherited) @executable_path/Frameworks @loader_path/Frameworks";
				PRODUCT_BUNDLE_IDENTIFIER = com.woocommerce.WooCommerceTests;
				PRODUCT_NAME = "$(TARGET_NAME)";
				SWIFT_OPTIMIZATION_LEVEL = "-Onone";
				SWIFT_VERSION = 5.0;
				TARGETED_DEVICE_FAMILY = "1,2";
				TEST_HOST = "$(BUILT_PRODUCTS_DIR)/WooCommerce.app/WooCommerce";
				VALID_ARCHS = "$(inherited)";
			};
			name = Debug;
		};
		B56DB3EB2049BFAA00D4AA8E /* Release */ = {
			isa = XCBuildConfiguration;
			baseConfigurationReference = 8A659E65308A3D9DD79A95F9 /* Pods-WooCommerceTests.release.xcconfig */;
			buildSettings = {
				ALWAYS_EMBED_SWIFT_STANDARD_LIBRARIES = "$(inherited)";
				BUNDLE_LOADER = "$(TEST_HOST)";
				CLANG_ENABLE_MODULES = "$(inherited)";
				CODE_SIGN_STYLE = Automatic;
				DEVELOPMENT_TEAM = PZYM8XX95Q;
				INFOPLIST_FILE = WooCommerceTests/Info.plist;
				LD_RUNPATH_SEARCH_PATHS = "$(inherited) @executable_path/Frameworks @loader_path/Frameworks";
				PRODUCT_BUNDLE_IDENTIFIER = com.woocommerce.WooCommerceTests;
				PRODUCT_NAME = "$(TARGET_NAME)";
				SWIFT_VERSION = 5.0;
				TARGETED_DEVICE_FAMILY = "1,2";
				TEST_HOST = "$(BUILT_PRODUCTS_DIR)/WooCommerce.app/WooCommerce";
				VALID_ARCHS = "$(inherited)";
			};
			name = Release;
		};
/* End XCBuildConfiguration section */

/* Begin XCConfigurationList section */
		B55D4C1020B612F300D7A50F /* Build configuration list for PBXAggregateTarget "GenerateCredentials" */ = {
			isa = XCConfigurationList;
			buildConfigurations = (
				B55D4C1120B612F300D7A50F /* Debug */,
				B55D4C1220B612F300D7A50F /* Release */,
			);
			defaultConfigurationIsVisible = 0;
			defaultConfigurationName = Release;
		};
		B56DB3C12049BFAA00D4AA8E /* Build configuration list for PBXProject "WooCommerce" */ = {
			isa = XCConfigurationList;
			buildConfigurations = (
				B56DB3E42049BFAA00D4AA8E /* Debug */,
				B56DB3E52049BFAA00D4AA8E /* Release */,
			);
			defaultConfigurationIsVisible = 0;
			defaultConfigurationName = Release;
		};
		B56DB3E62049BFAA00D4AA8E /* Build configuration list for PBXNativeTarget "WooCommerce" */ = {
			isa = XCConfigurationList;
			buildConfigurations = (
				B56DB3E72049BFAA00D4AA8E /* Debug */,
				B56DB3E82049BFAA00D4AA8E /* Release */,
			);
			defaultConfigurationIsVisible = 0;
			defaultConfigurationName = Release;
		};
		B56DB3E92049BFAA00D4AA8E /* Build configuration list for PBXNativeTarget "WooCommerceTests" */ = {
			isa = XCConfigurationList;
			buildConfigurations = (
				B56DB3EA2049BFAA00D4AA8E /* Debug */,
				B56DB3EB2049BFAA00D4AA8E /* Release */,
			);
			defaultConfigurationIsVisible = 0;
			defaultConfigurationName = Release;
		};
/* End XCConfigurationList section */
	};
	rootObject = B56DB3BE2049BFAA00D4AA8E /* Project object */;
}<|MERGE_RESOLUTION|>--- conflicted
+++ resolved
@@ -54,12 +54,9 @@
 		02E4FD7C2306A04C0049610C /* StatsTimeRangeBarView.swift in Sources */ = {isa = PBXBuildFile; fileRef = 02E4FD7B2306A04C0049610C /* StatsTimeRangeBarView.swift */; };
 		02E4FD7E2306A8180049610C /* StatsTimeRangeBarViewModel.swift in Sources */ = {isa = PBXBuildFile; fileRef = 02E4FD7D2306A8180049610C /* StatsTimeRangeBarViewModel.swift */; };
 		02E4FD812306AA890049610C /* StatsTimeRangeBarViewModelTests.swift in Sources */ = {isa = PBXBuildFile; fileRef = 02E4FD802306AA890049610C /* StatsTimeRangeBarViewModelTests.swift */; };
-<<<<<<< HEAD
 		02FE89C7231FAA4100E85EF8 /* MainTabBarControllerTests.swift in Sources */ = {isa = PBXBuildFile; fileRef = 02FE89C6231FAA4100E85EF8 /* MainTabBarControllerTests.swift */; };
-=======
 		02FE89C9231FB31400E85EF8 /* FeatureFlagService.swift in Sources */ = {isa = PBXBuildFile; fileRef = 02FE89C8231FB31400E85EF8 /* FeatureFlagService.swift */; };
 		02FE89CB231FB36600E85EF8 /* DefaultFeatureFlagService.swift in Sources */ = {isa = PBXBuildFile; fileRef = 02FE89CA231FB36600E85EF8 /* DefaultFeatureFlagService.swift */; };
->>>>>>> b79efa6c
 		74036CC0211B882100E462C2 /* PeriodDataViewController.swift in Sources */ = {isa = PBXBuildFile; fileRef = 74036CBF211B882100E462C2 /* PeriodDataViewController.swift */; };
 		740382DB2267D94100A627F4 /* LargeImageTableViewCell.swift in Sources */ = {isa = PBXBuildFile; fileRef = 740382D92267D94100A627F4 /* LargeImageTableViewCell.swift */; };
 		740382DC2267D94100A627F4 /* LargeImageTableViewCell.xib in Resources */ = {isa = PBXBuildFile; fileRef = 740382DA2267D94100A627F4 /* LargeImageTableViewCell.xib */; };
@@ -475,12 +472,9 @@
 		02E4FD7B2306A04C0049610C /* StatsTimeRangeBarView.swift */ = {isa = PBXFileReference; lastKnownFileType = sourcecode.swift; path = StatsTimeRangeBarView.swift; sourceTree = "<group>"; };
 		02E4FD7D2306A8180049610C /* StatsTimeRangeBarViewModel.swift */ = {isa = PBXFileReference; lastKnownFileType = sourcecode.swift; path = StatsTimeRangeBarViewModel.swift; sourceTree = "<group>"; };
 		02E4FD802306AA890049610C /* StatsTimeRangeBarViewModelTests.swift */ = {isa = PBXFileReference; lastKnownFileType = sourcecode.swift; path = StatsTimeRangeBarViewModelTests.swift; sourceTree = "<group>"; };
-<<<<<<< HEAD
 		02FE89C6231FAA4100E85EF8 /* MainTabBarControllerTests.swift */ = {isa = PBXFileReference; lastKnownFileType = sourcecode.swift; path = MainTabBarControllerTests.swift; sourceTree = "<group>"; };
-=======
 		02FE89C8231FB31400E85EF8 /* FeatureFlagService.swift */ = {isa = PBXFileReference; lastKnownFileType = sourcecode.swift; path = FeatureFlagService.swift; sourceTree = "<group>"; };
 		02FE89CA231FB36600E85EF8 /* DefaultFeatureFlagService.swift */ = {isa = PBXFileReference; lastKnownFileType = sourcecode.swift; path = DefaultFeatureFlagService.swift; sourceTree = "<group>"; };
->>>>>>> b79efa6c
 		33035144757869DE5E4DC88A /* Pods-WooCommerce.release.xcconfig */ = {isa = PBXFileReference; includeInIndex = 1; lastKnownFileType = text.xcconfig; name = "Pods-WooCommerce.release.xcconfig"; path = "../Pods/Target Support Files/Pods-WooCommerce/Pods-WooCommerce.release.xcconfig"; sourceTree = "<group>"; };
 		6DC4526F9A7357761197EBF0 /* Pods_WooCommerceTests.framework */ = {isa = PBXFileReference; explicitFileType = wrapper.framework; includeInIndex = 0; path = Pods_WooCommerceTests.framework; sourceTree = BUILT_PRODUCTS_DIR; };
 		74036CBF211B882100E462C2 /* PeriodDataViewController.swift */ = {isa = PBXFileReference; lastKnownFileType = sourcecode.swift; path = PeriodDataViewController.swift; sourceTree = "<group>"; };
