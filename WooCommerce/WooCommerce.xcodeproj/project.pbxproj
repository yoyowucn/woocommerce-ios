// !$*UTF8*$!
{
	archiveVersion = 1;
	classes = {
	};
	objectVersion = 48;
	objects = {

/* Begin PBXAggregateTarget section */
		B55D4C0F20B612F300D7A50F /* GenerateCredentials */ = {
			isa = PBXAggregateTarget;
			buildConfigurationList = B55D4C1020B612F300D7A50F /* Build configuration list for PBXAggregateTarget "GenerateCredentials" */;
			buildPhases = (
				B55D4C1320B612FE00D7A50F /* ShellScript */,
			);
			dependencies = (
			);
			name = GenerateCredentials;
			productName = GenerateInfoPlist;
		};
/* End PBXAggregateTarget section */

/* Begin PBXBuildFile section */
		86DBBB0BDEA3488E2BEBB314 /* Pods_WooCommerce.framework in Frameworks */ = {isa = PBXBuildFile; fileRef = BABE5E07DD787ECA6D2A76DE /* Pods_WooCommerce.framework */; };
		B50911302049E27A007D25DC /* DashboardViewController.swift in Sources */ = {isa = PBXBuildFile; fileRef = B509112D2049E27A007D25DC /* DashboardViewController.swift */; };
		B50911312049E27A007D25DC /* OrdersViewController.swift in Sources */ = {isa = PBXBuildFile; fileRef = B509112E2049E27A007D25DC /* OrdersViewController.swift */; };
		B50911322049E27A007D25DC /* SettingsViewController.swift in Sources */ = {isa = PBXBuildFile; fileRef = B509112F2049E27A007D25DC /* SettingsViewController.swift */; };
		B50911342049E493007D25DC /* Order.swift in Sources */ = {isa = PBXBuildFile; fileRef = B50911332049E493007D25DC /* Order.swift */; };
		B557DA1520979904005962F4 /* CustomerNoteTableViewCell.swift in Sources */ = {isa = PBXBuildFile; fileRef = B557DA1320979904005962F4 /* CustomerNoteTableViewCell.swift */; };
		B557DA1620979904005962F4 /* CustomerNoteTableViewCell.xib in Resources */ = {isa = PBXBuildFile; fileRef = B557DA1420979904005962F4 /* CustomerNoteTableViewCell.xib */; };
		B559EBAF20A0BF8F00836CD4 /* README.md in Resources */ = {isa = PBXBuildFile; fileRef = B559EBAD20A0BF8E00836CD4 /* README.md */; };
		B559EBB020A0BF8F00836CD4 /* LICENSE in Resources */ = {isa = PBXBuildFile; fileRef = B559EBAE20A0BF8F00836CD4 /* LICENSE */; };
		B55D4BFD20B5CDE700D7A50F /* replace_secrets.rb in Resources */ = {isa = PBXBuildFile; fileRef = B55D4BFB20B5CDE600D7A50F /* replace_secrets.rb */; };
		B55D4C0620B6027200D7A50F /* AuthenticationManager.swift in Sources */ = {isa = PBXBuildFile; fileRef = B55D4C0520B6027100D7A50F /* AuthenticationManager.swift */; };
		B55D4C2720B717C000D7A50F /* UserAgent.swift in Sources */ = {isa = PBXBuildFile; fileRef = B55D4C2620B717C000D7A50F /* UserAgent.swift */; };
		B56DB3CA2049BFAA00D4AA8E /* AppDelegate.swift in Sources */ = {isa = PBXBuildFile; fileRef = B56DB3C92049BFAA00D4AA8E /* AppDelegate.swift */; };
		B56DB3CF2049BFAA00D4AA8E /* Main.storyboard in Resources */ = {isa = PBXBuildFile; fileRef = B56DB3CD2049BFAA00D4AA8E /* Main.storyboard */; };
		B56DB3D22049BFAA00D4AA8E /* WooCommerce.xcdatamodeld in Sources */ = {isa = PBXBuildFile; fileRef = B56DB3D02049BFAA00D4AA8E /* WooCommerce.xcdatamodeld */; };
		B56DB3D42049BFAA00D4AA8E /* Assets.xcassets in Resources */ = {isa = PBXBuildFile; fileRef = B56DB3D32049BFAA00D4AA8E /* Assets.xcassets */; };
		B56DB3D72049BFAA00D4AA8E /* LaunchScreen.storyboard in Resources */ = {isa = PBXBuildFile; fileRef = B56DB3D52049BFAA00D4AA8E /* LaunchScreen.storyboard */; };
		B5A8F8A920B84D3F00D211DE /* ApiCredentials.swift in Sources */ = {isa = PBXBuildFile; fileRef = B5A8F8A720B84D3F00D211DE /* ApiCredentials.swift */; };
		B5A8F8AD20B88D9900D211DE /* LoginPrologueViewController.swift in Sources */ = {isa = PBXBuildFile; fileRef = B5A8F8AC20B88D9900D211DE /* LoginPrologueViewController.swift */; };
		B5A8F8AF20B88DCC00D211DE /* LoginPrologueViewController.xib in Resources */ = {isa = PBXBuildFile; fileRef = B5A8F8AE20B88DCC00D211DE /* LoginPrologueViewController.xib */; };
		B5BE368E20BED80B00BE0A8C /* SafariViewController.swift in Sources */ = {isa = PBXBuildFile; fileRef = B5BE368D20BED80B00BE0A8C /* SafariViewController.swift */; };
		B5C3B5E320D189E60072CB9D /* Networking.framework in Frameworks */ = {isa = PBXBuildFile; fileRef = B5C3B5E220D189E60072CB9D /* Networking.framework */; };
		B5C3B5E520D189EA0072CB9D /* Storage.framework in Frameworks */ = {isa = PBXBuildFile; fileRef = B5C3B5E420D189EA0072CB9D /* Storage.framework */; };
		B5C3B5E720D189ED0072CB9D /* Yosemite.framework in Frameworks */ = {isa = PBXBuildFile; fileRef = B5C3B5E620D189ED0072CB9D /* Yosemite.framework */; };
		B5C3B5E820D189F30072CB9D /* Networking.framework in Embed Frameworks */ = {isa = PBXBuildFile; fileRef = B5C3B5E220D189E60072CB9D /* Networking.framework */; settings = {ATTRIBUTES = (CodeSignOnCopy, RemoveHeadersOnCopy, ); }; };
		B5C3B5E920D189F70072CB9D /* Yosemite.framework in Embed Frameworks */ = {isa = PBXBuildFile; fileRef = B5C3B5E620D189ED0072CB9D /* Yosemite.framework */; settings = {ATTRIBUTES = (CodeSignOnCopy, RemoveHeadersOnCopy, ); }; };
		B5C3B5EA20D189FC0072CB9D /* Storage.framework in Embed Frameworks */ = {isa = PBXBuildFile; fileRef = B5C3B5E420D189EA0072CB9D /* Storage.framework */; settings = {ATTRIBUTES = (CodeSignOnCopy, RemoveHeadersOnCopy, ); }; };
		B5D1AFB420BC445A00DB0E8C /* Images.xcassets in Resources */ = {isa = PBXBuildFile; fileRef = B5D1AFB320BC445900DB0E8C /* Images.xcassets */; };
		B5D1AFB820BC510200DB0E8C /* UIImage+Woo.swift in Sources */ = {isa = PBXBuildFile; fileRef = B5D1AFB720BC510200DB0E8C /* UIImage+Woo.swift */; };
		B5D1AFBA20BC515600DB0E8C /* UIColor+Woo.swift in Sources */ = {isa = PBXBuildFile; fileRef = B5D1AFB920BC515600DB0E8C /* UIColor+Woo.swift */; };
		B5D1AFC020BC67C200DB0E8C /* WooConstants.swift in Sources */ = {isa = PBXBuildFile; fileRef = B5D1AFBF20BC67C200DB0E8C /* WooConstants.swift */; };
		B5EE26C020A5EE6600468622 /* Storage.framework in Frameworks */ = {isa = PBXBuildFile; fileRef = B5EE26BF20A5EE6600468622 /* Storage.framework */; };
		B5EE26C220A5EE8100468622 /* Storage.framework in Embed Frameworks */ = {isa = PBXBuildFile; fileRef = B5EE26BF20A5EE6600468622 /* Storage.framework */; settings = {ATTRIBUTES = (CodeSignOnCopy, RemoveHeadersOnCopy, ); }; };
		CE17C2E220ACA06800AFBD20 /* BillingDetailsTableViewCell.swift in Sources */ = {isa = PBXBuildFile; fileRef = CE17C2E020ACA06800AFBD20 /* BillingDetailsTableViewCell.swift */; };
		CE17C2E320ACA06800AFBD20 /* BillingDetailsTableViewCell.xib in Resources */ = {isa = PBXBuildFile; fileRef = CE17C2E120ACA06800AFBD20 /* BillingDetailsTableViewCell.xib */; };
		CE1CCB402056F21C000EE3AC /* Style.swift in Sources */ = {isa = PBXBuildFile; fileRef = CE1CCB3F2056F21C000EE3AC /* Style.swift */; };
		CE1CCB4720570A6C000EE3AC /* en.lproj in Resources */ = {isa = PBXBuildFile; fileRef = CE1CCB4620570A6B000EE3AC /* en.lproj */; };
		CE1CCB4B20570B1F000EE3AC /* OrderListCell.swift in Sources */ = {isa = PBXBuildFile; fileRef = CE1CCB4A20570B1F000EE3AC /* OrderListCell.swift */; };
		CE1EC8C520B46819009762BF /* PaymentTableViewCell.swift in Sources */ = {isa = PBXBuildFile; fileRef = CE1EC8C320B46819009762BF /* PaymentTableViewCell.swift */; };
		CE1EC8C620B46819009762BF /* PaymentTableViewCell.xib in Resources */ = {isa = PBXBuildFile; fileRef = CE1EC8C420B46819009762BF /* PaymentTableViewCell.xib */; };
		CE1EC8C820B478B6009762BF /* TwoColumnLabelView.xib in Resources */ = {isa = PBXBuildFile; fileRef = CE1EC8C720B478B6009762BF /* TwoColumnLabelView.xib */; };
		CE1EC8CA20B479F1009762BF /* TwoColumnLabelView.swift in Sources */ = {isa = PBXBuildFile; fileRef = CE1EC8C920B479F1009762BF /* TwoColumnLabelView.swift */; };
		CE1EC8CF20B6FD53009762BF /* FootnoteView.xib in Resources */ = {isa = PBXBuildFile; fileRef = CE1EC8CE20B6FD53009762BF /* FootnoteView.xib */; };
		CE1EC8D120B6FE39009762BF /* FootnoteView.swift in Sources */ = {isa = PBXBuildFile; fileRef = CE1EC8D020B6FE39009762BF /* FootnoteView.swift */; };
		CE1EC8D720B75FBA009762BF /* order-1112.json in Resources */ = {isa = PBXBuildFile; fileRef = CE1EC8D620B75FBA009762BF /* order-1112.json */; };
		CE1EC8D920B75FF7009762BF /* order-1107.json in Resources */ = {isa = PBXBuildFile; fileRef = CE1EC8D820B75FF7009762BF /* order-1107.json */; };
		CE1EC8DB20B76088009762BF /* order-notes-1107.json in Resources */ = {isa = PBXBuildFile; fileRef = CE1EC8DA20B76088009762BF /* order-notes-1107.json */; };
		CE1EC8DD20B76636009762BF /* order-1044.json in Resources */ = {isa = PBXBuildFile; fileRef = CE1EC8DC20B76636009762BF /* order-1044.json */; };
		CE1EC8DF20B76651009762BF /* order-notes-1044.json in Resources */ = {isa = PBXBuildFile; fileRef = CE1EC8DE20B76651009762BF /* order-notes-1044.json */; };
		CE1F51252064179A00C6C810 /* UILabel+Helpers.swift in Sources */ = {isa = PBXBuildFile; fileRef = CE1F51242064179A00C6C810 /* UILabel+Helpers.swift */; };
		CE1F51272064345B00C6C810 /* UIColor+Helpers.swift in Sources */ = {isa = PBXBuildFile; fileRef = CE1F51262064345B00C6C810 /* UIColor+Helpers.swift */; };
		CE1F512920697F0100C6C810 /* UIFont+Helpers.swift in Sources */ = {isa = PBXBuildFile; fileRef = CE1F512820697F0100C6C810 /* UIFont+Helpers.swift */; };
		CE1F512B206985DF00C6C810 /* PaddedLabel.swift in Sources */ = {isa = PBXBuildFile; fileRef = CE1F512A206985DF00C6C810 /* PaddedLabel.swift */; };
		CE263DE6206ACD220015A693 /* NotificationsViewController.swift in Sources */ = {isa = PBXBuildFile; fileRef = CE263DE5206ACD220015A693 /* NotificationsViewController.swift */; };
		CE263DE8206ACE3E0015A693 /* MainTabBarController.swift in Sources */ = {isa = PBXBuildFile; fileRef = CE263DE7206ACE3E0015A693 /* MainTabBarController.swift */; };
		CE32B10B20BEDE05006FBCF4 /* TwoColumnSectionHeaderView.xib in Resources */ = {isa = PBXBuildFile; fileRef = CE32B10A20BEDE05006FBCF4 /* TwoColumnSectionHeaderView.xib */; };
		CE32B10D20BEDE1C006FBCF4 /* TwoColumnSectionHeaderView.swift in Sources */ = {isa = PBXBuildFile; fileRef = CE32B10C20BEDE1C006FBCF4 /* TwoColumnSectionHeaderView.swift */; };
		CE32B11520BF8779006FBCF4 /* ProductListTableViewCell.swift in Sources */ = {isa = PBXBuildFile; fileRef = CE32B11320BF8779006FBCF4 /* ProductListTableViewCell.swift */; };
		CE32B11620BF8779006FBCF4 /* ProductListTableViewCell.xib in Resources */ = {isa = PBXBuildFile; fileRef = CE32B11420BF8779006FBCF4 /* ProductListTableViewCell.xib */; };
		CE32B11A20BF8E32006FBCF4 /* UIButton+Helpers.swift in Sources */ = {isa = PBXBuildFile; fileRef = CE32B11920BF8E32006FBCF4 /* UIButton+Helpers.swift */; };
		CE32B11C20C02DA3006FBCF4 /* IntrinsicHeightButton.swift in Sources */ = {isa = PBXBuildFile; fileRef = CE32B11B20C02DA3006FBCF4 /* IntrinsicHeightButton.swift */; };
		CE32B11E20C05A95006FBCF4 /* IntrinsicHeightView.swift in Sources */ = {isa = PBXBuildFile; fileRef = CE32B11D20C05A94006FBCF4 /* IntrinsicHeightView.swift */; };
		CE34DA2520A1ECD6005D8523 /* ContactViewModel.swift in Sources */ = {isa = PBXBuildFile; fileRef = CE34DA2420A1ECD6005D8523 /* ContactViewModel.swift */; };
		CE4296B920A5E9E400B2AFBD /* CNContact+Helpers.swift in Sources */ = {isa = PBXBuildFile; fileRef = CE4296B820A5E9E400B2AFBD /* CNContact+Helpers.swift */; };
		CE85535D209B5BB700938BDC /* OrderDetailsViewModel.swift in Sources */ = {isa = PBXBuildFile; fileRef = CE85535C209B5BB700938BDC /* OrderDetailsViewModel.swift */; };
		CE855364209BA6A700938BDC /* ShowHideSectionFooter.swift in Sources */ = {isa = PBXBuildFile; fileRef = CE855360209BA6A700938BDC /* ShowHideSectionFooter.swift */; };
		CE855365209BA6A700938BDC /* CustomerInfoTableViewCell.xib in Resources */ = {isa = PBXBuildFile; fileRef = CE855361209BA6A700938BDC /* CustomerInfoTableViewCell.xib */; };
		CE855366209BA6A700938BDC /* CustomerInfoTableViewCell.swift in Sources */ = {isa = PBXBuildFile; fileRef = CE855362209BA6A700938BDC /* CustomerInfoTableViewCell.swift */; };
		CE855367209BA6A700938BDC /* ShowHideSectionFooter.xib in Resources */ = {isa = PBXBuildFile; fileRef = CE855363209BA6A700938BDC /* ShowHideSectionFooter.xib */; };
		CED6021D20B35FDF0032C639 /* NoResultsTableViewCell.swift in Sources */ = {isa = PBXBuildFile; fileRef = CED6021B20B35FDF0032C639 /* NoResultsTableViewCell.swift */; };
		CED6021E20B35FDF0032C639 /* NoResultsTableViewCell.xib in Resources */ = {isa = PBXBuildFile; fileRef = CED6021C20B35FDF0032C639 /* NoResultsTableViewCell.xib */; };
		CEE005F62076C4040079161F /* Orders.storyboard in Resources */ = {isa = PBXBuildFile; fileRef = CEE005F52076C4040079161F /* Orders.storyboard */; };
		CEE005F82077C9690079161F /* order-list.json in Resources */ = {isa = PBXBuildFile; fileRef = CEE005F72077C9690079161F /* order-list.json */; };
		CEE006052077D1280079161F /* SummaryTableViewCell.swift in Sources */ = {isa = PBXBuildFile; fileRef = CEE006032077D1280079161F /* SummaryTableViewCell.swift */; };
		CEE006062077D1280079161F /* SummaryTableViewCell.xib in Resources */ = {isa = PBXBuildFile; fileRef = CEE006042077D1280079161F /* SummaryTableViewCell.xib */; };
		CEE006082077D14C0079161F /* OrderDetailsViewController.swift in Sources */ = {isa = PBXBuildFile; fileRef = CEE006072077D14C0079161F /* OrderDetailsViewController.swift */; };
/* End PBXBuildFile section */

/* Begin PBXContainerItemProxy section */
		B55D4C1420B6131400D7A50F /* PBXContainerItemProxy */ = {
			isa = PBXContainerItemProxy;
			containerPortal = B56DB3BE2049BFAA00D4AA8E /* Project object */;
			proxyType = 1;
			remoteGlobalIDString = B55D4C0F20B612F300D7A50F;
			remoteInfo = GenerateInfoPlist;
		};
		B56DB3DE2049BFAA00D4AA8E /* PBXContainerItemProxy */ = {
			isa = PBXContainerItemProxy;
			containerPortal = B56DB3BE2049BFAA00D4AA8E /* Project object */;
			proxyType = 1;
			remoteGlobalIDString = B56DB3C52049BFAA00D4AA8E;
			remoteInfo = WooCommerce;
		};
/* End PBXContainerItemProxy section */

/* Begin PBXCopyFilesBuildPhase section */
		B5650B1020A4CD7F009702D0 /* Embed Frameworks */ = {
			isa = PBXCopyFilesBuildPhase;
			buildActionMask = 2147483647;
			dstPath = "";
			dstSubfolderSpec = 10;
			files = (
				B5C3B5EA20D189FC0072CB9D /* Storage.framework in Embed Frameworks */,
				B5C3B5E920D189F70072CB9D /* Yosemite.framework in Embed Frameworks */,
				B5C3B5E820D189F30072CB9D /* Networking.framework in Embed Frameworks */,
			);
			name = "Embed Frameworks";
			runOnlyForDeploymentPostprocessing = 0;
		};
/* End PBXCopyFilesBuildPhase section */

/* Begin PBXFileReference section */
		33035144757869DE5E4DC88A /* Pods-WooCommerce.release.xcconfig */ = {isa = PBXFileReference; includeInIndex = 1; lastKnownFileType = text.xcconfig; name = "Pods-WooCommerce.release.xcconfig"; path = "../Pods/Target Support Files/Pods-WooCommerce/Pods-WooCommerce.release.xcconfig"; sourceTree = "<group>"; };
		90AC1C0B391E04A837BDC64E /* Pods-WooCommerce.debug.xcconfig */ = {isa = PBXFileReference; includeInIndex = 1; lastKnownFileType = text.xcconfig; name = "Pods-WooCommerce.debug.xcconfig"; path = "../Pods/Target Support Files/Pods-WooCommerce/Pods-WooCommerce.debug.xcconfig"; sourceTree = "<group>"; };
		B509112D2049E27A007D25DC /* DashboardViewController.swift */ = {isa = PBXFileReference; fileEncoding = 4; lastKnownFileType = sourcecode.swift; path = DashboardViewController.swift; sourceTree = "<group>"; };
		B509112E2049E27A007D25DC /* OrdersViewController.swift */ = {isa = PBXFileReference; fileEncoding = 4; lastKnownFileType = sourcecode.swift; path = OrdersViewController.swift; sourceTree = "<group>"; };
		B509112F2049E27A007D25DC /* SettingsViewController.swift */ = {isa = PBXFileReference; fileEncoding = 4; lastKnownFileType = sourcecode.swift; path = SettingsViewController.swift; sourceTree = "<group>"; };
		B50911332049E493007D25DC /* Order.swift */ = {isa = PBXFileReference; lastKnownFileType = sourcecode.swift; path = Order.swift; sourceTree = "<group>"; };
		B557DA1320979904005962F4 /* CustomerNoteTableViewCell.swift */ = {isa = PBXFileReference; fileEncoding = 4; lastKnownFileType = sourcecode.swift; path = CustomerNoteTableViewCell.swift; sourceTree = "<group>"; };
		B557DA1420979904005962F4 /* CustomerNoteTableViewCell.xib */ = {isa = PBXFileReference; fileEncoding = 4; lastKnownFileType = file.xib; path = CustomerNoteTableViewCell.xib; sourceTree = "<group>"; };
		B559EBAD20A0BF8E00836CD4 /* README.md */ = {isa = PBXFileReference; fileEncoding = 4; lastKnownFileType = net.daringfireball.markdown; name = README.md; path = ../README.md; sourceTree = "<group>"; };
		B559EBAE20A0BF8F00836CD4 /* LICENSE */ = {isa = PBXFileReference; fileEncoding = 4; lastKnownFileType = text; name = LICENSE; path = ../LICENSE; sourceTree = "<group>"; };
		B55D4BFA20B5CDE600D7A50F /* ApiCredentials.tpl */ = {isa = PBXFileReference; explicitFileType = sourcecode.swift; fileEncoding = 4; path = ApiCredentials.tpl; sourceTree = "<group>"; };
		B55D4BFB20B5CDE600D7A50F /* replace_secrets.rb */ = {isa = PBXFileReference; fileEncoding = 4; lastKnownFileType = text.script.ruby; path = replace_secrets.rb; sourceTree = "<group>"; };
		B55D4C0520B6027100D7A50F /* AuthenticationManager.swift */ = {isa = PBXFileReference; fileEncoding = 4; lastKnownFileType = sourcecode.swift; path = AuthenticationManager.swift; sourceTree = "<group>"; };
		B55D4C1920B6193000D7A50F /* InfoPlist.tpl */ = {isa = PBXFileReference; explicitFileType = sourcecode.c.h; fileEncoding = 4; path = InfoPlist.tpl; sourceTree = "<group>"; };
		B55D4C2620B717C000D7A50F /* UserAgent.swift */ = {isa = PBXFileReference; lastKnownFileType = sourcecode.swift; path = UserAgent.swift; sourceTree = "<group>"; };
		B56DB3C62049BFAA00D4AA8E /* WooCommerce.app */ = {isa = PBXFileReference; explicitFileType = wrapper.application; includeInIndex = 0; path = WooCommerce.app; sourceTree = BUILT_PRODUCTS_DIR; };
		B56DB3C92049BFAA00D4AA8E /* AppDelegate.swift */ = {isa = PBXFileReference; lastKnownFileType = sourcecode.swift; path = AppDelegate.swift; sourceTree = "<group>"; };
		B56DB3CE2049BFAA00D4AA8E /* Base */ = {isa = PBXFileReference; lastKnownFileType = file.storyboard; name = Base; path = Base.lproj/Main.storyboard; sourceTree = "<group>"; };
		B56DB3D12049BFAA00D4AA8E /* WooCommerce.xcdatamodel */ = {isa = PBXFileReference; lastKnownFileType = wrapper.xcdatamodel; path = WooCommerce.xcdatamodel; sourceTree = "<group>"; };
		B56DB3D32049BFAA00D4AA8E /* Assets.xcassets */ = {isa = PBXFileReference; lastKnownFileType = folder.assetcatalog; path = Assets.xcassets; sourceTree = "<group>"; };
		B56DB3D62049BFAA00D4AA8E /* Base */ = {isa = PBXFileReference; lastKnownFileType = file.storyboard; name = Base; path = Base.lproj/LaunchScreen.storyboard; sourceTree = "<group>"; };
		B56DB3D82049BFAA00D4AA8E /* Info.plist */ = {isa = PBXFileReference; lastKnownFileType = text.plist.xml; path = Info.plist; sourceTree = "<group>"; };
		B56DB3DD2049BFAA00D4AA8E /* WooCommerceTests.xctest */ = {isa = PBXFileReference; explicitFileType = wrapper.cfbundle; includeInIndex = 0; path = WooCommerceTests.xctest; sourceTree = BUILT_PRODUCTS_DIR; };
		B56DB3E32049BFAA00D4AA8E /* Info.plist */ = {isa = PBXFileReference; lastKnownFileType = text.plist.xml; path = Info.plist; sourceTree = "<group>"; };
		B5A8F8A720B84D3F00D211DE /* ApiCredentials.swift */ = {isa = PBXFileReference; lastKnownFileType = sourcecode.swift; name = ApiCredentials.swift; path = DerivedSources/ApiCredentials.swift; sourceTree = SOURCE_ROOT; };
		B5A8F8A820B84D3F00D211DE /* InfoPlist.h */ = {isa = PBXFileReference; lastKnownFileType = sourcecode.c.h; name = InfoPlist.h; path = DerivedSources/InfoPlist.h; sourceTree = SOURCE_ROOT; };
		B5A8F8AC20B88D9900D211DE /* LoginPrologueViewController.swift */ = {isa = PBXFileReference; lastKnownFileType = sourcecode.swift; path = LoginPrologueViewController.swift; sourceTree = "<group>"; };
		B5A8F8AE20B88DCC00D211DE /* LoginPrologueViewController.xib */ = {isa = PBXFileReference; lastKnownFileType = file.xib; path = LoginPrologueViewController.xib; sourceTree = "<group>"; };
		B5BE368D20BED80B00BE0A8C /* SafariViewController.swift */ = {isa = PBXFileReference; lastKnownFileType = sourcecode.swift; path = SafariViewController.swift; sourceTree = "<group>"; };
		B5C3B5E220D189E60072CB9D /* Networking.framework */ = {isa = PBXFileReference; explicitFileType = wrapper.framework; path = Networking.framework; sourceTree = BUILT_PRODUCTS_DIR; };
		B5C3B5E420D189EA0072CB9D /* Storage.framework */ = {isa = PBXFileReference; explicitFileType = wrapper.framework; path = Storage.framework; sourceTree = BUILT_PRODUCTS_DIR; };
		B5C3B5E620D189ED0072CB9D /* Yosemite.framework */ = {isa = PBXFileReference; explicitFileType = wrapper.framework; path = Yosemite.framework; sourceTree = BUILT_PRODUCTS_DIR; };
		B5D1AFB320BC445900DB0E8C /* Images.xcassets */ = {isa = PBXFileReference; lastKnownFileType = folder.assetcatalog; path = Images.xcassets; sourceTree = "<group>"; };
		B5D1AFB720BC510200DB0E8C /* UIImage+Woo.swift */ = {isa = PBXFileReference; lastKnownFileType = sourcecode.swift; path = "UIImage+Woo.swift"; sourceTree = "<group>"; };
		B5D1AFB920BC515600DB0E8C /* UIColor+Woo.swift */ = {isa = PBXFileReference; lastKnownFileType = sourcecode.swift; path = "UIColor+Woo.swift"; sourceTree = "<group>"; };
		B5D1AFBF20BC67C200DB0E8C /* WooConstants.swift */ = {isa = PBXFileReference; lastKnownFileType = sourcecode.swift; path = WooConstants.swift; sourceTree = "<group>"; };
		BABE5E07DD787ECA6D2A76DE /* Pods_WooCommerce.framework */ = {isa = PBXFileReference; explicitFileType = wrapper.framework; includeInIndex = 0; path = Pods_WooCommerce.framework; sourceTree = BUILT_PRODUCTS_DIR; };
		CE17C2E020ACA06800AFBD20 /* BillingDetailsTableViewCell.swift */ = {isa = PBXFileReference; lastKnownFileType = sourcecode.swift; path = BillingDetailsTableViewCell.swift; sourceTree = "<group>"; };
		CE17C2E120ACA06800AFBD20 /* BillingDetailsTableViewCell.xib */ = {isa = PBXFileReference; lastKnownFileType = file.xib; path = BillingDetailsTableViewCell.xib; sourceTree = "<group>"; };
		CE1CCB3F2056F21C000EE3AC /* Style.swift */ = {isa = PBXFileReference; lastKnownFileType = sourcecode.swift; path = Style.swift; sourceTree = "<group>"; };
		CE1CCB4620570A6B000EE3AC /* en.lproj */ = {isa = PBXFileReference; lastKnownFileType = folder; path = en.lproj; sourceTree = "<group>"; };
		CE1CCB4A20570B1F000EE3AC /* OrderListCell.swift */ = {isa = PBXFileReference; lastKnownFileType = sourcecode.swift; path = OrderListCell.swift; sourceTree = "<group>"; };
		CE1EC8C320B46819009762BF /* PaymentTableViewCell.swift */ = {isa = PBXFileReference; lastKnownFileType = sourcecode.swift; path = PaymentTableViewCell.swift; sourceTree = "<group>"; };
		CE1EC8C420B46819009762BF /* PaymentTableViewCell.xib */ = {isa = PBXFileReference; lastKnownFileType = file.xib; path = PaymentTableViewCell.xib; sourceTree = "<group>"; };
		CE1EC8C720B478B6009762BF /* TwoColumnLabelView.xib */ = {isa = PBXFileReference; lastKnownFileType = file.xib; path = TwoColumnLabelView.xib; sourceTree = "<group>"; };
		CE1EC8C920B479F1009762BF /* TwoColumnLabelView.swift */ = {isa = PBXFileReference; lastKnownFileType = sourcecode.swift; path = TwoColumnLabelView.swift; sourceTree = "<group>"; };
		CE1EC8CE20B6FD53009762BF /* FootnoteView.xib */ = {isa = PBXFileReference; lastKnownFileType = file.xib; name = FootnoteView.xib; path = Classes/ViewRelated/ReusableViews/FootnoteView.xib; sourceTree = SOURCE_ROOT; };
		CE1EC8D020B6FE39009762BF /* FootnoteView.swift */ = {isa = PBXFileReference; lastKnownFileType = sourcecode.swift; path = FootnoteView.swift; sourceTree = "<group>"; };
		CE1EC8D620B75FBA009762BF /* order-1112.json */ = {isa = PBXFileReference; lastKnownFileType = text.json; path = "order-1112.json"; sourceTree = "<group>"; };
		CE1EC8D820B75FF7009762BF /* order-1107.json */ = {isa = PBXFileReference; lastKnownFileType = text.json; path = "order-1107.json"; sourceTree = "<group>"; };
		CE1EC8DA20B76088009762BF /* order-notes-1107.json */ = {isa = PBXFileReference; lastKnownFileType = text.json; path = "order-notes-1107.json"; sourceTree = "<group>"; };
		CE1EC8DC20B76636009762BF /* order-1044.json */ = {isa = PBXFileReference; lastKnownFileType = text.json; path = "order-1044.json"; sourceTree = "<group>"; };
		CE1EC8DE20B76651009762BF /* order-notes-1044.json */ = {isa = PBXFileReference; lastKnownFileType = text.json; path = "order-notes-1044.json"; sourceTree = "<group>"; };
		CE1F51242064179A00C6C810 /* UILabel+Helpers.swift */ = {isa = PBXFileReference; lastKnownFileType = sourcecode.swift; path = "UILabel+Helpers.swift"; sourceTree = "<group>"; };
		CE1F51262064345B00C6C810 /* UIColor+Helpers.swift */ = {isa = PBXFileReference; lastKnownFileType = sourcecode.swift; path = "UIColor+Helpers.swift"; sourceTree = "<group>"; };
		CE1F512820697F0100C6C810 /* UIFont+Helpers.swift */ = {isa = PBXFileReference; lastKnownFileType = sourcecode.swift; path = "UIFont+Helpers.swift"; sourceTree = "<group>"; };
		CE1F512A206985DF00C6C810 /* PaddedLabel.swift */ = {isa = PBXFileReference; lastKnownFileType = sourcecode.swift; path = PaddedLabel.swift; sourceTree = "<group>"; };
		CE263DE5206ACD220015A693 /* NotificationsViewController.swift */ = {isa = PBXFileReference; lastKnownFileType = sourcecode.swift; path = NotificationsViewController.swift; sourceTree = "<group>"; };
		CE263DE7206ACE3E0015A693 /* MainTabBarController.swift */ = {isa = PBXFileReference; lastKnownFileType = sourcecode.swift; path = MainTabBarController.swift; sourceTree = "<group>"; };
		CE32B10A20BEDE05006FBCF4 /* TwoColumnSectionHeaderView.xib */ = {isa = PBXFileReference; lastKnownFileType = file.xib; path = TwoColumnSectionHeaderView.xib; sourceTree = "<group>"; };
		CE32B10C20BEDE1C006FBCF4 /* TwoColumnSectionHeaderView.swift */ = {isa = PBXFileReference; lastKnownFileType = sourcecode.swift; path = TwoColumnSectionHeaderView.swift; sourceTree = "<group>"; };
		CE32B11320BF8779006FBCF4 /* ProductListTableViewCell.swift */ = {isa = PBXFileReference; lastKnownFileType = sourcecode.swift; path = ProductListTableViewCell.swift; sourceTree = "<group>"; };
		CE32B11420BF8779006FBCF4 /* ProductListTableViewCell.xib */ = {isa = PBXFileReference; lastKnownFileType = file.xib; path = ProductListTableViewCell.xib; sourceTree = "<group>"; };
		CE32B11920BF8E32006FBCF4 /* UIButton+Helpers.swift */ = {isa = PBXFileReference; lastKnownFileType = sourcecode.swift; path = "UIButton+Helpers.swift"; sourceTree = "<group>"; };
		CE32B11B20C02DA3006FBCF4 /* IntrinsicHeightButton.swift */ = {isa = PBXFileReference; lastKnownFileType = sourcecode.swift; path = IntrinsicHeightButton.swift; sourceTree = "<group>"; };
		CE32B11D20C05A94006FBCF4 /* IntrinsicHeightView.swift */ = {isa = PBXFileReference; lastKnownFileType = sourcecode.swift; path = IntrinsicHeightView.swift; sourceTree = "<group>"; };
		CE34DA2420A1ECD6005D8523 /* ContactViewModel.swift */ = {isa = PBXFileReference; lastKnownFileType = sourcecode.swift; path = ContactViewModel.swift; sourceTree = "<group>"; };
		CE4296B820A5E9E400B2AFBD /* CNContact+Helpers.swift */ = {isa = PBXFileReference; lastKnownFileType = sourcecode.swift; path = "CNContact+Helpers.swift"; sourceTree = "<group>"; };
		CE85535C209B5BB700938BDC /* OrderDetailsViewModel.swift */ = {isa = PBXFileReference; lastKnownFileType = sourcecode.swift; path = OrderDetailsViewModel.swift; sourceTree = "<group>"; };
		CE855360209BA6A700938BDC /* ShowHideSectionFooter.swift */ = {isa = PBXFileReference; fileEncoding = 4; lastKnownFileType = sourcecode.swift; path = ShowHideSectionFooter.swift; sourceTree = "<group>"; };
		CE855361209BA6A700938BDC /* CustomerInfoTableViewCell.xib */ = {isa = PBXFileReference; fileEncoding = 4; lastKnownFileType = file.xib; path = CustomerInfoTableViewCell.xib; sourceTree = "<group>"; };
		CE855362209BA6A700938BDC /* CustomerInfoTableViewCell.swift */ = {isa = PBXFileReference; fileEncoding = 4; lastKnownFileType = sourcecode.swift; path = CustomerInfoTableViewCell.swift; sourceTree = "<group>"; };
		CE855363209BA6A700938BDC /* ShowHideSectionFooter.xib */ = {isa = PBXFileReference; fileEncoding = 4; lastKnownFileType = file.xib; path = ShowHideSectionFooter.xib; sourceTree = "<group>"; };
		CED6021B20B35FDF0032C639 /* NoResultsTableViewCell.swift */ = {isa = PBXFileReference; lastKnownFileType = sourcecode.swift; path = NoResultsTableViewCell.swift; sourceTree = "<group>"; };
		CED6021C20B35FDF0032C639 /* NoResultsTableViewCell.xib */ = {isa = PBXFileReference; lastKnownFileType = file.xib; path = NoResultsTableViewCell.xib; sourceTree = "<group>"; };
		CEE005F52076C4040079161F /* Orders.storyboard */ = {isa = PBXFileReference; fileEncoding = 4; lastKnownFileType = file.storyboard; path = Orders.storyboard; sourceTree = "<group>"; };
		CEE005F72077C9690079161F /* order-list.json */ = {isa = PBXFileReference; lastKnownFileType = text.json; path = "order-list.json"; sourceTree = "<group>"; };
		CEE006032077D1280079161F /* SummaryTableViewCell.swift */ = {isa = PBXFileReference; lastKnownFileType = sourcecode.swift; path = SummaryTableViewCell.swift; sourceTree = "<group>"; };
		CEE006042077D1280079161F /* SummaryTableViewCell.xib */ = {isa = PBXFileReference; lastKnownFileType = file.xib; path = SummaryTableViewCell.xib; sourceTree = "<group>"; };
		CEE006072077D14C0079161F /* OrderDetailsViewController.swift */ = {isa = PBXFileReference; lastKnownFileType = sourcecode.swift; path = OrderDetailsViewController.swift; sourceTree = "<group>"; };
/* End PBXFileReference section */

/* Begin PBXFrameworksBuildPhase section */
		B56DB3C32049BFAA00D4AA8E /* Frameworks */ = {
			isa = PBXFrameworksBuildPhase;
			buildActionMask = 2147483647;
			files = (
				B5C3B5E720D189ED0072CB9D /* Yosemite.framework in Frameworks */,
				B5C3B5E520D189EA0072CB9D /* Storage.framework in Frameworks */,
				B5C3B5E320D189E60072CB9D /* Networking.framework in Frameworks */,
				86DBBB0BDEA3488E2BEBB314 /* Pods_WooCommerce.framework in Frameworks */,
			);
			runOnlyForDeploymentPostprocessing = 0;
		};
		B56DB3DA2049BFAA00D4AA8E /* Frameworks */ = {
			isa = PBXFrameworksBuildPhase;
			buildActionMask = 2147483647;
			files = (
			);
			runOnlyForDeploymentPostprocessing = 0;
		};
/* End PBXFrameworksBuildPhase section */

/* Begin PBXGroup section */
		88A44ABE866401E6DB03AC60 /* Frameworks */ = {
			isa = PBXGroup;
			children = (
				B5C3B5E620D189ED0072CB9D /* Yosemite.framework */,
				B5C3B5E420D189EA0072CB9D /* Storage.framework */,
				B5C3B5E220D189E60072CB9D /* Networking.framework */,
				BABE5E07DD787ECA6D2A76DE /* Pods_WooCommerce.framework */,
			);
			name = Frameworks;
			sourceTree = "<group>";
		};
		B509112B2049CFDF007D25DC /* Model */ = {
			isa = PBXGroup;
			children = (
				B50911332049E493007D25DC /* Order.swift */,
			);
			path = Model;
			sourceTree = "<group>";
		};
		B55D4BF920B5CDE600D7A50F /* Credentials */ = {
			isa = PBXGroup;
			children = (
				B55D4BFA20B5CDE600D7A50F /* ApiCredentials.tpl */,
				B55D4C1920B6193000D7A50F /* InfoPlist.tpl */,
				B55D4BFB20B5CDE600D7A50F /* replace_secrets.rb */,
			);
			path = Credentials;
			sourceTree = "<group>";
		};
		B55D4C0420B6026700D7A50F /* Authentication */ = {
			isa = PBXGroup;
			children = (
				B5A8F8AB20B88D8400D211DE /* Prologue */,
				B55D4C0520B6027100D7A50F /* AuthenticationManager.swift */,
			);
			path = Authentication;
			sourceTree = "<group>";
		};
		B55D4C2220B716CE00D7A50F /* Tools */ = {
			isa = PBXGroup;
			children = (
				B55D4C2620B717C000D7A50F /* UserAgent.swift */,
				B5BE368D20BED80B00BE0A8C /* SafariViewController.swift */,
			);
			path = Tools;
			sourceTree = "<group>";
		};
		B56DB3BD2049BFAA00D4AA8E = {
			isa = PBXGroup;
			children = (
				B55D4BF920B5CDE600D7A50F /* Credentials */,
				B5A8F8A620B84CF600D211DE /* DerivedSources */,
				B56DB3F12049C0B800D4AA8E /* Classes */,
				B56DB3F22049C0C000D4AA8E /* Resources */,
				B56DB3E02049BFAA00D4AA8E /* WooCommerceTests */,
				88A44ABE866401E6DB03AC60 /* Frameworks */,
				B56DB3C72049BFAA00D4AA8E /* Products */,
				B559EBAE20A0BF8F00836CD4 /* LICENSE */,
				B559EBAD20A0BF8E00836CD4 /* README.md */,
				F4B77A83B2A3D94EA331691B /* Pods */,
			);
			sourceTree = "<group>";
		};
		B56DB3C72049BFAA00D4AA8E /* Products */ = {
			isa = PBXGroup;
			children = (
				B56DB3C62049BFAA00D4AA8E /* WooCommerce.app */,
				B56DB3DD2049BFAA00D4AA8E /* WooCommerceTests.xctest */,
			);
			name = Products;
			sourceTree = "<group>";
		};
		B56DB3E02049BFAA00D4AA8E /* WooCommerceTests */ = {
			isa = PBXGroup;
			children = (
				B56DB3E32049BFAA00D4AA8E /* Info.plist */,
			);
			path = WooCommerceTests;
			sourceTree = "<group>";
		};
		B56DB3EF2049C06D00D4AA8E /* ViewRelated */ = {
			isa = PBXGroup;
			children = (
				CED6021A20B35FBF0032C639 /* ReusableViews */,
				CE1CCB4920570B05000EE3AC /* Orders */,
				B56DB3CD2049BFAA00D4AA8E /* Main.storyboard */,
				B509112D2049E27A007D25DC /* DashboardViewController.swift */,
				B509112F2049E27A007D25DC /* SettingsViewController.swift */,
				CE263DE5206ACD220015A693 /* NotificationsViewController.swift */,
				CE263DE7206ACE3E0015A693 /* MainTabBarController.swift */,
			);
			path = ViewRelated;
			sourceTree = "<group>";
		};
		B56DB3F12049C0B800D4AA8E /* Classes */ = {
			isa = PBXGroup;
			children = (
				B55D4C2220B716CE00D7A50F /* Tools */,
				B55D4C0420B6026700D7A50F /* Authentication */,
				CE1CCB4C20572444000EE3AC /* Extensions */,
				CE1CCB3E2056F204000EE3AC /* Styles */,
				B5D1AFBE20BC67B500DB0E8C /* System */,
				B509112B2049CFDF007D25DC /* Model */,
				CE85535B209B5B6A00938BDC /* ViewModels */,
				B56DB3EF2049C06D00D4AA8E /* ViewRelated */,
				B56DB3C92049BFAA00D4AA8E /* AppDelegate.swift */,
			);
			path = Classes;
			sourceTree = "<group>";
		};
		B56DB3F22049C0C000D4AA8E /* Resources */ = {
			isa = PBXGroup;
			children = (
				B56DB3D32049BFAA00D4AA8E /* Assets.xcassets */,
				B5D1AFB320BC445900DB0E8C /* Images.xcassets */,
				CE1CCB4620570A6B000EE3AC /* en.lproj */,
				B56DB3D82049BFAA00D4AA8E /* Info.plist */,
				B56DB3D52049BFAA00D4AA8E /* LaunchScreen.storyboard */,
				B56DB3D02049BFAA00D4AA8E /* WooCommerce.xcdatamodeld */,
				CEE005FF2077CA5A0079161F /* fake data */,
			);
			path = Resources;
			sourceTree = "<group>";
		};
		B5A8F8A620B84CF600D211DE /* DerivedSources */ = {
			isa = PBXGroup;
			children = (
				B5A8F8A720B84D3F00D211DE /* ApiCredentials.swift */,
				B5A8F8A820B84D3F00D211DE /* InfoPlist.h */,
			);
			path = DerivedSources;
			sourceTree = "<group>";
		};
		B5A8F8AB20B88D8400D211DE /* Prologue */ = {
			isa = PBXGroup;
			children = (
				B5A8F8AC20B88D9900D211DE /* LoginPrologueViewController.swift */,
				B5A8F8AE20B88DCC00D211DE /* LoginPrologueViewController.xib */,
			);
			path = Prologue;
			sourceTree = "<group>";
		};
		B5D1AFBE20BC67B500DB0E8C /* System */ = {
			isa = PBXGroup;
			children = (
				B5D1AFBF20BC67C200DB0E8C /* WooConstants.swift */,
			);
			path = System;
			sourceTree = "<group>";
		};
		CE1CCB3E2056F204000EE3AC /* Styles */ = {
			isa = PBXGroup;
			children = (
				CE1CCB3F2056F21C000EE3AC /* Style.swift */,
				CE1F512A206985DF00C6C810 /* PaddedLabel.swift */,
			);
			path = Styles;
			sourceTree = "<group>";
		};
		CE1CCB4920570B05000EE3AC /* Orders */ = {
			isa = PBXGroup;
			children = (
				CEE006022077D0F80079161F /* OrderDetails */,
				CEE005F52076C4040079161F /* Orders.storyboard */,
				B509112E2049E27A007D25DC /* OrdersViewController.swift */,
				CE1CCB4A20570B1F000EE3AC /* OrderListCell.swift */,
			);
			path = Orders;
			sourceTree = "<group>";
		};
		CE1CCB4C20572444000EE3AC /* Extensions */ = {
			isa = PBXGroup;
			children = (
				CE4296B820A5E9E400B2AFBD /* CNContact+Helpers.swift */,
				CE32B11920BF8E32006FBCF4 /* UIButton+Helpers.swift */,
				CE1F51262064345B00C6C810 /* UIColor+Helpers.swift */,
				B5D1AFB920BC515600DB0E8C /* UIColor+Woo.swift */,
				CE1F512820697F0100C6C810 /* UIFont+Helpers.swift */,
				CE1F51242064179A00C6C810 /* UILabel+Helpers.swift */,
				B5D1AFB720BC510200DB0E8C /* UIImage+Woo.swift */,
			);
			path = Extensions;
			sourceTree = "<group>";
		};
		CE85535B209B5B6A00938BDC /* ViewModels */ = {
			isa = PBXGroup;
			children = (
				CE85535C209B5BB700938BDC /* OrderDetailsViewModel.swift */,
				CE34DA2420A1ECD6005D8523 /* ContactViewModel.swift */,
			);
			path = ViewModels;
			sourceTree = "<group>";
		};
		CED6021A20B35FBF0032C639 /* ReusableViews */ = {
			isa = PBXGroup;
			children = (
				CE1EC8D020B6FE39009762BF /* FootnoteView.swift */,
				CE1EC8CE20B6FD53009762BF /* FootnoteView.xib */,
<<<<<<< HEAD
				CE32B11B20C02DA3006FBCF4 /* IntrinsicHeightButton.swift */,
				CE32B11D20C05A94006FBCF4 /* IntrinsicHeightView.swift */,
				CED6021B20B35FDF0032C639 /* NoResultsTableViewCell.swift */,
				CED6021C20B35FDF0032C639 /* NoResultsTableViewCell.xib */,
				CE32B10C20BEDE1C006FBCF4 /* TwoColumnSectionHeaderView.swift */,
				CE32B10A20BEDE05006FBCF4 /* TwoColumnSectionHeaderView.xib */,
=======
				CED6021B20B35FDF0032C639 /* NoResultsTableViewCell.swift */,
				CED6021C20B35FDF0032C639 /* NoResultsTableViewCell.xib */,
>>>>>>> 08d81f93
				CE1EC8C920B479F1009762BF /* TwoColumnLabelView.swift */,
				CE1EC8C720B478B6009762BF /* TwoColumnLabelView.xib */,
			);
			path = ReusableViews;
			sourceTree = "<group>";
		};
		CEE005FF2077CA5A0079161F /* fake data */ = {
			isa = PBXGroup;
			children = (
				CEE005F72077C9690079161F /* order-list.json */,
				CE1EC8D620B75FBA009762BF /* order-1112.json */,
				CE1EC8D820B75FF7009762BF /* order-1107.json */,
				CE1EC8DA20B76088009762BF /* order-notes-1107.json */,
				CE1EC8DC20B76636009762BF /* order-1044.json */,
				CE1EC8DE20B76651009762BF /* order-notes-1044.json */,
			);
			path = "fake data";
			sourceTree = "<group>";
		};
		CEE006022077D0F80079161F /* OrderDetails */ = {
			isa = PBXGroup;
			children = (
				CE17C2E020ACA06800AFBD20 /* BillingDetailsTableViewCell.swift */,
				CE17C2E120ACA06800AFBD20 /* BillingDetailsTableViewCell.xib */,
				B557DA1320979904005962F4 /* CustomerNoteTableViewCell.swift */,
				B557DA1420979904005962F4 /* CustomerNoteTableViewCell.xib */,
				CE855362209BA6A700938BDC /* CustomerInfoTableViewCell.swift */,
				CE855361209BA6A700938BDC /* CustomerInfoTableViewCell.xib */,
				CEE006072077D14C0079161F /* OrderDetailsViewController.swift */,
				CE1EC8C320B46819009762BF /* PaymentTableViewCell.swift */,
				CE1EC8C420B46819009762BF /* PaymentTableViewCell.xib */,
				CE32B11320BF8779006FBCF4 /* ProductListTableViewCell.swift */,
				CE32B11420BF8779006FBCF4 /* ProductListTableViewCell.xib */,
				CE855360209BA6A700938BDC /* ShowHideSectionFooter.swift */,
				CE855363209BA6A700938BDC /* ShowHideSectionFooter.xib */,
<<<<<<< HEAD
				CEE006032077D1280079161F /* SummaryTableViewCell.swift */,
				CEE006042077D1280079161F /* SummaryTableViewCell.xib */,
=======
				CEE006072077D14C0079161F /* OrderDetailsViewController.swift */,
				CE1EC8C320B46819009762BF /* PaymentTableViewCell.swift */,
				CE1EC8C420B46819009762BF /* PaymentTableViewCell.xib */,
>>>>>>> 08d81f93
			);
			path = OrderDetails;
			sourceTree = "<group>";
		};
		F4B77A83B2A3D94EA331691B /* Pods */ = {
			isa = PBXGroup;
			children = (
				90AC1C0B391E04A837BDC64E /* Pods-WooCommerce.debug.xcconfig */,
				33035144757869DE5E4DC88A /* Pods-WooCommerce.release.xcconfig */,
			);
			name = Pods;
			sourceTree = "<group>";
		};
/* End PBXGroup section */

/* Begin PBXNativeTarget section */
		B56DB3C52049BFAA00D4AA8E /* WooCommerce */ = {
			isa = PBXNativeTarget;
			buildConfigurationList = B56DB3E62049BFAA00D4AA8E /* Build configuration list for PBXNativeTarget "WooCommerce" */;
			buildPhases = (
				91990E72B3E1D58AC13D7628 /* [CP] Check Pods Manifest.lock */,
				B56DB3C22049BFAA00D4AA8E /* Sources */,
				B56DB3C32049BFAA00D4AA8E /* Frameworks */,
				B56DB3C42049BFAA00D4AA8E /* Resources */,
				B5650B1020A4CD7F009702D0 /* Embed Frameworks */,
				B7A94351C1ADC31EA528B895 /* [CP] Embed Pods Frameworks */,
				20B459508F75052BDBC0902F /* [CP] Copy Pods Resources */,
			);
			buildRules = (
			);
			dependencies = (
				B55D4C1520B6131400D7A50F /* PBXTargetDependency */,
			);
			name = WooCommerce;
			productName = WooCommerce;
			productReference = B56DB3C62049BFAA00D4AA8E /* WooCommerce.app */;
			productType = "com.apple.product-type.application";
		};
		B56DB3DC2049BFAA00D4AA8E /* WooCommerceTests */ = {
			isa = PBXNativeTarget;
			buildConfigurationList = B56DB3E92049BFAA00D4AA8E /* Build configuration list for PBXNativeTarget "WooCommerceTests" */;
			buildPhases = (
				B56DB3D92049BFAA00D4AA8E /* Sources */,
				B56DB3DA2049BFAA00D4AA8E /* Frameworks */,
				B56DB3DB2049BFAA00D4AA8E /* Resources */,
			);
			buildRules = (
			);
			dependencies = (
				B56DB3DF2049BFAA00D4AA8E /* PBXTargetDependency */,
			);
			name = WooCommerceTests;
			productName = WooCommerceTests;
			productReference = B56DB3DD2049BFAA00D4AA8E /* WooCommerceTests.xctest */;
			productType = "com.apple.product-type.bundle.unit-test";
		};
/* End PBXNativeTarget section */

/* Begin PBXProject section */
		B56DB3BE2049BFAA00D4AA8E /* Project object */ = {
			isa = PBXProject;
			attributes = {
				LastSwiftUpdateCheck = 0920;
				LastUpgradeCheck = 0940;
				ORGANIZATIONNAME = Automattic;
				TargetAttributes = {
					B55D4C0F20B612F300D7A50F = {
						CreatedOnToolsVersion = 9.3.1;
						ProvisioningStyle = Automatic;
					};
					B56DB3C52049BFAA00D4AA8E = {
						CreatedOnToolsVersion = 9.2;
						ProvisioningStyle = Manual;
					};
					B56DB3DC2049BFAA00D4AA8E = {
						CreatedOnToolsVersion = 9.2;
						ProvisioningStyle = Automatic;
						TestTargetID = B56DB3C52049BFAA00D4AA8E;
					};
				};
			};
			buildConfigurationList = B56DB3C12049BFAA00D4AA8E /* Build configuration list for PBXProject "WooCommerce" */;
			compatibilityVersion = "Xcode 8.0";
			developmentRegion = en;
			hasScannedForEncodings = 0;
			knownRegions = (
				en,
				Base,
			);
			mainGroup = B56DB3BD2049BFAA00D4AA8E;
			productRefGroup = B56DB3C72049BFAA00D4AA8E /* Products */;
			projectDirPath = "";
			projectRoot = "";
			targets = (
				B56DB3C52049BFAA00D4AA8E /* WooCommerce */,
				B56DB3DC2049BFAA00D4AA8E /* WooCommerceTests */,
				B55D4C0F20B612F300D7A50F /* GenerateCredentials */,
			);
		};
/* End PBXProject section */

/* Begin PBXResourcesBuildPhase section */
		B56DB3C42049BFAA00D4AA8E /* Resources */ = {
			isa = PBXResourcesBuildPhase;
			buildActionMask = 2147483647;
			files = (
				B56DB3D72049BFAA00D4AA8E /* LaunchScreen.storyboard in Resources */,
				B5A8F8AF20B88DCC00D211DE /* LoginPrologueViewController.xib in Resources */,
				CED6021E20B35FDF0032C639 /* NoResultsTableViewCell.xib in Resources */,
				B557DA1620979904005962F4 /* CustomerNoteTableViewCell.xib in Resources */,
				B56DB3D42049BFAA00D4AA8E /* Assets.xcassets in Resources */,
				CE1EC8D720B75FBA009762BF /* order-1112.json in Resources */,
				B559EBAF20A0BF8F00836CD4 /* README.md in Resources */,
				CEE005F82077C9690079161F /* order-list.json in Resources */,
				B5D1AFB420BC445A00DB0E8C /* Images.xcassets in Resources */,
<<<<<<< HEAD
				CEE005FC2077CA030079161F /* order-949.json in Resources */,
=======
>>>>>>> 08d81f93
				CE1EC8CF20B6FD53009762BF /* FootnoteView.xib in Resources */,
				CEE005F62076C4040079161F /* Orders.storyboard in Resources */,
				CE855367209BA6A700938BDC /* ShowHideSectionFooter.xib in Resources */,
				CE1EC8D920B75FF7009762BF /* order-1107.json in Resources */,
				B55D4BFD20B5CDE700D7A50F /* replace_secrets.rb in Resources */,
				CE1EC8DB20B76088009762BF /* order-notes-1107.json in Resources */,
				CEE006062077D1280079161F /* SummaryTableViewCell.xib in Resources */,
				B559EBB020A0BF8F00836CD4 /* LICENSE in Resources */,
				CE32B10B20BEDE05006FBCF4 /* TwoColumnSectionHeaderView.xib in Resources */,
				CE1EC8DD20B76636009762BF /* order-1044.json in Resources */,
				CE17C2E320ACA06800AFBD20 /* BillingDetailsTableViewCell.xib in Resources */,
				CE1CCB4720570A6C000EE3AC /* en.lproj in Resources */,
<<<<<<< HEAD
				CE32B11620BF8779006FBCF4 /* ProductListTableViewCell.xib in Resources */,
				CE1EC8C620B46819009762BF /* PaymentTableViewCell.xib in Resources */,
				B56DB3CF2049BFAA00D4AA8E /* Main.storyboard in Resources */,
				CE1EC8DF20B76651009762BF /* order-notes-1044.json in Resources */,
				CEE005FA2077C9C00079161F /* order-925.json in Resources */,
=======
				CE1EC8C620B46819009762BF /* PaymentTableViewCell.xib in Resources */,
				B56DB3CF2049BFAA00D4AA8E /* Main.storyboard in Resources */,
				CE1EC8DF20B76651009762BF /* order-notes-1044.json in Resources */,
>>>>>>> 08d81f93
				CE1EC8C820B478B6009762BF /* TwoColumnLabelView.xib in Resources */,
				CE855365209BA6A700938BDC /* CustomerInfoTableViewCell.xib in Resources */,
			);
			runOnlyForDeploymentPostprocessing = 0;
		};
		B56DB3DB2049BFAA00D4AA8E /* Resources */ = {
			isa = PBXResourcesBuildPhase;
			buildActionMask = 2147483647;
			files = (
			);
			runOnlyForDeploymentPostprocessing = 0;
		};
/* End PBXResourcesBuildPhase section */

/* Begin PBXShellScriptBuildPhase section */
		20B459508F75052BDBC0902F /* [CP] Copy Pods Resources */ = {
			isa = PBXShellScriptBuildPhase;
			buildActionMask = 2147483647;
			files = (
			);
			inputPaths = (
				"${SRCROOT}/../Pods/Target Support Files/Pods-WooCommerce/Pods-WooCommerce-resources.sh",
				"${PODS_ROOT}/GoogleSignInRepacked/Resources/GoogleSignIn.bundle",
			);
			name = "[CP] Copy Pods Resources";
			outputPaths = (
				"${TARGET_BUILD_DIR}/${UNLOCALIZED_RESOURCES_FOLDER_PATH}/GoogleSignIn.bundle",
			);
			runOnlyForDeploymentPostprocessing = 0;
			shellPath = /bin/sh;
			shellScript = "\"${SRCROOT}/../Pods/Target Support Files/Pods-WooCommerce/Pods-WooCommerce-resources.sh\"\n";
			showEnvVarsInLog = 0;
		};
		91990E72B3E1D58AC13D7628 /* [CP] Check Pods Manifest.lock */ = {
			isa = PBXShellScriptBuildPhase;
			buildActionMask = 2147483647;
			files = (
			);
			inputPaths = (
				"${PODS_PODFILE_DIR_PATH}/Podfile.lock",
				"${PODS_ROOT}/Manifest.lock",
			);
			name = "[CP] Check Pods Manifest.lock";
			outputPaths = (
				"$(DERIVED_FILE_DIR)/Pods-WooCommerce-checkManifestLockResult.txt",
			);
			runOnlyForDeploymentPostprocessing = 0;
			shellPath = /bin/sh;
			shellScript = "diff \"${PODS_PODFILE_DIR_PATH}/Podfile.lock\" \"${PODS_ROOT}/Manifest.lock\" > /dev/null\nif [ $? != 0 ] ; then\n    # print error to STDERR\n    echo \"error: The sandbox is not in sync with the Podfile.lock. Run 'pod install' or update your CocoaPods installation.\" >&2\n    exit 1\nfi\n# This output is used by Xcode 'outputs' to avoid re-running this script phase.\necho \"SUCCESS\" > \"${SCRIPT_OUTPUT_FILE_0}\"\n";
			showEnvVarsInLog = 0;
		};
		B55D4C1320B612FE00D7A50F /* ShellScript */ = {
			isa = PBXShellScriptBuildPhase;
			buildActionMask = 2147483647;
			files = (
			);
			inputPaths = (
				"$(SRCROOT)/Credentials/replace_secrets.rb",
				"$(SRCROOT)/Credentials/ApiCredentials.tpl",
				"$(SRCROOT)/Credentials/InfoPlist.tpl",
				"~/.woo_app_credentials.json",
			);
			outputPaths = (
				"$(SRCROOT)/DerivedSources/ApiCredentials.swift",
				"$(SRCROOT)/DerivedSources/InfoPlist.h",
			);
			runOnlyForDeploymentPostprocessing = 0;
			shellPath = /bin/sh;
			shellScript = "DERIVED_PATH=${SOURCE_ROOT}/DerivedSources\nSCRIPT_PATH=${SOURCE_ROOT}/Credentials/replace_secrets.rb\n\nCREDS_INPUT_PATH=${SOURCE_ROOT}/Credentials/ApiCredentials.tpl\nCREDS_OUTPUT_PATH=${DERIVED_PATH}/ApiCredentials.swift\n\nPLIST_INPUT_PATH=${SOURCE_ROOT}/Credentials/InfoPlist.tpl\nPLIST_OUTPUT_PATH=${DERIVED_PATH}/InfoPlist.h\n\n## Validate Secrets!\n##\nif [ ! -f $SECRETS_PATH ]\nthen\n    echo \">> Missing Secrets ${SECRETS_PATH}\"\n    exit -1\nfi\n\necho \">> Loading Secrets ${SECRETS_PATH}\"\n\n## Generate the Derived Folder. If needed\n##\nmkdir -p ${DERIVED_PATH}\n\n## Generate ApiCredentials.swift\n##\necho \">> Generating Credentials ${CREDENTIALS_OUTPUT_PATH}\"\nruby ${SCRIPT_PATH} -i ${CREDS_INPUT_PATH} -s ${SECRETS_PATH} > ${CREDS_OUTPUT_PATH}\n\n## Generate InfoPlist.h\n##\necho \">> Generating Credentials ${OUTPUT_PATH}\"\nruby ${SCRIPT_PATH} -i ${PLIST_INPUT_PATH} -s ${SECRETS_PATH} > ${PLIST_OUTPUT_PATH}\n";
		};
		B7A94351C1ADC31EA528B895 /* [CP] Embed Pods Frameworks */ = {
			isa = PBXShellScriptBuildPhase;
			buildActionMask = 2147483647;
			files = (
			);
			inputPaths = (
				"${SRCROOT}/../Pods/Target Support Files/Pods-WooCommerce/Pods-WooCommerce-frameworks.sh",
				"${BUILT_PRODUCTS_DIR}/1PasswordExtension/OnePasswordExtension.framework",
				"${BUILT_PRODUCTS_DIR}/Alamofire/Alamofire.framework",
				"${BUILT_PRODUCTS_DIR}/Automattic-Tracks-iOS/AutomatticTracks.framework",
				"${BUILT_PRODUCTS_DIR}/CocoaLumberjack/CocoaLumberjack.framework",
				"${BUILT_PRODUCTS_DIR}/FormatterKit/FormatterKit.framework",
				"${PODS_ROOT}/GoogleSignInRepacked/Frameworks/GoogleSignIn.framework",
				"${BUILT_PRODUCTS_DIR}/GoogleToolboxForMac/GoogleToolboxForMac.framework",
				"${BUILT_PRODUCTS_DIR}/Gridicons/Gridicons.framework",
				"${BUILT_PRODUCTS_DIR}/NSObject-SafeExpectations/NSObject_SafeExpectations.framework",
				"${BUILT_PRODUCTS_DIR}/NSURL+IDN/NSURL_IDN.framework",
				"${BUILT_PRODUCTS_DIR}/Reachability/Reachability.framework",
				"${BUILT_PRODUCTS_DIR}/SVProgressHUD/SVProgressHUD.framework",
				"${BUILT_PRODUCTS_DIR}/UIDeviceIdentifier/UIDeviceIdentifier.framework",
				"${BUILT_PRODUCTS_DIR}/WordPressAuthenticator/WordPressAuthenticator.framework",
				"${BUILT_PRODUCTS_DIR}/WordPressKit/WordPressKit.framework",
				"${BUILT_PRODUCTS_DIR}/WordPressShared/WordPressShared.framework",
				"${BUILT_PRODUCTS_DIR}/WordPressUI/WordPressUI.framework",
				"${BUILT_PRODUCTS_DIR}/lottie-ios/Lottie.framework",
				"${BUILT_PRODUCTS_DIR}/wpxmlrpc/wpxmlrpc.framework",
			);
			name = "[CP] Embed Pods Frameworks";
			outputPaths = (
				"${TARGET_BUILD_DIR}/${FRAMEWORKS_FOLDER_PATH}/OnePasswordExtension.framework",
				"${TARGET_BUILD_DIR}/${FRAMEWORKS_FOLDER_PATH}/Alamofire.framework",
				"${TARGET_BUILD_DIR}/${FRAMEWORKS_FOLDER_PATH}/AutomatticTracks.framework",
				"${TARGET_BUILD_DIR}/${FRAMEWORKS_FOLDER_PATH}/CocoaLumberjack.framework",
				"${TARGET_BUILD_DIR}/${FRAMEWORKS_FOLDER_PATH}/FormatterKit.framework",
				"${TARGET_BUILD_DIR}/${FRAMEWORKS_FOLDER_PATH}/GoogleSignIn.framework",
				"${TARGET_BUILD_DIR}/${FRAMEWORKS_FOLDER_PATH}/GoogleToolboxForMac.framework",
				"${TARGET_BUILD_DIR}/${FRAMEWORKS_FOLDER_PATH}/Gridicons.framework",
				"${TARGET_BUILD_DIR}/${FRAMEWORKS_FOLDER_PATH}/NSObject_SafeExpectations.framework",
				"${TARGET_BUILD_DIR}/${FRAMEWORKS_FOLDER_PATH}/NSURL_IDN.framework",
				"${TARGET_BUILD_DIR}/${FRAMEWORKS_FOLDER_PATH}/Reachability.framework",
				"${TARGET_BUILD_DIR}/${FRAMEWORKS_FOLDER_PATH}/SVProgressHUD.framework",
				"${TARGET_BUILD_DIR}/${FRAMEWORKS_FOLDER_PATH}/UIDeviceIdentifier.framework",
				"${TARGET_BUILD_DIR}/${FRAMEWORKS_FOLDER_PATH}/WordPressAuthenticator.framework",
				"${TARGET_BUILD_DIR}/${FRAMEWORKS_FOLDER_PATH}/WordPressKit.framework",
				"${TARGET_BUILD_DIR}/${FRAMEWORKS_FOLDER_PATH}/WordPressShared.framework",
				"${TARGET_BUILD_DIR}/${FRAMEWORKS_FOLDER_PATH}/WordPressUI.framework",
				"${TARGET_BUILD_DIR}/${FRAMEWORKS_FOLDER_PATH}/Lottie.framework",
				"${TARGET_BUILD_DIR}/${FRAMEWORKS_FOLDER_PATH}/wpxmlrpc.framework",
			);
			runOnlyForDeploymentPostprocessing = 0;
			shellPath = /bin/sh;
			shellScript = "\"${SRCROOT}/../Pods/Target Support Files/Pods-WooCommerce/Pods-WooCommerce-frameworks.sh\"\n";
			showEnvVarsInLog = 0;
		};
/* End PBXShellScriptBuildPhase section */

/* Begin PBXSourcesBuildPhase section */
		B56DB3C22049BFAA00D4AA8E /* Sources */ = {
			isa = PBXSourcesBuildPhase;
			buildActionMask = 2147483647;
			files = (
				CE85535D209B5BB700938BDC /* OrderDetailsViewModel.swift in Sources */,
				CE32B11A20BF8E32006FBCF4 /* UIButton+Helpers.swift in Sources */,
				CE263DE6206ACD220015A693 /* NotificationsViewController.swift in Sources */,
				B50911312049E27A007D25DC /* OrdersViewController.swift in Sources */,
				B5A8F8AD20B88D9900D211DE /* LoginPrologueViewController.swift in Sources */,
				B5A8F8A920B84D3F00D211DE /* ApiCredentials.swift in Sources */,
				CE17C2E220ACA06800AFBD20 /* BillingDetailsTableViewCell.swift in Sources */,
				B55D4C2720B717C000D7A50F /* UserAgent.swift in Sources */,
				CE1CCB402056F21C000EE3AC /* Style.swift in Sources */,
				B50911322049E27A007D25DC /* SettingsViewController.swift in Sources */,
				B55D4C0620B6027200D7A50F /* AuthenticationManager.swift in Sources */,
				B5BE368E20BED80B00BE0A8C /* SafariViewController.swift in Sources */,
				CE855364209BA6A700938BDC /* ShowHideSectionFooter.swift in Sources */,
				CE32B11C20C02DA3006FBCF4 /* IntrinsicHeightButton.swift in Sources */,
				B56DB3CA2049BFAA00D4AA8E /* AppDelegate.swift in Sources */,
				CE1F512B206985DF00C6C810 /* PaddedLabel.swift in Sources */,
				CE1EC8D120B6FE39009762BF /* FootnoteView.swift in Sources */,
				B557DA1520979904005962F4 /* CustomerNoteTableViewCell.swift in Sources */,
				CE855366209BA6A700938BDC /* CustomerInfoTableViewCell.swift in Sources */,
				CE1F51252064179A00C6C810 /* UILabel+Helpers.swift in Sources */,
				CE32B11E20C05A95006FBCF4 /* IntrinsicHeightView.swift in Sources */,
				B50911302049E27A007D25DC /* DashboardViewController.swift in Sources */,
				B5D1AFB820BC510200DB0E8C /* UIImage+Woo.swift in Sources */,
				CEE006082077D14C0079161F /* OrderDetailsViewController.swift in Sources */,
				CE34DA2520A1ECD6005D8523 /* ContactViewModel.swift in Sources */,
				CE1EC8C520B46819009762BF /* PaymentTableViewCell.swift in Sources */,
				CE4296B920A5E9E400B2AFBD /* CNContact+Helpers.swift in Sources */,
				CEE006052077D1280079161F /* SummaryTableViewCell.swift in Sources */,
				CED6021D20B35FDF0032C639 /* NoResultsTableViewCell.swift in Sources */,
				CE1F51272064345B00C6C810 /* UIColor+Helpers.swift in Sources */,
				CE1EC8CA20B479F1009762BF /* TwoColumnLabelView.swift in Sources */,
<<<<<<< HEAD
				CE32B11520BF8779006FBCF4 /* ProductListTableViewCell.swift in Sources */,
=======
>>>>>>> 08d81f93
				CE263DE8206ACE3E0015A693 /* MainTabBarController.swift in Sources */,
				B56DB3D22049BFAA00D4AA8E /* WooCommerce.xcdatamodeld in Sources */,
				CE32B10D20BEDE1C006FBCF4 /* TwoColumnSectionHeaderView.swift in Sources */,
				B50911342049E493007D25DC /* Order.swift in Sources */,
				B5D1AFBA20BC515600DB0E8C /* UIColor+Woo.swift in Sources */,
				CE1CCB4B20570B1F000EE3AC /* OrderListCell.swift in Sources */,
				B5D1AFC020BC67C200DB0E8C /* WooConstants.swift in Sources */,
				CE1F512920697F0100C6C810 /* UIFont+Helpers.swift in Sources */,
			);
			runOnlyForDeploymentPostprocessing = 0;
		};
		B56DB3D92049BFAA00D4AA8E /* Sources */ = {
			isa = PBXSourcesBuildPhase;
			buildActionMask = 2147483647;
			files = (
			);
			runOnlyForDeploymentPostprocessing = 0;
		};
/* End PBXSourcesBuildPhase section */

/* Begin PBXTargetDependency section */
		B55D4C1520B6131400D7A50F /* PBXTargetDependency */ = {
			isa = PBXTargetDependency;
			target = B55D4C0F20B612F300D7A50F /* GenerateCredentials */;
			targetProxy = B55D4C1420B6131400D7A50F /* PBXContainerItemProxy */;
		};
		B56DB3DF2049BFAA00D4AA8E /* PBXTargetDependency */ = {
			isa = PBXTargetDependency;
			target = B56DB3C52049BFAA00D4AA8E /* WooCommerce */;
			targetProxy = B56DB3DE2049BFAA00D4AA8E /* PBXContainerItemProxy */;
		};
/* End PBXTargetDependency section */

/* Begin PBXVariantGroup section */
		B56DB3CD2049BFAA00D4AA8E /* Main.storyboard */ = {
			isa = PBXVariantGroup;
			children = (
				B56DB3CE2049BFAA00D4AA8E /* Base */,
			);
			name = Main.storyboard;
			sourceTree = "<group>";
		};
		B56DB3D52049BFAA00D4AA8E /* LaunchScreen.storyboard */ = {
			isa = PBXVariantGroup;
			children = (
				B56DB3D62049BFAA00D4AA8E /* Base */,
			);
			name = LaunchScreen.storyboard;
			sourceTree = "<group>";
		};
/* End PBXVariantGroup section */

/* Begin XCBuildConfiguration section */
		B55D4C1120B612F300D7A50F /* Debug */ = {
			isa = XCBuildConfiguration;
			buildSettings = {
				CODE_SIGN_STYLE = Automatic;
				PRODUCT_NAME = "$(TARGET_NAME)";
				SECRETS_PATH = $HOME/.woo_app_credentials.json;
			};
			name = Debug;
		};
		B55D4C1220B612F300D7A50F /* Release */ = {
			isa = XCBuildConfiguration;
			buildSettings = {
				CODE_SIGN_STYLE = Automatic;
				PRODUCT_NAME = "$(TARGET_NAME)";
				SECRETS_PATH = $HOME/.woo_app_credentials.json;
			};
			name = Release;
		};
		B56DB3E42049BFAA00D4AA8E /* Debug */ = {
			isa = XCBuildConfiguration;
			buildSettings = {
				ALWAYS_SEARCH_USER_PATHS = NO;
				CLANG_ANALYZER_NONNULL = YES;
				CLANG_ANALYZER_NUMBER_OBJECT_CONVERSION = YES_AGGRESSIVE;
				CLANG_CXX_LANGUAGE_STANDARD = "gnu++14";
				CLANG_CXX_LIBRARY = "libc++";
				CLANG_ENABLE_MODULES = YES;
				CLANG_ENABLE_OBJC_ARC = YES;
				CLANG_WARN_BLOCK_CAPTURE_AUTORELEASING = YES;
				CLANG_WARN_BOOL_CONVERSION = YES;
				CLANG_WARN_COMMA = YES;
				CLANG_WARN_CONSTANT_CONVERSION = YES;
				CLANG_WARN_DEPRECATED_OBJC_IMPLEMENTATIONS = YES;
				CLANG_WARN_DIRECT_OBJC_ISA_USAGE = YES_ERROR;
				CLANG_WARN_DOCUMENTATION_COMMENTS = YES;
				CLANG_WARN_EMPTY_BODY = YES;
				CLANG_WARN_ENUM_CONVERSION = YES;
				CLANG_WARN_INFINITE_RECURSION = YES;
				CLANG_WARN_INT_CONVERSION = YES;
				CLANG_WARN_NON_LITERAL_NULL_CONVERSION = YES;
				CLANG_WARN_OBJC_IMPLICIT_RETAIN_SELF = YES;
				CLANG_WARN_OBJC_LITERAL_CONVERSION = YES;
				CLANG_WARN_OBJC_ROOT_CLASS = YES_ERROR;
				CLANG_WARN_RANGE_LOOP_ANALYSIS = YES;
				CLANG_WARN_STRICT_PROTOTYPES = YES;
				CLANG_WARN_SUSPICIOUS_MOVE = YES;
				CLANG_WARN_UNGUARDED_AVAILABILITY = YES_AGGRESSIVE;
				CLANG_WARN_UNREACHABLE_CODE = YES;
				CLANG_WARN__DUPLICATE_METHOD_MATCH = YES;
				CODE_SIGN_IDENTITY = "iPhone Developer";
				COPY_PHASE_STRIP = NO;
				DEBUG_INFORMATION_FORMAT = dwarf;
				ENABLE_STRICT_OBJC_MSGSEND = YES;
				ENABLE_TESTABILITY = YES;
				GCC_C_LANGUAGE_STANDARD = gnu11;
				GCC_DYNAMIC_NO_PIC = NO;
				GCC_NO_COMMON_BLOCKS = YES;
				GCC_OPTIMIZATION_LEVEL = 0;
				GCC_PREPROCESSOR_DEFINITIONS = (
					"DEBUG=1",
					"$(inherited)",
				);
				GCC_WARN_64_TO_32_BIT_CONVERSION = YES;
				GCC_WARN_ABOUT_RETURN_TYPE = YES_ERROR;
				GCC_WARN_UNDECLARED_SELECTOR = YES;
				GCC_WARN_UNINITIALIZED_AUTOS = YES_AGGRESSIVE;
				GCC_WARN_UNUSED_FUNCTION = YES;
				GCC_WARN_UNUSED_VARIABLE = YES;
				IPHONEOS_DEPLOYMENT_TARGET = 11.2;
				MTL_ENABLE_DEBUG_INFO = YES;
				ONLY_ACTIVE_ARCH = YES;
				SDKROOT = iphoneos;
				SWIFT_ACTIVE_COMPILATION_CONDITIONS = DEBUG;
				SWIFT_OPTIMIZATION_LEVEL = "-Onone";
			};
			name = Debug;
		};
		B56DB3E52049BFAA00D4AA8E /* Release */ = {
			isa = XCBuildConfiguration;
			buildSettings = {
				ALWAYS_SEARCH_USER_PATHS = NO;
				CLANG_ANALYZER_NONNULL = YES;
				CLANG_ANALYZER_NUMBER_OBJECT_CONVERSION = YES_AGGRESSIVE;
				CLANG_CXX_LANGUAGE_STANDARD = "gnu++14";
				CLANG_CXX_LIBRARY = "libc++";
				CLANG_ENABLE_MODULES = YES;
				CLANG_ENABLE_OBJC_ARC = YES;
				CLANG_WARN_BLOCK_CAPTURE_AUTORELEASING = YES;
				CLANG_WARN_BOOL_CONVERSION = YES;
				CLANG_WARN_COMMA = YES;
				CLANG_WARN_CONSTANT_CONVERSION = YES;
				CLANG_WARN_DEPRECATED_OBJC_IMPLEMENTATIONS = YES;
				CLANG_WARN_DIRECT_OBJC_ISA_USAGE = YES_ERROR;
				CLANG_WARN_DOCUMENTATION_COMMENTS = YES;
				CLANG_WARN_EMPTY_BODY = YES;
				CLANG_WARN_ENUM_CONVERSION = YES;
				CLANG_WARN_INFINITE_RECURSION = YES;
				CLANG_WARN_INT_CONVERSION = YES;
				CLANG_WARN_NON_LITERAL_NULL_CONVERSION = YES;
				CLANG_WARN_OBJC_IMPLICIT_RETAIN_SELF = YES;
				CLANG_WARN_OBJC_LITERAL_CONVERSION = YES;
				CLANG_WARN_OBJC_ROOT_CLASS = YES_ERROR;
				CLANG_WARN_RANGE_LOOP_ANALYSIS = YES;
				CLANG_WARN_STRICT_PROTOTYPES = YES;
				CLANG_WARN_SUSPICIOUS_MOVE = YES;
				CLANG_WARN_UNGUARDED_AVAILABILITY = YES_AGGRESSIVE;
				CLANG_WARN_UNREACHABLE_CODE = YES;
				CLANG_WARN__DUPLICATE_METHOD_MATCH = YES;
				CODE_SIGN_IDENTITY = "iPhone Developer";
				COPY_PHASE_STRIP = NO;
				DEBUG_INFORMATION_FORMAT = "dwarf-with-dsym";
				ENABLE_NS_ASSERTIONS = NO;
				ENABLE_STRICT_OBJC_MSGSEND = YES;
				GCC_C_LANGUAGE_STANDARD = gnu11;
				GCC_NO_COMMON_BLOCKS = YES;
				GCC_WARN_64_TO_32_BIT_CONVERSION = YES;
				GCC_WARN_ABOUT_RETURN_TYPE = YES_ERROR;
				GCC_WARN_UNDECLARED_SELECTOR = YES;
				GCC_WARN_UNINITIALIZED_AUTOS = YES_AGGRESSIVE;
				GCC_WARN_UNUSED_FUNCTION = YES;
				GCC_WARN_UNUSED_VARIABLE = YES;
				IPHONEOS_DEPLOYMENT_TARGET = 11.2;
				MTL_ENABLE_DEBUG_INFO = NO;
				SDKROOT = iphoneos;
				SWIFT_OPTIMIZATION_LEVEL = "-Owholemodule";
				VALIDATE_PRODUCT = YES;
			};
			name = Release;
		};
		B56DB3E72049BFAA00D4AA8E /* Debug */ = {
			isa = XCBuildConfiguration;
			baseConfigurationReference = 90AC1C0B391E04A837BDC64E /* Pods-WooCommerce.debug.xcconfig */;
			buildSettings = {
				ASSETCATALOG_COMPILER_APPICON_NAME = AppIcon;
				CODE_SIGN_STYLE = Manual;
				DEVELOPMENT_TEAM = PZYM8XX95Q;
				ENABLE_BITCODE = NO;
				INFOPLIST_FILE = "$(SRCROOT)/Resources/Info.plist";
				INFOPLIST_PREFIX_HEADER = DerivedSources/InfoPlist.h;
				INFOPLIST_PREPROCESS = YES;
				IPHONEOS_DEPLOYMENT_TARGET = 11.0;
				LD_RUNPATH_SEARCH_PATHS = "$(inherited) @executable_path/Frameworks";
				PRODUCT_BUNDLE_IDENTIFIER = com.automattic.woocommerce.debug;
				PRODUCT_NAME = "$(TARGET_NAME)";
				PROVISIONING_PROFILE = "";
				PROVISIONING_PROFILE_SPECIFIER = "WooCommerce Development";
				SECRETS_PATH = $HOME/.woo_app_credentials.json;
				SWIFT_VERSION = 4.0;
				TARGETED_DEVICE_FAMILY = "1,2";
				USER_HEADER_SEARCH_PATHS = "";
			};
			name = Debug;
		};
		B56DB3E82049BFAA00D4AA8E /* Release */ = {
			isa = XCBuildConfiguration;
			baseConfigurationReference = 33035144757869DE5E4DC88A /* Pods-WooCommerce.release.xcconfig */;
			buildSettings = {
				ASSETCATALOG_COMPILER_APPICON_NAME = AppIcon;
				CODE_SIGN_IDENTITY = "iPhone Distribution";
				CODE_SIGN_STYLE = Manual;
				DEVELOPMENT_TEAM = PZYM8XX95Q;
				ENABLE_BITCODE = NO;
				INFOPLIST_FILE = "$(SRCROOT)/Resources/Info.plist";
				INFOPLIST_PREFIX_HEADER = DerivedSources/InfoPlist.h;
				INFOPLIST_PREPROCESS = YES;
				IPHONEOS_DEPLOYMENT_TARGET = 11.0;
				LD_RUNPATH_SEARCH_PATHS = "$(inherited) @executable_path/Frameworks";
				PRODUCT_BUNDLE_IDENTIFIER = com.automattic.woocommerce;
				PRODUCT_NAME = "$(TARGET_NAME)";
				PROVISIONING_PROFILE_SPECIFIER = "WooCommerce App Store";
				SECRETS_PATH = $HOME/.woo_app_credentials.json;
				SWIFT_VERSION = 4.0;
				TARGETED_DEVICE_FAMILY = "1,2";
				USER_HEADER_SEARCH_PATHS = "";
			};
			name = Release;
		};
		B56DB3EA2049BFAA00D4AA8E /* Debug */ = {
			isa = XCBuildConfiguration;
			buildSettings = {
				ALWAYS_EMBED_SWIFT_STANDARD_LIBRARIES = YES;
				BUNDLE_LOADER = "$(TEST_HOST)";
				CODE_SIGN_STYLE = Automatic;
				DEVELOPMENT_TEAM = PZYM8XX95Q;
				INFOPLIST_FILE = WooCommerceTests/Info.plist;
				LD_RUNPATH_SEARCH_PATHS = "$(inherited) @executable_path/Frameworks @loader_path/Frameworks";
				PRODUCT_BUNDLE_IDENTIFIER = com.woocommerce.WooCommerceTests;
				PRODUCT_NAME = "$(TARGET_NAME)";
				SWIFT_VERSION = 4.0;
				TARGETED_DEVICE_FAMILY = "1,2";
				TEST_HOST = "$(BUILT_PRODUCTS_DIR)/WooCommerce.app/WooCommerce";
			};
			name = Debug;
		};
		B56DB3EB2049BFAA00D4AA8E /* Release */ = {
			isa = XCBuildConfiguration;
			buildSettings = {
				ALWAYS_EMBED_SWIFT_STANDARD_LIBRARIES = YES;
				BUNDLE_LOADER = "$(TEST_HOST)";
				CODE_SIGN_STYLE = Automatic;
				DEVELOPMENT_TEAM = PZYM8XX95Q;
				INFOPLIST_FILE = WooCommerceTests/Info.plist;
				LD_RUNPATH_SEARCH_PATHS = "$(inherited) @executable_path/Frameworks @loader_path/Frameworks";
				PRODUCT_BUNDLE_IDENTIFIER = com.woocommerce.WooCommerceTests;
				PRODUCT_NAME = "$(TARGET_NAME)";
				SWIFT_VERSION = 4.0;
				TARGETED_DEVICE_FAMILY = "1,2";
				TEST_HOST = "$(BUILT_PRODUCTS_DIR)/WooCommerce.app/WooCommerce";
			};
			name = Release;
		};
/* End XCBuildConfiguration section */

/* Begin XCConfigurationList section */
		B55D4C1020B612F300D7A50F /* Build configuration list for PBXAggregateTarget "GenerateCredentials" */ = {
			isa = XCConfigurationList;
			buildConfigurations = (
				B55D4C1120B612F300D7A50F /* Debug */,
				B55D4C1220B612F300D7A50F /* Release */,
			);
			defaultConfigurationIsVisible = 0;
			defaultConfigurationName = Release;
		};
		B56DB3C12049BFAA00D4AA8E /* Build configuration list for PBXProject "WooCommerce" */ = {
			isa = XCConfigurationList;
			buildConfigurations = (
				B56DB3E42049BFAA00D4AA8E /* Debug */,
				B56DB3E52049BFAA00D4AA8E /* Release */,
			);
			defaultConfigurationIsVisible = 0;
			defaultConfigurationName = Release;
		};
		B56DB3E62049BFAA00D4AA8E /* Build configuration list for PBXNativeTarget "WooCommerce" */ = {
			isa = XCConfigurationList;
			buildConfigurations = (
				B56DB3E72049BFAA00D4AA8E /* Debug */,
				B56DB3E82049BFAA00D4AA8E /* Release */,
			);
			defaultConfigurationIsVisible = 0;
			defaultConfigurationName = Release;
		};
		B56DB3E92049BFAA00D4AA8E /* Build configuration list for PBXNativeTarget "WooCommerceTests" */ = {
			isa = XCConfigurationList;
			buildConfigurations = (
				B56DB3EA2049BFAA00D4AA8E /* Debug */,
				B56DB3EB2049BFAA00D4AA8E /* Release */,
			);
			defaultConfigurationIsVisible = 0;
			defaultConfigurationName = Release;
		};
/* End XCConfigurationList section */

/* Begin XCVersionGroup section */
		B56DB3D02049BFAA00D4AA8E /* WooCommerce.xcdatamodeld */ = {
			isa = XCVersionGroup;
			children = (
				B56DB3D12049BFAA00D4AA8E /* WooCommerce.xcdatamodel */,
			);
			currentVersion = B56DB3D12049BFAA00D4AA8E /* WooCommerce.xcdatamodel */;
			path = WooCommerce.xcdatamodeld;
			sourceTree = "<group>";
			versionGroupType = wrapper.xcdatamodel;
		};
/* End XCVersionGroup section */
	};
	rootObject = B56DB3BE2049BFAA00D4AA8E /* Project object */;
}<|MERGE_RESOLUTION|>--- conflicted
+++ resolved
@@ -435,17 +435,12 @@
 			children = (
 				CE1EC8D020B6FE39009762BF /* FootnoteView.swift */,
 				CE1EC8CE20B6FD53009762BF /* FootnoteView.xib */,
-<<<<<<< HEAD
 				CE32B11B20C02DA3006FBCF4 /* IntrinsicHeightButton.swift */,
 				CE32B11D20C05A94006FBCF4 /* IntrinsicHeightView.swift */,
 				CED6021B20B35FDF0032C639 /* NoResultsTableViewCell.swift */,
 				CED6021C20B35FDF0032C639 /* NoResultsTableViewCell.xib */,
 				CE32B10C20BEDE1C006FBCF4 /* TwoColumnSectionHeaderView.swift */,
 				CE32B10A20BEDE05006FBCF4 /* TwoColumnSectionHeaderView.xib */,
-=======
-				CED6021B20B35FDF0032C639 /* NoResultsTableViewCell.swift */,
-				CED6021C20B35FDF0032C639 /* NoResultsTableViewCell.xib */,
->>>>>>> 08d81f93
 				CE1EC8C920B479F1009762BF /* TwoColumnLabelView.swift */,
 				CE1EC8C720B478B6009762BF /* TwoColumnLabelView.xib */,
 			);
@@ -481,14 +476,8 @@
 				CE32B11420BF8779006FBCF4 /* ProductListTableViewCell.xib */,
 				CE855360209BA6A700938BDC /* ShowHideSectionFooter.swift */,
 				CE855363209BA6A700938BDC /* ShowHideSectionFooter.xib */,
-<<<<<<< HEAD
 				CEE006032077D1280079161F /* SummaryTableViewCell.swift */,
 				CEE006042077D1280079161F /* SummaryTableViewCell.xib */,
-=======
-				CEE006072077D14C0079161F /* OrderDetailsViewController.swift */,
-				CE1EC8C320B46819009762BF /* PaymentTableViewCell.swift */,
-				CE1EC8C420B46819009762BF /* PaymentTableViewCell.xib */,
->>>>>>> 08d81f93
 			);
 			path = OrderDetails;
 			sourceTree = "<group>";
@@ -604,10 +593,7 @@
 				B559EBAF20A0BF8F00836CD4 /* README.md in Resources */,
 				CEE005F82077C9690079161F /* order-list.json in Resources */,
 				B5D1AFB420BC445A00DB0E8C /* Images.xcassets in Resources */,
-<<<<<<< HEAD
 				CEE005FC2077CA030079161F /* order-949.json in Resources */,
-=======
->>>>>>> 08d81f93
 				CE1EC8CF20B6FD53009762BF /* FootnoteView.xib in Resources */,
 				CEE005F62076C4040079161F /* Orders.storyboard in Resources */,
 				CE855367209BA6A700938BDC /* ShowHideSectionFooter.xib in Resources */,
@@ -620,17 +606,11 @@
 				CE1EC8DD20B76636009762BF /* order-1044.json in Resources */,
 				CE17C2E320ACA06800AFBD20 /* BillingDetailsTableViewCell.xib in Resources */,
 				CE1CCB4720570A6C000EE3AC /* en.lproj in Resources */,
-<<<<<<< HEAD
 				CE32B11620BF8779006FBCF4 /* ProductListTableViewCell.xib in Resources */,
 				CE1EC8C620B46819009762BF /* PaymentTableViewCell.xib in Resources */,
 				B56DB3CF2049BFAA00D4AA8E /* Main.storyboard in Resources */,
 				CE1EC8DF20B76651009762BF /* order-notes-1044.json in Resources */,
 				CEE005FA2077C9C00079161F /* order-925.json in Resources */,
-=======
-				CE1EC8C620B46819009762BF /* PaymentTableViewCell.xib in Resources */,
-				B56DB3CF2049BFAA00D4AA8E /* Main.storyboard in Resources */,
-				CE1EC8DF20B76651009762BF /* order-notes-1044.json in Resources */,
->>>>>>> 08d81f93
 				CE1EC8C820B478B6009762BF /* TwoColumnLabelView.xib in Resources */,
 				CE855365209BA6A700938BDC /* CustomerInfoTableViewCell.xib in Resources */,
 			);
@@ -793,10 +773,7 @@
 				CED6021D20B35FDF0032C639 /* NoResultsTableViewCell.swift in Sources */,
 				CE1F51272064345B00C6C810 /* UIColor+Helpers.swift in Sources */,
 				CE1EC8CA20B479F1009762BF /* TwoColumnLabelView.swift in Sources */,
-<<<<<<< HEAD
 				CE32B11520BF8779006FBCF4 /* ProductListTableViewCell.swift in Sources */,
-=======
->>>>>>> 08d81f93
 				CE263DE8206ACE3E0015A693 /* MainTabBarController.swift in Sources */,
 				B56DB3D22049BFAA00D4AA8E /* WooCommerce.xcdatamodeld in Sources */,
 				CE32B10D20BEDE1C006FBCF4 /* TwoColumnSectionHeaderView.swift in Sources */,
