--- conflicted
+++ resolved
@@ -27,14 +27,8 @@
 		B50911302049E27A007D25DC /* DashboardViewController.swift in Sources */ = {isa = PBXBuildFile; fileRef = B509112D2049E27A007D25DC /* DashboardViewController.swift */; };
 		B50911312049E27A007D25DC /* OrdersViewController.swift in Sources */ = {isa = PBXBuildFile; fileRef = B509112E2049E27A007D25DC /* OrdersViewController.swift */; };
 		B50911322049E27A007D25DC /* SettingsViewController.swift in Sources */ = {isa = PBXBuildFile; fileRef = B509112F2049E27A007D25DC /* SettingsViewController.swift */; };
-<<<<<<< HEAD
 		B50911342049E493007D25DC /* OrderNote.swift in Sources */ = {isa = PBXBuildFile; fileRef = B50911332049E493007D25DC /* OrderNote.swift */; };
-		B53B898420D43B2A00EDB467 /* CredentialsManager.swift in Sources */ = {isa = PBXBuildFile; fileRef = B53B898320D43B2A00EDB467 /* CredentialsManager.swift */; };
-		B53B898920D450AF00EDB467 /* CredentialsManagerTests.swift in Sources */ = {isa = PBXBuildFile; fileRef = B53B898820D450AF00EDB467 /* CredentialsManagerTests.swift */; };
-=======
-		B50911342049E493007D25DC /* Order.swift in Sources */ = {isa = PBXBuildFile; fileRef = B50911332049E493007D25DC /* Order.swift */; };
 		B53B898920D450AF00EDB467 /* SessionManagerTests.swift in Sources */ = {isa = PBXBuildFile; fileRef = B53B898820D450AF00EDB467 /* SessionManagerTests.swift */; };
->>>>>>> 4fed72fe
 		B53B898D20D462A000EDB467 /* StoresManager.swift in Sources */ = {isa = PBXBuildFile; fileRef = B53B898C20D462A000EDB467 /* StoresManager.swift */; };
 		B54175F220D4C15D0083BB8C /* CoreDataManager+Woo.swift in Sources */ = {isa = PBXBuildFile; fileRef = B54175F120D4C15D0083BB8C /* CoreDataManager+Woo.swift */; };
 		B557DA1520979904005962F4 /* CustomerNoteTableViewCell.swift in Sources */ = {isa = PBXBuildFile; fileRef = B557DA1320979904005962F4 /* CustomerNoteTableViewCell.swift */; };
@@ -153,14 +147,8 @@
 		B509112D2049E27A007D25DC /* DashboardViewController.swift */ = {isa = PBXFileReference; fileEncoding = 4; lastKnownFileType = sourcecode.swift; path = DashboardViewController.swift; sourceTree = "<group>"; };
 		B509112E2049E27A007D25DC /* OrdersViewController.swift */ = {isa = PBXFileReference; fileEncoding = 4; lastKnownFileType = sourcecode.swift; path = OrdersViewController.swift; sourceTree = "<group>"; };
 		B509112F2049E27A007D25DC /* SettingsViewController.swift */ = {isa = PBXFileReference; fileEncoding = 4; lastKnownFileType = sourcecode.swift; path = SettingsViewController.swift; sourceTree = "<group>"; };
-<<<<<<< HEAD
 		B50911332049E493007D25DC /* OrderNote.swift */ = {isa = PBXFileReference; lastKnownFileType = sourcecode.swift; path = OrderNote.swift; sourceTree = "<group>"; };
-		B53B898320D43B2A00EDB467 /* CredentialsManager.swift */ = {isa = PBXFileReference; lastKnownFileType = sourcecode.swift; path = CredentialsManager.swift; sourceTree = "<group>"; };
-		B53B898820D450AF00EDB467 /* CredentialsManagerTests.swift */ = {isa = PBXFileReference; lastKnownFileType = sourcecode.swift; path = CredentialsManagerTests.swift; sourceTree = "<group>"; };
-=======
-		B50911332049E493007D25DC /* Order.swift */ = {isa = PBXFileReference; lastKnownFileType = sourcecode.swift; path = Order.swift; sourceTree = "<group>"; };
 		B53B898820D450AF00EDB467 /* SessionManagerTests.swift */ = {isa = PBXFileReference; lastKnownFileType = sourcecode.swift; path = SessionManagerTests.swift; sourceTree = "<group>"; };
->>>>>>> 4fed72fe
 		B53B898C20D462A000EDB467 /* StoresManager.swift */ = {isa = PBXFileReference; fileEncoding = 4; lastKnownFileType = sourcecode.swift; path = StoresManager.swift; sourceTree = "<group>"; };
 		B54175F120D4C15D0083BB8C /* CoreDataManager+Woo.swift */ = {isa = PBXFileReference; lastKnownFileType = sourcecode.swift; path = "CoreDataManager+Woo.swift"; sourceTree = "<group>"; };
 		B557DA1320979904005962F4 /* CustomerNoteTableViewCell.swift */ = {isa = PBXFileReference; fileEncoding = 4; lastKnownFileType = sourcecode.swift; path = CustomerNoteTableViewCell.swift; sourceTree = "<group>"; };
