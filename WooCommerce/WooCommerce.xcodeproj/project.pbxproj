// !$*UTF8*$!
{
	archiveVersion = 1;
	classes = {
	};
	objectVersion = 48;
	objects = {

/* Begin PBXAggregateTarget section */
		B55D4C0F20B612F300D7A50F /* GenerateCredentials */ = {
			isa = PBXAggregateTarget;
			buildConfigurationList = B55D4C1020B612F300D7A50F /* Build configuration list for PBXAggregateTarget "GenerateCredentials" */;
			buildPhases = (
				B55D4C1320B612FE00D7A50F /* ShellScript */,
			);
			dependencies = (
			);
			name = GenerateCredentials;
			productName = GenerateInfoPlist;
		};
/* End PBXAggregateTarget section */

/* Begin PBXBuildFile section */
		020F41E523163C0100776C4D /* TopBannerViewModel.swift in Sources */ = {isa = PBXBuildFile; fileRef = 020F41E323163C0100776C4D /* TopBannerViewModel.swift */; };
		020F41E623163C0100776C4D /* TopBannerView.swift in Sources */ = {isa = PBXBuildFile; fileRef = 020F41E423163C0100776C4D /* TopBannerView.swift */; };
		020F41E823176F8E00776C4D /* TopBannerPresenter.swift in Sources */ = {isa = PBXBuildFile; fileRef = 020F41E723176F8E00776C4D /* TopBannerPresenter.swift */; };
		02404ED82314BF8A00FF1170 /* StatsV3ToV4BannerActionHandler.swift in Sources */ = {isa = PBXBuildFile; fileRef = 02404ED72314BF8A00FF1170 /* StatsV3ToV4BannerActionHandler.swift */; };
		02404EDA2314C36300FF1170 /* StatsVersionStateCoordinator.swift in Sources */ = {isa = PBXBuildFile; fileRef = 02404ED92314C36200FF1170 /* StatsVersionStateCoordinator.swift */; };
		02404EDC2314CD3600FF1170 /* StatsV4ToV3BannerActionHandler.swift in Sources */ = {isa = PBXBuildFile; fileRef = 02404EDB2314CD3600FF1170 /* StatsV4ToV3BannerActionHandler.swift */; };
		02404EE02314FE5900FF1170 /* DashboardUIFactoryTests.swift in Sources */ = {isa = PBXBuildFile; fileRef = 02404EDF2314FE5900FF1170 /* DashboardUIFactoryTests.swift */; };
		02404EE2231501E000FF1170 /* StatsVersionStateCoordinatorTests.swift in Sources */ = {isa = PBXBuildFile; fileRef = 02404EE1231501E000FF1170 /* StatsVersionStateCoordinatorTests.swift */; };
		02404EE42315151400FF1170 /* MockupStatsVersionStoresManager.swift in Sources */ = {isa = PBXBuildFile; fileRef = 02404EE32315151400FF1170 /* MockupStatsVersionStoresManager.swift */; };
		0240B3AC230A910C000A866C /* StoreStatsV4ChartAxisHelper.swift in Sources */ = {isa = PBXBuildFile; fileRef = 0240B3AB230A910C000A866C /* StoreStatsV4ChartAxisHelper.swift */; };
		024A543422BA6F8F00F4F38E /* DeveloperEmailChecker.swift in Sources */ = {isa = PBXBuildFile; fileRef = 024A543322BA6F8F00F4F38E /* DeveloperEmailChecker.swift */; };
		024A543622BA84DB00F4F38E /* DeveloperEmailCheckerTests.swift in Sources */ = {isa = PBXBuildFile; fileRef = 024A543522BA84DB00F4F38E /* DeveloperEmailCheckerTests.swift */; };
		0257285C230ACC7E00A288C4 /* StoreStatsV4ChartAxisHelperTests.swift in Sources */ = {isa = PBXBuildFile; fileRef = 0257285B230ACC7E00A288C4 /* StoreStatsV4ChartAxisHelperTests.swift */; };
		0272C00322EE9C3200D7CA2C /* AsyncDictionary.swift in Sources */ = {isa = PBXBuildFile; fileRef = 0272C00222EE9C3200D7CA2C /* AsyncDictionary.swift */; };
		0274C25423162FB200EF1E40 /* DashboardTopBannerFactory.swift in Sources */ = {isa = PBXBuildFile; fileRef = 0274C25323162FB200EF1E40 /* DashboardTopBannerFactory.swift */; };
		02820F3422C257B700DE0D37 /* UITableView+FooterHelpers.swift in Sources */ = {isa = PBXBuildFile; fileRef = 02820F3322C257B700DE0D37 /* UITableView+FooterHelpers.swift */; };
		0285BF7022FBD91C003A2525 /* TopPerformersSectionHeaderView.swift in Sources */ = {isa = PBXBuildFile; fileRef = 0285BF6F22FBD91C003A2525 /* TopPerformersSectionHeaderView.swift */; };
		028BAC3D22F2DECE008BB4AF /* StoreStatsAndTopPerformersViewController.swift in Sources */ = {isa = PBXBuildFile; fileRef = 028BAC3C22F2DECE008BB4AF /* StoreStatsAndTopPerformersViewController.swift */; };
		028BAC4022F2EFA5008BB4AF /* StoreStatsAndTopPerformersPeriodViewController.swift in Sources */ = {isa = PBXBuildFile; fileRef = 028BAC3F22F2EFA5008BB4AF /* StoreStatsAndTopPerformersPeriodViewController.swift */; };
		028BAC4222F30B05008BB4AF /* StoreStatsV4PeriodViewController.swift in Sources */ = {isa = PBXBuildFile; fileRef = 028BAC4122F30B05008BB4AF /* StoreStatsV4PeriodViewController.swift */; };
		028BAC4522F3AE5C008BB4AF /* StoreStatsV4PeriodViewController.xib in Resources */ = {isa = PBXBuildFile; fileRef = 028BAC4422F3AE5C008BB4AF /* StoreStatsV4PeriodViewController.xib */; };
		028BAC4722F3B550008BB4AF /* StatsTimeRangeV4+UI.swift in Sources */ = {isa = PBXBuildFile; fileRef = 028BAC4622F3B550008BB4AF /* StatsTimeRangeV4+UI.swift */; };
		029D444922F13F8A00DEFA8A /* DashboardUIFactory.swift in Sources */ = {isa = PBXBuildFile; fileRef = 029D444822F13F8A00DEFA8A /* DashboardUIFactory.swift */; };
		029D444E22F141CD00DEFA8A /* DashboardStatsV3ViewController.swift in Sources */ = {isa = PBXBuildFile; fileRef = 029D444D22F141CD00DEFA8A /* DashboardStatsV3ViewController.swift */; };
		02B296A722FA6DB500FD7A4C /* Date+StartAndEnd.swift in Sources */ = {isa = PBXBuildFile; fileRef = 02B296A622FA6DB500FD7A4C /* Date+StartAndEnd.swift */; };
		02B296A922FA6E0000FD7A4C /* DateStartAndEndTests.swift in Sources */ = {isa = PBXBuildFile; fileRef = 02B296A822FA6E0000FD7A4C /* DateStartAndEndTests.swift */; };
		02BA23C022EE9DAF009539E7 /* AsyncDictionaryTests.swift in Sources */ = {isa = PBXBuildFile; fileRef = 02BA23BF22EE9DAF009539E7 /* AsyncDictionaryTests.swift */; };
		02D45647231CB1FB008CF0A9 /* UIImage+Dot.swift in Sources */ = {isa = PBXBuildFile; fileRef = 02D45646231CB1FB008CF0A9 /* UIImage+Dot.swift */; };
		02D4564C231D05E2008CF0A9 /* BetaFeaturesViewController.swift in Sources */ = {isa = PBXBuildFile; fileRef = 02D4564B231D05E1008CF0A9 /* BetaFeaturesViewController.swift */; };
		02E4FD7A230688BA0049610C /* OrderStatsV4Interval+Chart.swift in Sources */ = {isa = PBXBuildFile; fileRef = 02E4FD79230688BA0049610C /* OrderStatsV4Interval+Chart.swift */; };
		02E4FD7C2306A04C0049610C /* StatsTimeRangeBarView.swift in Sources */ = {isa = PBXBuildFile; fileRef = 02E4FD7B2306A04C0049610C /* StatsTimeRangeBarView.swift */; };
		02E4FD7E2306A8180049610C /* StatsTimeRangeBarViewModel.swift in Sources */ = {isa = PBXBuildFile; fileRef = 02E4FD7D2306A8180049610C /* StatsTimeRangeBarViewModel.swift */; };
		02E4FD812306AA890049610C /* StatsTimeRangeBarViewModelTests.swift in Sources */ = {isa = PBXBuildFile; fileRef = 02E4FD802306AA890049610C /* StatsTimeRangeBarViewModelTests.swift */; };
		02FE89C7231FAA4100E85EF8 /* MainTabBarControllerTests+ProductListFeatureFlag.swift in Sources */ = {isa = PBXBuildFile; fileRef = 02FE89C6231FAA4100E85EF8 /* MainTabBarControllerTests+ProductListFeatureFlag.swift */; };
		02FE89C9231FB31400E85EF8 /* FeatureFlagService.swift in Sources */ = {isa = PBXBuildFile; fileRef = 02FE89C8231FB31400E85EF8 /* FeatureFlagService.swift */; };
		02FE89CB231FB36600E85EF8 /* DefaultFeatureFlagService.swift in Sources */ = {isa = PBXBuildFile; fileRef = 02FE89CA231FB36600E85EF8 /* DefaultFeatureFlagService.swift */; };
		74036CC0211B882100E462C2 /* PeriodDataViewController.swift in Sources */ = {isa = PBXBuildFile; fileRef = 74036CBF211B882100E462C2 /* PeriodDataViewController.swift */; };
		740382DB2267D94100A627F4 /* LargeImageTableViewCell.swift in Sources */ = {isa = PBXBuildFile; fileRef = 740382D92267D94100A627F4 /* LargeImageTableViewCell.swift */; };
		740382DC2267D94100A627F4 /* LargeImageTableViewCell.xib in Resources */ = {isa = PBXBuildFile; fileRef = 740382DA2267D94100A627F4 /* LargeImageTableViewCell.xib */; };
		740987B321B87760000E4C80 /* FancyAnimatedButton+Woo.swift in Sources */ = {isa = PBXBuildFile; fileRef = 740987B221B87760000E4C80 /* FancyAnimatedButton+Woo.swift */; };
		740ADFE521C33688009EE5A9 /* licenses.html in Resources */ = {isa = PBXBuildFile; fileRef = 740ADFE421C33688009EE5A9 /* licenses.html */; };
		7421344A210A323C00C13890 /* WooAnalyticsStat.swift in Sources */ = {isa = PBXBuildFile; fileRef = 74213449210A323C00C13890 /* WooAnalyticsStat.swift */; };
		74334F36214AB130006D6AC5 /* ProductTableViewCell.swift in Sources */ = {isa = PBXBuildFile; fileRef = 74334F34214AB12F006D6AC5 /* ProductTableViewCell.swift */; };
		74334F37214AB130006D6AC5 /* ProductTableViewCell.xib in Resources */ = {isa = PBXBuildFile; fileRef = 74334F35214AB12F006D6AC5 /* ProductTableViewCell.xib */; };
		7435E58E21C0151B00216F0F /* OrderNote+Woo.swift in Sources */ = {isa = PBXBuildFile; fileRef = 7435E58D21C0151B00216F0F /* OrderNote+Woo.swift */; };
		7435E59021C0162C00216F0F /* OrderNoteWooTests.swift in Sources */ = {isa = PBXBuildFile; fileRef = 7435E58F21C0162C00216F0F /* OrderNoteWooTests.swift */; };
		743E272021AEF20100D6DC82 /* FancyAlertViewController+Upgrade.swift in Sources */ = {isa = PBXBuildFile; fileRef = 743E271F21AEF20100D6DC82 /* FancyAlertViewController+Upgrade.swift */; };
		743EDD9F214B05350039071B /* TopEarnerStatsItem+Woo.swift in Sources */ = {isa = PBXBuildFile; fileRef = 743EDD9E214B05350039071B /* TopEarnerStatsItem+Woo.swift */; };
		7441E1D221503F77004E6ECE /* IntrinsicTableView.swift in Sources */ = {isa = PBXBuildFile; fileRef = 7441E1D121503F77004E6ECE /* IntrinsicTableView.swift */; };
		7441EBC9226A71AA008BF83D /* TitleBodyTableViewCell.swift in Sources */ = {isa = PBXBuildFile; fileRef = 7441EBC7226A71AA008BF83D /* TitleBodyTableViewCell.swift */; };
		7441EBCA226A71AA008BF83D /* TitleBodyTableViewCell.xib in Resources */ = {isa = PBXBuildFile; fileRef = 7441EBC8226A71AA008BF83D /* TitleBodyTableViewCell.xib */; };
		74460D4022289B7600D7316A /* Coordinator.swift in Sources */ = {isa = PBXBuildFile; fileRef = 74460D3F22289B7600D7316A /* Coordinator.swift */; };
		74460D4222289C7A00D7316A /* StorePickerCoordinator.swift in Sources */ = {isa = PBXBuildFile; fileRef = 74460D4122289C7A00D7316A /* StorePickerCoordinator.swift */; };
		744F00D221B582A9007EFA93 /* StarRatingView.swift in Sources */ = {isa = PBXBuildFile; fileRef = 744F00D121B582A9007EFA93 /* StarRatingView.swift */; };
		7459A6C621B0680300F83A78 /* RequirementsChecker.swift in Sources */ = {isa = PBXBuildFile; fileRef = 7459A6C521B0680300F83A78 /* RequirementsChecker.swift */; };
		746791632108D7C0007CF1DC /* WooAnalyticsTests.swift in Sources */ = {isa = PBXBuildFile; fileRef = 746791622108D7C0007CF1DC /* WooAnalyticsTests.swift */; };
		746FC23D2200A62B00C3096C /* DateWooTests.swift in Sources */ = {isa = PBXBuildFile; fileRef = 746FC23C2200A62B00C3096C /* DateWooTests.swift */; };
		747AA0892107CEC60047A89B /* AnalyticsProvider.swift in Sources */ = {isa = PBXBuildFile; fileRef = 747AA0882107CEC60047A89B /* AnalyticsProvider.swift */; };
		747AA08B2107CF8D0047A89B /* TracksProvider.swift in Sources */ = {isa = PBXBuildFile; fileRef = 747AA08A2107CF8D0047A89B /* TracksProvider.swift */; };
		748AD087219F481B00023535 /* UIView+Animation.swift in Sources */ = {isa = PBXBuildFile; fileRef = 748AD086219F481B00023535 /* UIView+Animation.swift */; };
		748C7780211E18A600814F2C /* OrderStats+Woo.swift in Sources */ = {isa = PBXBuildFile; fileRef = 748C777F211E18A600814F2C /* OrderStats+Woo.swift */; };
		748C7782211E294000814F2C /* Double+Woo.swift in Sources */ = {isa = PBXBuildFile; fileRef = 748C7781211E294000814F2C /* Double+Woo.swift */; };
		748C7784211E2D8400814F2C /* DoubleWooTests.swift in Sources */ = {isa = PBXBuildFile; fileRef = 748C7783211E2D8400814F2C /* DoubleWooTests.swift */; };
		748D34DE214828DD00E21A2F /* TopPerformerDataViewController.xib in Resources */ = {isa = PBXBuildFile; fileRef = 748D34DC214828DC00E21A2F /* TopPerformerDataViewController.xib */; };
		748D34DF214828DD00E21A2F /* TopPerformersViewController.swift in Sources */ = {isa = PBXBuildFile; fileRef = 748D34DD214828DC00E21A2F /* TopPerformersViewController.swift */; };
		748D34E12148291E00E21A2F /* TopPerformerDataViewController.swift in Sources */ = {isa = PBXBuildFile; fileRef = 748D34E02148291E00E21A2F /* TopPerformerDataViewController.swift */; };
		7493BB8E2149852A003071A9 /* TopPerformersHeaderView.swift in Sources */ = {isa = PBXBuildFile; fileRef = 7493BB8C2149852A003071A9 /* TopPerformersHeaderView.swift */; };
		7493BB8F2149852A003071A9 /* TopPerformersHeaderView.xib in Resources */ = {isa = PBXBuildFile; fileRef = 7493BB8D2149852A003071A9 /* TopPerformersHeaderView.xib */; };
		74A33D8021C3F234009E25DE /* LicensesViewController.swift in Sources */ = {isa = PBXBuildFile; fileRef = 74A33D7F21C3F233009E25DE /* LicensesViewController.swift */; };
		74A93A40212DC60B00C13E04 /* NewOrdersViewController.swift in Sources */ = {isa = PBXBuildFile; fileRef = 74A93A3F212DC60B00C13E04 /* NewOrdersViewController.swift */; };
		74A95B5821C403EA00FEE953 /* pure-min.css in Resources */ = {isa = PBXBuildFile; fileRef = 74A95B5721C403EA00FEE953 /* pure-min.css */; };
		74AAF6A5212A04A900C612B0 /* ChartMarker.swift in Sources */ = {isa = PBXBuildFile; fileRef = 74AAF6A4212A04A900C612B0 /* ChartMarker.swift */; };
		74AFF2EA211B9B1B0038153A /* StoreStatsViewController.swift in Sources */ = {isa = PBXBuildFile; fileRef = 74AFF2E9211B9B1B0038153A /* StoreStatsViewController.swift */; };
		74B5713621CD7604008F9B8E /* SharingHelper.swift in Sources */ = {isa = PBXBuildFile; fileRef = 74B5713521CD7604008F9B8E /* SharingHelper.swift */; };
		74C6FEA521C2F1FA009286B6 /* AboutViewController.swift in Sources */ = {isa = PBXBuildFile; fileRef = 74C6FEA421C2F1FA009286B6 /* AboutViewController.swift */; };
		74D0A5302139CF1300E2919F /* String+Helpers.swift in Sources */ = {isa = PBXBuildFile; fileRef = 74D0A52F2139CF1300E2919F /* String+Helpers.swift */; };
		74E0F441211C9AE600A79CCE /* PeriodDataViewController.xib in Resources */ = {isa = PBXBuildFile; fileRef = 74E0F440211C9AE600A79CCE /* PeriodDataViewController.xib */; };
		74EC34A5225FE21F004BBC2E /* ProductLoaderViewController.swift in Sources */ = {isa = PBXBuildFile; fileRef = 74EC34A4225FE21F004BBC2E /* ProductLoaderViewController.swift */; };
		74EC34A8225FE69C004BBC2E /* ProductDetailsViewController.swift in Sources */ = {isa = PBXBuildFile; fileRef = 74EC34A6225FE69C004BBC2E /* ProductDetailsViewController.swift */; };
		74EC34A9225FE69C004BBC2E /* ProductDetailsViewController.xib in Resources */ = {isa = PBXBuildFile; fileRef = 74EC34A7225FE69C004BBC2E /* ProductDetailsViewController.xib */; };
		74F3015A2200EC0800931B9E /* NSDecimalNumberWooTests.swift in Sources */ = {isa = PBXBuildFile; fileRef = 74F301592200EC0800931B9E /* NSDecimalNumberWooTests.swift */; };
		74F9E9CD214C036400A3F2D2 /* NoPeriodDataTableViewCell.xib in Resources */ = {isa = PBXBuildFile; fileRef = 74F9E9CB214C036400A3F2D2 /* NoPeriodDataTableViewCell.xib */; };
		74F9E9CE214C036400A3F2D2 /* NoPeriodDataTableViewCell.swift in Sources */ = {isa = PBXBuildFile; fileRef = 74F9E9CC214C036400A3F2D2 /* NoPeriodDataTableViewCell.swift */; };
		86DBBB0BDEA3488E2BEBB314 /* Pods_WooCommerce.framework in Frameworks */ = {isa = PBXBuildFile; fileRef = BABE5E07DD787ECA6D2A76DE /* Pods_WooCommerce.framework */; };
		8CD41D4A21F8A7E300CF3C2B /* RELEASE-NOTES.txt in Resources */ = {isa = PBXBuildFile; fileRef = 8CD41D4921F8A7E300CF3C2B /* RELEASE-NOTES.txt */; };
		933A27372222354600C2143A /* Logging.swift in Sources */ = {isa = PBXBuildFile; fileRef = 933A27362222354600C2143A /* Logging.swift */; };
		934CB123224EAB150005CCB9 /* main.swift in Sources */ = {isa = PBXBuildFile; fileRef = 934CB122224EAB150005CCB9 /* main.swift */; };
		9379E1A32255365F006A6BE4 /* TestingMode.storyboard in Resources */ = {isa = PBXBuildFile; fileRef = 9379E1A22255365F006A6BE4 /* TestingMode.storyboard */; };
		9379E1A5225536AD006A6BE4 /* TestAssets.xcassets in Resources */ = {isa = PBXBuildFile; fileRef = 9379E1A4225536AD006A6BE4 /* TestAssets.xcassets */; };
		9379E1A6225537D0006A6BE4 /* TestingAppDelegate.swift in Sources */ = {isa = PBXBuildFile; fileRef = 934CB124224EAB540005CCB9 /* TestingAppDelegate.swift */; };
		93BCF01F20DC2CE200EBF7A1 /* bash_secrets.tpl in Resources */ = {isa = PBXBuildFile; fileRef = 93BCF01E20DC2CE200EBF7A1 /* bash_secrets.tpl */; };
		93FA787221CD2A1A00B663E5 /* CurrencySettingsTests.swift in Sources */ = {isa = PBXBuildFile; fileRef = 93FA787121CD2A1A00B663E5 /* CurrencySettingsTests.swift */; };
		93FA787421CD7E9E00B663E5 /* CurrencySettings.swift in Sources */ = {isa = PBXBuildFile; fileRef = 93FA787321CD7E9E00B663E5 /* CurrencySettings.swift */; };
		B50911302049E27A007D25DC /* DashboardViewController.swift in Sources */ = {isa = PBXBuildFile; fileRef = B509112D2049E27A007D25DC /* DashboardViewController.swift */; };
		B50911312049E27A007D25DC /* OrdersViewController.swift in Sources */ = {isa = PBXBuildFile; fileRef = B509112E2049E27A007D25DC /* OrdersViewController.swift */; };
		B50911322049E27A007D25DC /* SettingsViewController.swift in Sources */ = {isa = PBXBuildFile; fileRef = B509112F2049E27A007D25DC /* SettingsViewController.swift */; };
		B509FED121C041DF000076A9 /* Locale+Woo.swift in Sources */ = {isa = PBXBuildFile; fileRef = B509FED021C041DF000076A9 /* Locale+Woo.swift */; };
		B509FED321C05121000076A9 /* SupportManagerAdapter.swift in Sources */ = {isa = PBXBuildFile; fileRef = B509FED221C05121000076A9 /* SupportManagerAdapter.swift */; };
		B509FED521C052D1000076A9 /* MockupSupportManager.swift in Sources */ = {isa = PBXBuildFile; fileRef = B509FED421C052D1000076A9 /* MockupSupportManager.swift */; };
		B50BB4162141828F00AF0F3C /* FooterSpinnerView.swift in Sources */ = {isa = PBXBuildFile; fileRef = B50BB4152141828F00AF0F3C /* FooterSpinnerView.swift */; };
		B511ED27218A660E005787DC /* StringDescriptor.swift in Sources */ = {isa = PBXBuildFile; fileRef = B511ED26218A660E005787DC /* StringDescriptor.swift */; };
		B517EA18218B232700730EC4 /* StringFormatter+Notes.swift in Sources */ = {isa = PBXBuildFile; fileRef = B517EA17218B232700730EC4 /* StringFormatter+Notes.swift */; };
		B517EA1A218B2D2600730EC4 /* StringFormatterTests.swift in Sources */ = {isa = PBXBuildFile; fileRef = B517EA19218B2D2600730EC4 /* StringFormatterTests.swift */; };
		B517EA1D218B41F200730EC4 /* String+Woo.swift in Sources */ = {isa = PBXBuildFile; fileRef = B517EA1C218B41F200730EC4 /* String+Woo.swift */; };
		B5290ED9219B3FA900A6AF7F /* Date+Woo.swift in Sources */ = {isa = PBXBuildFile; fileRef = B5290ED8219B3FA900A6AF7F /* Date+Woo.swift */; };
		B53A569721123D3B000776C9 /* ResultsControllerUIKitTests.swift in Sources */ = {isa = PBXBuildFile; fileRef = B53A569621123D3B000776C9 /* ResultsControllerUIKitTests.swift */; };
		B53A569B21123E8E000776C9 /* MockupTableView.swift in Sources */ = {isa = PBXBuildFile; fileRef = B53A569A21123E8E000776C9 /* MockupTableView.swift */; };
		B53A569D21123EEB000776C9 /* MockupStorage.swift in Sources */ = {isa = PBXBuildFile; fileRef = B53A569C21123EEB000776C9 /* MockupStorage.swift */; };
		B53A56A22112470C000776C9 /* MockupStorage+Sample.swift in Sources */ = {isa = PBXBuildFile; fileRef = B53A56A12112470C000776C9 /* MockupStorage+Sample.swift */; };
		B53A56A42112483E000776C9 /* Constants.swift in Sources */ = {isa = PBXBuildFile; fileRef = B53A56A32112483D000776C9 /* Constants.swift */; };
		B53B3F37219C75AC00DF1EB6 /* OrderLoaderViewController.swift in Sources */ = {isa = PBXBuildFile; fileRef = B53B3F36219C75AC00DF1EB6 /* OrderLoaderViewController.swift */; };
		B53B3F39219C817800DF1EB6 /* UIStoryboard+Woo.swift in Sources */ = {isa = PBXBuildFile; fileRef = B53B3F38219C817800DF1EB6 /* UIStoryboard+Woo.swift */; };
		B53B898920D450AF00EDB467 /* SessionManagerTests.swift in Sources */ = {isa = PBXBuildFile; fileRef = B53B898820D450AF00EDB467 /* SessionManagerTests.swift */; };
		B53B898D20D462A000EDB467 /* DefaultStoresManager.swift in Sources */ = {isa = PBXBuildFile; fileRef = B53B898C20D462A000EDB467 /* DefaultStoresManager.swift */; };
		B541B2132189E7FD008FE7C1 /* ScannerWooTests.swift in Sources */ = {isa = PBXBuildFile; fileRef = B541B2122189E7FD008FE7C1 /* ScannerWooTests.swift */; };
		B541B2152189EEA1008FE7C1 /* Scanner+Helpers.swift in Sources */ = {isa = PBXBuildFile; fileRef = B541B2142189EEA1008FE7C1 /* Scanner+Helpers.swift */; };
		B541B2172189EED4008FE7C1 /* NSMutableAttributedString+Helpers.swift in Sources */ = {isa = PBXBuildFile; fileRef = B541B2162189EED4008FE7C1 /* NSMutableAttributedString+Helpers.swift */; };
		B541B21A2189F3A2008FE7C1 /* StringFormatter.swift in Sources */ = {isa = PBXBuildFile; fileRef = B541B2192189F3A2008FE7C1 /* StringFormatter.swift */; };
		B541B21C2189F3D8008FE7C1 /* StringStyles.swift in Sources */ = {isa = PBXBuildFile; fileRef = B541B21B2189F3D8008FE7C1 /* StringStyles.swift */; };
		B541B220218A007C008FE7C1 /* NSMutableParagraphStyle+Helpers.swift in Sources */ = {isa = PBXBuildFile; fileRef = B541B21F218A007C008FE7C1 /* NSMutableParagraphStyle+Helpers.swift */; };
		B541B223218A29A6008FE7C1 /* NSParagraphStyle+Woo.swift in Sources */ = {isa = PBXBuildFile; fileRef = B541B222218A29A6008FE7C1 /* NSParagraphStyle+Woo.swift */; };
		B541B226218A412C008FE7C1 /* UIFont+Woo.swift in Sources */ = {isa = PBXBuildFile; fileRef = B541B225218A412C008FE7C1 /* UIFont+Woo.swift */; };
		B54FBE552111F70700390F57 /* ResultsController+UIKit.swift in Sources */ = {isa = PBXBuildFile; fileRef = B54FBE542111F70700390F57 /* ResultsController+UIKit.swift */; };
		B55401692170D5E10067DC90 /* ChartPlaceholderView.swift in Sources */ = {isa = PBXBuildFile; fileRef = B55401682170D5E10067DC90 /* ChartPlaceholderView.swift */; };
		B554016B2170D6010067DC90 /* ChartPlaceholderView.xib in Resources */ = {isa = PBXBuildFile; fileRef = B554016A2170D6010067DC90 /* ChartPlaceholderView.xib */; };
		B554E1792152F20000F31188 /* UINavigationBar+Appearance.swift in Sources */ = {isa = PBXBuildFile; fileRef = B554E1782152F20000F31188 /* UINavigationBar+Appearance.swift */; };
		B554E17B2152F27200F31188 /* UILabel+Appearance.swift in Sources */ = {isa = PBXBuildFile; fileRef = B554E17A2152F27200F31188 /* UILabel+Appearance.swift */; };
		B555530D21B57DC300449E71 /* UserNotificationsCenterAdapter.swift in Sources */ = {isa = PBXBuildFile; fileRef = B555530C21B57DC300449E71 /* UserNotificationsCenterAdapter.swift */; };
		B555530F21B57DE700449E71 /* ApplicationAdapter.swift in Sources */ = {isa = PBXBuildFile; fileRef = B555530E21B57DE700449E71 /* ApplicationAdapter.swift */; };
		B555531121B57E6F00449E71 /* MockupApplicationAdapter.swift in Sources */ = {isa = PBXBuildFile; fileRef = B555531021B57E6F00449E71 /* MockupApplicationAdapter.swift */; };
		B555531321B57E8800449E71 /* MockupUserNotificationsCenterAdapter.swift in Sources */ = {isa = PBXBuildFile; fileRef = B555531221B57E8800449E71 /* MockupUserNotificationsCenterAdapter.swift */; };
		B557652B20F681E800185843 /* StoreTableViewCell.swift in Sources */ = {isa = PBXBuildFile; fileRef = B557652A20F681E800185843 /* StoreTableViewCell.swift */; };
		B557652D20F6827900185843 /* StoreTableViewCell.xib in Resources */ = {isa = PBXBuildFile; fileRef = B557652C20F6827900185843 /* StoreTableViewCell.xib */; };
		B557DA1520979904005962F4 /* CustomerNoteTableViewCell.swift in Sources */ = {isa = PBXBuildFile; fileRef = B557DA1320979904005962F4 /* CustomerNoteTableViewCell.swift */; };
		B557DA1620979904005962F4 /* CustomerNoteTableViewCell.xib in Resources */ = {isa = PBXBuildFile; fileRef = B557DA1420979904005962F4 /* CustomerNoteTableViewCell.xib */; };
		B559EBAF20A0BF8F00836CD4 /* README.md in Resources */ = {isa = PBXBuildFile; fileRef = B559EBAD20A0BF8E00836CD4 /* README.md */; };
		B559EBB020A0BF8F00836CD4 /* LICENSE in Resources */ = {isa = PBXBuildFile; fileRef = B559EBAE20A0BF8F00836CD4 /* LICENSE */; };
		B55BC1F121A878A30011A0C0 /* String+HTML.swift in Sources */ = {isa = PBXBuildFile; fileRef = B55BC1F021A878A30011A0C0 /* String+HTML.swift */; };
		B55BC1F321A8790F0011A0C0 /* StringHTMLTests.swift in Sources */ = {isa = PBXBuildFile; fileRef = B55BC1F221A8790F0011A0C0 /* StringHTMLTests.swift */; };
		B55D4BFD20B5CDE700D7A50F /* replace_secrets.rb in Resources */ = {isa = PBXBuildFile; fileRef = B55D4BFB20B5CDE600D7A50F /* replace_secrets.rb */; };
		B55D4C0620B6027200D7A50F /* AuthenticationManager.swift in Sources */ = {isa = PBXBuildFile; fileRef = B55D4C0520B6027100D7A50F /* AuthenticationManager.swift */; };
		B55D4C2720B717C000D7A50F /* UserAgent.swift in Sources */ = {isa = PBXBuildFile; fileRef = B55D4C2620B717C000D7A50F /* UserAgent.swift */; };
		B560D6862195BCA90027BB7E /* NoteDetailsHeaderTableViewCell.swift in Sources */ = {isa = PBXBuildFile; fileRef = B560D6852195BCA90027BB7E /* NoteDetailsHeaderTableViewCell.swift */; };
		B560D6882195BCC70027BB7E /* NoteDetailsHeaderTableViewCell.xib in Resources */ = {isa = PBXBuildFile; fileRef = B560D6872195BCC70027BB7E /* NoteDetailsHeaderTableViewCell.xib */; };
		B560D68A2195BD100027BB7E /* NoteDetailsCommentTableViewCell.xib in Resources */ = {isa = PBXBuildFile; fileRef = B560D6892195BD100027BB7E /* NoteDetailsCommentTableViewCell.xib */; };
		B560D68C2195BD1E0027BB7E /* NoteDetailsCommentTableViewCell.swift in Sources */ = {isa = PBXBuildFile; fileRef = B560D68B2195BD1D0027BB7E /* NoteDetailsCommentTableViewCell.swift */; };
		B56BBD16214820A70053A32D /* SyncCoordinatorTests.swift in Sources */ = {isa = PBXBuildFile; fileRef = B56BBD15214820A70053A32D /* SyncCoordinatorTests.swift */; };
		B56C721221B5B44000E5E85B /* PushNotificationsConfiguration.swift in Sources */ = {isa = PBXBuildFile; fileRef = B56C721121B5B44000E5E85B /* PushNotificationsConfiguration.swift */; };
		B56C721421B5BBC000E5E85B /* MockupStoresManager.swift in Sources */ = {isa = PBXBuildFile; fileRef = B56C721321B5BBC000E5E85B /* MockupStoresManager.swift */; };
		B56DB3CA2049BFAA00D4AA8E /* AppDelegate.swift in Sources */ = {isa = PBXBuildFile; fileRef = B56DB3C92049BFAA00D4AA8E /* AppDelegate.swift */; };
		B56DB3CF2049BFAA00D4AA8E /* Main.storyboard in Resources */ = {isa = PBXBuildFile; fileRef = B56DB3CD2049BFAA00D4AA8E /* Main.storyboard */; };
		B56DB3D42049BFAA00D4AA8E /* Assets.xcassets in Resources */ = {isa = PBXBuildFile; fileRef = B56DB3D32049BFAA00D4AA8E /* Assets.xcassets */; };
		B56DB3D72049BFAA00D4AA8E /* LaunchScreen.storyboard in Resources */ = {isa = PBXBuildFile; fileRef = B56DB3D52049BFAA00D4AA8E /* LaunchScreen.storyboard */; };
		B5718D6521B56B400026C9F0 /* PushNotificationsManagerTests.swift in Sources */ = {isa = PBXBuildFile; fileRef = B5718D6421B56B3F0026C9F0 /* PushNotificationsManagerTests.swift */; };
		B573B1A0219DC2690081C78C /* Localizable.strings in Resources */ = {isa = PBXBuildFile; fileRef = B573B19D219DC2690081C78C /* Localizable.strings */; };
		B57B678A2107546E00AF8905 /* Address+Woo.swift in Sources */ = {isa = PBXBuildFile; fileRef = B57B67892107546E00AF8905 /* Address+Woo.swift */; };
		B57B678E21078C5400AF8905 /* OrderItemViewModel.swift in Sources */ = {isa = PBXBuildFile; fileRef = B57B678D21078C5400AF8905 /* OrderItemViewModel.swift */; };
		B57C5C9221B80E3C00FF82B2 /* APNSDevice+Woo.swift in Sources */ = {isa = PBXBuildFile; fileRef = B57C5C9121B80E3B00FF82B2 /* APNSDevice+Woo.swift */; };
		B57C5C9421B80E4700FF82B2 /* Data+Woo.swift in Sources */ = {isa = PBXBuildFile; fileRef = B57C5C9321B80E4700FF82B2 /* Data+Woo.swift */; };
		B57C5C9621B80E5500FF82B2 /* Dictionary+Woo.swift in Sources */ = {isa = PBXBuildFile; fileRef = B57C5C9521B80E5400FF82B2 /* Dictionary+Woo.swift */; };
		B57C5C9921B80E7100FF82B2 /* DictionaryWooTests.swift in Sources */ = {isa = PBXBuildFile; fileRef = B57C5C9721B80E7100FF82B2 /* DictionaryWooTests.swift */; };
		B57C5C9A21B80E7100FF82B2 /* DataWooTests.swift in Sources */ = {isa = PBXBuildFile; fileRef = B57C5C9821B80E7100FF82B2 /* DataWooTests.swift */; };
		B57C5C9E21B80E8300FF82B2 /* SessionManager+Internal.swift in Sources */ = {isa = PBXBuildFile; fileRef = B57C5C9C21B80E8200FF82B2 /* SessionManager+Internal.swift */; };
		B57C5C9F21B80E8300FF82B2 /* SampleError.swift in Sources */ = {isa = PBXBuildFile; fileRef = B57C5C9D21B80E8200FF82B2 /* SampleError.swift */; };
		B57C743D20F5493300EEFC87 /* AccountHeaderView.swift in Sources */ = {isa = PBXBuildFile; fileRef = B57C743C20F5493300EEFC87 /* AccountHeaderView.swift */; };
		B57C744320F54F1C00EEFC87 /* AccountHeaderView.xib in Resources */ = {isa = PBXBuildFile; fileRef = B57C744220F54F1C00EEFC87 /* AccountHeaderView.xib */; };
		B57C744520F55BA600EEFC87 /* NSObject+Helpers.swift in Sources */ = {isa = PBXBuildFile; fileRef = B57C744420F55BA600EEFC87 /* NSObject+Helpers.swift */; };
		B57C744720F55BC800EEFC87 /* UIView+Helpers.swift in Sources */ = {isa = PBXBuildFile; fileRef = B57C744620F55BC800EEFC87 /* UIView+Helpers.swift */; };
		B57C744A20F5649300EEFC87 /* EmptyStoresTableViewCell.swift in Sources */ = {isa = PBXBuildFile; fileRef = B57C744920F5649300EEFC87 /* EmptyStoresTableViewCell.swift */; };
		B57C744C20F564B400EEFC87 /* EmptyStoresTableViewCell.xib in Resources */ = {isa = PBXBuildFile; fileRef = B57C744B20F564B400EEFC87 /* EmptyStoresTableViewCell.xib */; };
		B57C744E20F56E3800EEFC87 /* UITableViewCell+Helpers.swift in Sources */ = {isa = PBXBuildFile; fileRef = B57C744D20F56E3800EEFC87 /* UITableViewCell+Helpers.swift */; };
		B57C745120F56EE900EEFC87 /* UITableViewCellHelpersTests.swift in Sources */ = {isa = PBXBuildFile; fileRef = B57C745020F56EE900EEFC87 /* UITableViewCellHelpersTests.swift */; };
		B582F95920FFCEAA0060934A /* UITableViewHeaderFooterView+Helpers.swift in Sources */ = {isa = PBXBuildFile; fileRef = B582F95820FFCEAA0060934A /* UITableViewHeaderFooterView+Helpers.swift */; };
		B586906621A5F4B1001F1EFC /* UINavigationController+Woo.swift in Sources */ = {isa = PBXBuildFile; fileRef = B586906521A5F4B1001F1EFC /* UINavigationController+Woo.swift */; };
		B58B4AB22108F01700076FDD /* NoticeView.swift in Sources */ = {isa = PBXBuildFile; fileRef = B58B4AAF2108F01400076FDD /* NoticeView.swift */; };
		B58B4AB32108F01700076FDD /* DefaultNoticePresenter.swift in Sources */ = {isa = PBXBuildFile; fileRef = B58B4AB02108F01600076FDD /* DefaultNoticePresenter.swift */; };
		B58B4AB62108F11C00076FDD /* Notice.swift in Sources */ = {isa = PBXBuildFile; fileRef = B58B4AB52108F11C00076FDD /* Notice.swift */; };
		B58B4AB82108F14700076FDD /* NoticeNotificationInfo.swift in Sources */ = {isa = PBXBuildFile; fileRef = B58B4AB72108F14700076FDD /* NoticeNotificationInfo.swift */; };
		B58B4AC02108FF6100076FDD /* Array+Helpers.swift in Sources */ = {isa = PBXBuildFile; fileRef = B58B4ABF2108FF6100076FDD /* Array+Helpers.swift */; };
		B5980A6121AC878900EBF596 /* UIDevice+Woo.swift in Sources */ = {isa = PBXBuildFile; fileRef = B5980A6021AC878900EBF596 /* UIDevice+Woo.swift */; };
		B5980A6321AC879F00EBF596 /* Bundle+Woo.swift in Sources */ = {isa = PBXBuildFile; fileRef = B5980A6221AC879F00EBF596 /* Bundle+Woo.swift */; };
		B5980A6521AC905C00EBF596 /* UIDeviceWooTests.swift in Sources */ = {isa = PBXBuildFile; fileRef = B5980A6421AC905C00EBF596 /* UIDeviceWooTests.swift */; };
		B5980A6721AC91AA00EBF596 /* BundleWooTests.swift in Sources */ = {isa = PBXBuildFile; fileRef = B5980A6621AC91AA00EBF596 /* BundleWooTests.swift */; };
		B59C09D92188CBB100AB41D6 /* Array+Notes.swift in Sources */ = {isa = PBXBuildFile; fileRef = B59C09D82188CBB100AB41D6 /* Array+Notes.swift */; };
		B59C09DC2188D70200AB41D6 /* Notifications.storyboard in Resources */ = {isa = PBXBuildFile; fileRef = B59C09DB2188D70200AB41D6 /* Notifications.storyboard */; };
		B59D1EDF219072CC009D1978 /* ProductReviewTableViewCell.swift in Sources */ = {isa = PBXBuildFile; fileRef = B59D1EDE219072CC009D1978 /* ProductReviewTableViewCell.swift */; };
		B59D1EE121907304009D1978 /* ProductReviewTableViewCell.xib in Resources */ = {isa = PBXBuildFile; fileRef = B59D1EE021907304009D1978 /* ProductReviewTableViewCell.xib */; };
		B59D1EE321907C7B009D1978 /* NSAttributedString+Helpers.swift in Sources */ = {isa = PBXBuildFile; fileRef = B59D1EE221907C7B009D1978 /* NSAttributedString+Helpers.swift */; };
		B59D1EE5219080B4009D1978 /* Note+Woo.swift in Sources */ = {isa = PBXBuildFile; fileRef = B59D1EE4219080B4009D1978 /* Note+Woo.swift */; };
		B59D1EE821908A08009D1978 /* Noticons.ttf in Resources */ = {isa = PBXBuildFile; fileRef = B59D1EE6219089A3009D1978 /* Noticons.ttf */; };
		B59D1EEA2190AE96009D1978 /* StorageNote+Woo.swift in Sources */ = {isa = PBXBuildFile; fileRef = B59D1EE92190AE96009D1978 /* StorageNote+Woo.swift */; };
		B59D1EEC2190B08B009D1978 /* Age.swift in Sources */ = {isa = PBXBuildFile; fileRef = B59D1EEB2190B08B009D1978 /* Age.swift */; };
		B59D49CD219B587E006BF0AD /* UILabel+OrderStatus.swift in Sources */ = {isa = PBXBuildFile; fileRef = B59D49CC219B587E006BF0AD /* UILabel+OrderStatus.swift */; };
		B5A56BF0219F2CE90065A902 /* VerticalButton.swift in Sources */ = {isa = PBXBuildFile; fileRef = B5A56BEF219F2CE90065A902 /* VerticalButton.swift */; };
		B5A56BF3219F46470065A902 /* UIButton+Animations.swift in Sources */ = {isa = PBXBuildFile; fileRef = B5A56BF2219F46470065A902 /* UIButton+Animations.swift */; };
		B5A56BF5219F5AB20065A902 /* NSNotificationName+Woo.swift in Sources */ = {isa = PBXBuildFile; fileRef = B5A56BF4219F5AB20065A902 /* NSNotificationName+Woo.swift */; };
		B5A82EE221025C450053ADC8 /* FulfillViewController.swift in Sources */ = {isa = PBXBuildFile; fileRef = B5A82EE121025C450053ADC8 /* FulfillViewController.swift */; };
		B5A82EE521025E550053ADC8 /* FulfillViewController.xib in Resources */ = {isa = PBXBuildFile; fileRef = B5A82EE421025E550053ADC8 /* FulfillViewController.xib */; };
		B5A82EE7210263460053ADC8 /* UIViewController+Helpers.swift in Sources */ = {isa = PBXBuildFile; fileRef = B5A82EE6210263460053ADC8 /* UIViewController+Helpers.swift */; };
		B5A8532220BDBFAF00FAAB4D /* CircularImageView.swift in Sources */ = {isa = PBXBuildFile; fileRef = B5A8532120BDBFAE00FAAB4D /* CircularImageView.swift */; };
		B5A8F8A920B84D3F00D211DE /* ApiCredentials.swift in Sources */ = {isa = PBXBuildFile; fileRef = B5A8F8A720B84D3F00D211DE /* ApiCredentials.swift */; };
		B5A8F8AD20B88D9900D211DE /* LoginPrologueViewController.swift in Sources */ = {isa = PBXBuildFile; fileRef = B5A8F8AC20B88D9900D211DE /* LoginPrologueViewController.swift */; };
		B5A8F8AF20B88DCC00D211DE /* LoginPrologueViewController.xib in Resources */ = {isa = PBXBuildFile; fileRef = B5A8F8AE20B88DCC00D211DE /* LoginPrologueViewController.xib */; };
		B5AA7B3D20ED5D15004DA14F /* SessionManager.swift in Sources */ = {isa = PBXBuildFile; fileRef = B5AA7B3C20ED5D15004DA14F /* SessionManager.swift */; };
		B5AA7B3F20ED81C2004DA14F /* UserDefaults+Woo.swift in Sources */ = {isa = PBXBuildFile; fileRef = B5AA7B3E20ED81C2004DA14F /* UserDefaults+Woo.swift */; };
		B5BBD6DE21B1703700E3207E /* PushNotificationsManager.swift in Sources */ = {isa = PBXBuildFile; fileRef = B5BBD6DD21B1703600E3207E /* PushNotificationsManager.swift */; };
		B5BE75DB213F1D1E00909A14 /* OverlayMessageView.swift in Sources */ = {isa = PBXBuildFile; fileRef = B5BE75DA213F1D1E00909A14 /* OverlayMessageView.swift */; };
		B5BE75DD213F1D3D00909A14 /* OverlayMessageView.xib in Resources */ = {isa = PBXBuildFile; fileRef = B5BE75DC213F1D3D00909A14 /* OverlayMessageView.xib */; };
		B5C3876421C41B9F006CE970 /* UIApplication+Woo.swift in Sources */ = {isa = PBXBuildFile; fileRef = B5C3876321C41B9F006CE970 /* UIApplication+Woo.swift */; };
		B5C3B5E320D189E60072CB9D /* Networking.framework in Frameworks */ = {isa = PBXBuildFile; fileRef = B5C3B5E220D189E60072CB9D /* Networking.framework */; };
		B5C3B5E520D189EA0072CB9D /* Storage.framework in Frameworks */ = {isa = PBXBuildFile; fileRef = B5C3B5E420D189EA0072CB9D /* Storage.framework */; };
		B5C3B5E720D189ED0072CB9D /* Yosemite.framework in Frameworks */ = {isa = PBXBuildFile; fileRef = B5C3B5E620D189ED0072CB9D /* Yosemite.framework */; };
		B5C3B5E820D189F30072CB9D /* Networking.framework in Embed Frameworks */ = {isa = PBXBuildFile; fileRef = B5C3B5E220D189E60072CB9D /* Networking.framework */; settings = {ATTRIBUTES = (CodeSignOnCopy, RemoveHeadersOnCopy, ); }; };
		B5C3B5E920D189F70072CB9D /* Yosemite.framework in Embed Frameworks */ = {isa = PBXBuildFile; fileRef = B5C3B5E620D189ED0072CB9D /* Yosemite.framework */; settings = {ATTRIBUTES = (CodeSignOnCopy, RemoveHeadersOnCopy, ); }; };
		B5C3B5EA20D189FC0072CB9D /* Storage.framework in Embed Frameworks */ = {isa = PBXBuildFile; fileRef = B5C3B5E420D189EA0072CB9D /* Storage.framework */; settings = {ATTRIBUTES = (CodeSignOnCopy, RemoveHeadersOnCopy, ); }; };
		B5C6CE612190D28E00515926 /* NSAttributedStringHelperTests.swift in Sources */ = {isa = PBXBuildFile; fileRef = B5C6CE602190D28E00515926 /* NSAttributedStringHelperTests.swift */; };
		B5D1AFB420BC445A00DB0E8C /* Images.xcassets in Resources */ = {isa = PBXBuildFile; fileRef = B5D1AFB320BC445900DB0E8C /* Images.xcassets */; };
		B5D1AFB820BC510200DB0E8C /* UIImage+Woo.swift in Sources */ = {isa = PBXBuildFile; fileRef = B5D1AFB720BC510200DB0E8C /* UIImage+Woo.swift */; };
		B5D1AFBA20BC515600DB0E8C /* UIColor+Woo.swift in Sources */ = {isa = PBXBuildFile; fileRef = B5D1AFB920BC515600DB0E8C /* UIColor+Woo.swift */; };
		B5D1AFC020BC67C200DB0E8C /* WooConstants.swift in Sources */ = {isa = PBXBuildFile; fileRef = B5D1AFBF20BC67C200DB0E8C /* WooConstants.swift */; };
		B5D1AFC620BC7B7300DB0E8C /* StorePickerViewController.swift in Sources */ = {isa = PBXBuildFile; fileRef = B5D1AFC520BC7B7300DB0E8C /* StorePickerViewController.swift */; };
		B5D1AFC820BC7B9600DB0E8C /* StorePickerViewController.xib in Resources */ = {isa = PBXBuildFile; fileRef = B5D1AFC720BC7B9600DB0E8C /* StorePickerViewController.xib */; };
		B5D6DC54214802740003E48A /* SyncCoordinator.swift in Sources */ = {isa = PBXBuildFile; fileRef = B5D6DC53214802740003E48A /* SyncCoordinator.swift */; };
		B5DB01B52114AB2D00A4F797 /* CrashLogging.swift in Sources */ = {isa = PBXBuildFile; fileRef = B5DB01B42114AB2D00A4F797 /* CrashLogging.swift */; };
		B5DBF3C320E1484400B53AED /* StoresManagerTests.swift in Sources */ = {isa = PBXBuildFile; fileRef = B5DBF3C220E1484400B53AED /* StoresManagerTests.swift */; };
		B5DBF3C520E148E000B53AED /* DeauthenticatedState.swift in Sources */ = {isa = PBXBuildFile; fileRef = B5DBF3C420E148E000B53AED /* DeauthenticatedState.swift */; };
		B5DBF3CB20E149CC00B53AED /* AuthenticatedState.swift in Sources */ = {isa = PBXBuildFile; fileRef = B5DBF3CA20E149CC00B53AED /* AuthenticatedState.swift */; };
		B5F04D952194F2A300501EE1 /* NoteDetailsRow.swift in Sources */ = {isa = PBXBuildFile; fileRef = B5F04D942194F2A300501EE1 /* NoteDetailsRow.swift */; };
		B5F355EF21CD500200A7077A /* OrderSearchViewController.swift in Sources */ = {isa = PBXBuildFile; fileRef = B5F355EE21CD500200A7077A /* OrderSearchViewController.swift */; };
		B5F355F121CD504400A7077A /* OrderSearchViewController.xib in Resources */ = {isa = PBXBuildFile; fileRef = B5F355F021CD504400A7077A /* OrderSearchViewController.xib */; };
		B5F571A421BEC90D0010D1B8 /* NoteDetailsHeaderPlainTableViewCell.swift in Sources */ = {isa = PBXBuildFile; fileRef = B5F571A321BEC90D0010D1B8 /* NoteDetailsHeaderPlainTableViewCell.swift */; };
		B5F571A621BEC92A0010D1B8 /* NoteDetailsHeaderPlainTableViewCell.xib in Resources */ = {isa = PBXBuildFile; fileRef = B5F571A521BEC92A0010D1B8 /* NoteDetailsHeaderPlainTableViewCell.xib */; };
		B5F571A921BEECA50010D1B8 /* Responses in Resources */ = {isa = PBXBuildFile; fileRef = B5F571A821BEECA50010D1B8 /* Responses */; };
		B5F571AB21BEECB60010D1B8 /* NoteWooTests.swift in Sources */ = {isa = PBXBuildFile; fileRef = B5F571AA21BEECB60010D1B8 /* NoteWooTests.swift */; };
		B5F571B021BF149D0010D1B8 /* o.caf in Resources */ = {isa = PBXBuildFile; fileRef = B5F571AF21BF149D0010D1B8 /* o.caf */; };
		B5F8B7E02194759100DAB7E2 /* NotificationDetailsViewController.swift in Sources */ = {isa = PBXBuildFile; fileRef = B5F8B7DF2194759100DAB7E2 /* NotificationDetailsViewController.swift */; };
		B5F8B7E5219478FA00DAB7E2 /* NotificationDetailsViewController.xib in Resources */ = {isa = PBXBuildFile; fileRef = B5F8B7E4219478FA00DAB7E2 /* NotificationDetailsViewController.xib */; };
		B5FD110E21D3CB8500560344 /* OrderTableViewCell.xib in Resources */ = {isa = PBXBuildFile; fileRef = B5FD110D21D3CB8500560344 /* OrderTableViewCell.xib */; };
		B5FD111221D3CE7700560344 /* NewNoteViewController.xib in Resources */ = {isa = PBXBuildFile; fileRef = B5FD111121D3CE7700560344 /* NewNoteViewController.xib */; };
		B5FD111621D3F13700560344 /* BordersView.swift in Sources */ = {isa = PBXBuildFile; fileRef = B5FD111521D3F13700560344 /* BordersView.swift */; };
		B873E8F8E103966D2182EE67 /* Pods_WooCommerceTests.framework in Frameworks */ = {isa = PBXBuildFile; fileRef = 6DC4526F9A7357761197EBF0 /* Pods_WooCommerceTests.framework */; };
		CE0F17CF22A8105800964A63 /* ReadMoreTableViewCell.swift in Sources */ = {isa = PBXBuildFile; fileRef = CE0F17CD22A8105800964A63 /* ReadMoreTableViewCell.swift */; };
		CE0F17D022A8105800964A63 /* ReadMoreTableViewCell.xib in Resources */ = {isa = PBXBuildFile; fileRef = CE0F17CE22A8105800964A63 /* ReadMoreTableViewCell.xib */; };
		CE0F17D222A8308900964A63 /* FancyAlertController+PurchaseNote.swift in Sources */ = {isa = PBXBuildFile; fileRef = CE0F17D122A8308900964A63 /* FancyAlertController+PurchaseNote.swift */; };
		CE14452E2188C11700A991D8 /* ZendeskManager.swift in Sources */ = {isa = PBXBuildFile; fileRef = CE14452D2188C11700A991D8 /* ZendeskManager.swift */; };
		CE15524A21FFB10100EAA690 /* ApplicationLogViewController.swift in Sources */ = {isa = PBXBuildFile; fileRef = CE15524921FFB10100EAA690 /* ApplicationLogViewController.swift */; };
		CE16177A21B7192A00B82A47 /* AuthenticationConstants.swift in Sources */ = {isa = PBXBuildFile; fileRef = CE16177921B7192A00B82A47 /* AuthenticationConstants.swift */; };
		CE1AFE622200B1BD00432745 /* ApplicationLogDetailViewController.swift in Sources */ = {isa = PBXBuildFile; fileRef = CE1AFE612200B1BD00432745 /* ApplicationLogDetailViewController.swift */; };
		CE1CCB402056F21C000EE3AC /* Style.swift in Sources */ = {isa = PBXBuildFile; fileRef = CE1CCB3F2056F21C000EE3AC /* Style.swift */; };
		CE1CCB4B20570B1F000EE3AC /* OrderTableViewCell.swift in Sources */ = {isa = PBXBuildFile; fileRef = CE1CCB4A20570B1F000EE3AC /* OrderTableViewCell.swift */; };
		CE1D5A55228A0AD200DF3715 /* TwoColumnTableViewCell.swift in Sources */ = {isa = PBXBuildFile; fileRef = CE1D5A53228A0AD200DF3715 /* TwoColumnTableViewCell.swift */; };
		CE1D5A56228A0AD200DF3715 /* TwoColumnTableViewCell.xib in Resources */ = {isa = PBXBuildFile; fileRef = CE1D5A54228A0AD200DF3715 /* TwoColumnTableViewCell.xib */; };
		CE1D5A59228A1C2C00DF3715 /* ProductReviewsTableViewCell.swift in Sources */ = {isa = PBXBuildFile; fileRef = CE1D5A57228A1C2C00DF3715 /* ProductReviewsTableViewCell.swift */; };
		CE1D5A5A228A1C2C00DF3715 /* ProductReviewsTableViewCell.xib in Resources */ = {isa = PBXBuildFile; fileRef = CE1D5A58228A1C2C00DF3715 /* ProductReviewsTableViewCell.xib */; };
		CE1EC8C520B46819009762BF /* PaymentTableViewCell.swift in Sources */ = {isa = PBXBuildFile; fileRef = CE1EC8C320B46819009762BF /* PaymentTableViewCell.swift */; };
		CE1EC8C620B46819009762BF /* PaymentTableViewCell.xib in Resources */ = {isa = PBXBuildFile; fileRef = CE1EC8C420B46819009762BF /* PaymentTableViewCell.xib */; };
		CE1EC8C820B478B6009762BF /* TwoColumnLabelView.xib in Resources */ = {isa = PBXBuildFile; fileRef = CE1EC8C720B478B6009762BF /* TwoColumnLabelView.xib */; };
		CE1EC8CA20B479F1009762BF /* TwoColumnLabelView.swift in Sources */ = {isa = PBXBuildFile; fileRef = CE1EC8C920B479F1009762BF /* TwoColumnLabelView.swift */; };
		CE1EC8EC20B8A3FF009762BF /* LeftImageTableViewCell.swift in Sources */ = {isa = PBXBuildFile; fileRef = CE1EC8EA20B8A3FF009762BF /* LeftImageTableViewCell.swift */; };
		CE1EC8F020B8A408009762BF /* OrderNoteTableViewCell.xib in Resources */ = {isa = PBXBuildFile; fileRef = CE1EC8EE20B8A408009762BF /* OrderNoteTableViewCell.xib */; };
		CE1EC8F120B8A408009762BF /* OrderNoteTableViewCell.swift in Sources */ = {isa = PBXBuildFile; fileRef = CE1EC8EF20B8A408009762BF /* OrderNoteTableViewCell.swift */; };
		CE1F51252064179A00C6C810 /* UILabel+Helpers.swift in Sources */ = {isa = PBXBuildFile; fileRef = CE1F51242064179A00C6C810 /* UILabel+Helpers.swift */; };
		CE1F51272064345B00C6C810 /* UIColor+Helpers.swift in Sources */ = {isa = PBXBuildFile; fileRef = CE1F51262064345B00C6C810 /* UIColor+Helpers.swift */; };
		CE1F512920697F0100C6C810 /* UIFont+Helpers.swift in Sources */ = {isa = PBXBuildFile; fileRef = CE1F512820697F0100C6C810 /* UIFont+Helpers.swift */; };
		CE1F512B206985DF00C6C810 /* PaddedLabel.swift in Sources */ = {isa = PBXBuildFile; fileRef = CE1F512A206985DF00C6C810 /* PaddedLabel.swift */; };
		CE21B3D720FE669A00A259D5 /* BasicTableViewCell.swift in Sources */ = {isa = PBXBuildFile; fileRef = CE21B3D520FE669A00A259D5 /* BasicTableViewCell.swift */; };
		CE21B3D820FE669A00A259D5 /* BasicTableViewCell.xib in Resources */ = {isa = PBXBuildFile; fileRef = CE21B3D620FE669A00A259D5 /* BasicTableViewCell.xib */; };
		CE21B3DD20FF9BC200A259D5 /* ProductListViewController.swift in Sources */ = {isa = PBXBuildFile; fileRef = CE21B3DC20FF9BC200A259D5 /* ProductListViewController.swift */; };
		CE21B3E020FFC59700A259D5 /* ProductDetailsTableViewCell.swift in Sources */ = {isa = PBXBuildFile; fileRef = CE21B3DE20FFC59700A259D5 /* ProductDetailsTableViewCell.swift */; };
		CE21B3E120FFC59700A259D5 /* ProductDetailsTableViewCell.xib in Resources */ = {isa = PBXBuildFile; fileRef = CE21B3DF20FFC59700A259D5 /* ProductDetailsTableViewCell.xib */; };
		CE22571B20E16FBC0037F478 /* LeftImageTableViewCell.xib in Resources */ = {isa = PBXBuildFile; fileRef = CE1EC8EB20B8A3FF009762BF /* LeftImageTableViewCell.xib */; };
		CE227097228F152400C0626C /* WooBasicTableViewCell.swift in Sources */ = {isa = PBXBuildFile; fileRef = CE227096228F152400C0626C /* WooBasicTableViewCell.swift */; };
		CE227099228F180B00C0626C /* WooBasicTableViewCell.xib in Resources */ = {isa = PBXBuildFile; fileRef = CE227098228F180B00C0626C /* WooBasicTableViewCell.xib */; };
		CE22709B228F362600C0626C /* ProductDetailsViewModel.swift in Sources */ = {isa = PBXBuildFile; fileRef = CE22709A228F362600C0626C /* ProductDetailsViewModel.swift */; };
		CE22709F2293052700C0626C /* WebviewHelper.swift in Sources */ = {isa = PBXBuildFile; fileRef = CE22709E2293052700C0626C /* WebviewHelper.swift */; };
		CE22E3F72170E23C005A6BEF /* PrivacySettingsViewController.swift in Sources */ = {isa = PBXBuildFile; fileRef = CE22E3F62170E23C005A6BEF /* PrivacySettingsViewController.swift */; };
		CE22E3FB21714776005A6BEF /* TopLeftImageTableViewCell.swift in Sources */ = {isa = PBXBuildFile; fileRef = CE22E3F921714776005A6BEF /* TopLeftImageTableViewCell.swift */; };
		CE22E3FC21714776005A6BEF /* TopLeftImageTableViewCell.xib in Resources */ = {isa = PBXBuildFile; fileRef = CE22E3FA21714776005A6BEF /* TopLeftImageTableViewCell.xib */; };
		CE2409F1215D12D30091F887 /* WooNavigationController.swift in Sources */ = {isa = PBXBuildFile; fileRef = CE2409F0215D12D30091F887 /* WooNavigationController.swift */; };
		CE24BCCF212DE8A6001CD12E /* HeadlineLabelTableViewCell.swift in Sources */ = {isa = PBXBuildFile; fileRef = CE24BCCD212DE8A6001CD12E /* HeadlineLabelTableViewCell.swift */; };
		CE24BCD0212DE8A6001CD12E /* HeadlineLabelTableViewCell.xib in Resources */ = {isa = PBXBuildFile; fileRef = CE24BCCE212DE8A6001CD12E /* HeadlineLabelTableViewCell.xib */; };
		CE24BCD8212F25D4001CD12E /* StorageOrder+Woo.swift in Sources */ = {isa = PBXBuildFile; fileRef = CE24BCD7212F25D4001CD12E /* StorageOrder+Woo.swift */; };
		CE263DE8206ACE3E0015A693 /* MainTabBarController.swift in Sources */ = {isa = PBXBuildFile; fileRef = CE263DE7206ACE3E0015A693 /* MainTabBarController.swift */; };
		CE27257C21924A8C002B22EB /* HelpAndSupportViewController.swift in Sources */ = {isa = PBXBuildFile; fileRef = CE27257B21924A8C002B22EB /* HelpAndSupportViewController.swift */; };
		CE27257F21925AE8002B22EB /* ValueOneTableViewCell.swift in Sources */ = {isa = PBXBuildFile; fileRef = CE27257D21925AE8002B22EB /* ValueOneTableViewCell.swift */; };
		CE27258021925AE8002B22EB /* ValueOneTableViewCell.xib in Resources */ = {isa = PBXBuildFile; fileRef = CE27257E21925AE8002B22EB /* ValueOneTableViewCell.xib */; };
		CE32B10B20BEDE05006FBCF4 /* TwoColumnSectionHeaderView.xib in Resources */ = {isa = PBXBuildFile; fileRef = CE32B10A20BEDE05006FBCF4 /* TwoColumnSectionHeaderView.xib */; };
		CE32B10D20BEDE1C006FBCF4 /* TwoColumnSectionHeaderView.swift in Sources */ = {isa = PBXBuildFile; fileRef = CE32B10C20BEDE1C006FBCF4 /* TwoColumnSectionHeaderView.swift */; };
		CE32B11520BF8779006FBCF4 /* FulfillButtonTableViewCell.swift in Sources */ = {isa = PBXBuildFile; fileRef = CE32B11320BF8779006FBCF4 /* FulfillButtonTableViewCell.swift */; };
		CE32B11620BF8779006FBCF4 /* FulfillButtonTableViewCell.xib in Resources */ = {isa = PBXBuildFile; fileRef = CE32B11420BF8779006FBCF4 /* FulfillButtonTableViewCell.xib */; };
		CE32B11A20BF8E32006FBCF4 /* UIButton+Helpers.swift in Sources */ = {isa = PBXBuildFile; fileRef = CE32B11920BF8E32006FBCF4 /* UIButton+Helpers.swift */; };
		CE37C04422984E81008DCB39 /* PickListTableViewCell.swift in Sources */ = {isa = PBXBuildFile; fileRef = CE37C04222984E81008DCB39 /* PickListTableViewCell.swift */; };
		CE37C04522984E81008DCB39 /* PickListTableViewCell.xib in Resources */ = {isa = PBXBuildFile; fileRef = CE37C04322984E81008DCB39 /* PickListTableViewCell.xib */; };
		CE4296B920A5E9E400B2AFBD /* CNContact+Helpers.swift in Sources */ = {isa = PBXBuildFile; fileRef = CE4296B820A5E9E400B2AFBD /* CNContact+Helpers.swift */; };
		CE4DA5C621DD755E00074607 /* CurrencyFormatter.swift in Sources */ = {isa = PBXBuildFile; fileRef = CE4DA5C521DD755E00074607 /* CurrencyFormatter.swift */; };
		CE4DA5C821DD759400074607 /* CurrencyFormatterTests.swift in Sources */ = {isa = PBXBuildFile; fileRef = CE4DA5C721DD759400074607 /* CurrencyFormatterTests.swift */; };
		CE4DA5CA21DEA78E00074607 /* NSDecimalNumber+Helpers.swift in Sources */ = {isa = PBXBuildFile; fileRef = CE4DA5C921DEA78E00074607 /* NSDecimalNumber+Helpers.swift */; };
		CE4DDB7B20DD312400D32EC8 /* DateFormatter+Helpers.swift in Sources */ = {isa = PBXBuildFile; fileRef = CE4DDB7A20DD312400D32EC8 /* DateFormatter+Helpers.swift */; };
		CE50345A21B1F8F7007573C6 /* ZendeskManagerTests.swift in Sources */ = {isa = PBXBuildFile; fileRef = CE50345621B1F26C007573C6 /* ZendeskManagerTests.swift */; };
		CE583A0421076C0100D73C1C /* NewNoteViewController.swift in Sources */ = {isa = PBXBuildFile; fileRef = CE583A0321076C0100D73C1C /* NewNoteViewController.swift */; };
		CE583A072107849F00D73C1C /* SwitchTableViewCell.swift in Sources */ = {isa = PBXBuildFile; fileRef = CE583A052107849F00D73C1C /* SwitchTableViewCell.swift */; };
		CE583A082107849F00D73C1C /* SwitchTableViewCell.xib in Resources */ = {isa = PBXBuildFile; fileRef = CE583A062107849F00D73C1C /* SwitchTableViewCell.xib */; };
		CE583A0B2107937F00D73C1C /* TextViewTableViewCell.swift in Sources */ = {isa = PBXBuildFile; fileRef = CE583A092107937F00D73C1C /* TextViewTableViewCell.swift */; };
		CE583A0C2107937F00D73C1C /* TextViewTableViewCell.xib in Resources */ = {isa = PBXBuildFile; fileRef = CE583A0A2107937F00D73C1C /* TextViewTableViewCell.xib */; };
		CE85535D209B5BB700938BDC /* OrderDetailsViewModel.swift in Sources */ = {isa = PBXBuildFile; fileRef = CE85535C209B5BB700938BDC /* OrderDetailsViewModel.swift */; };
		CE855364209BA6A700938BDC /* ShowHideSectionFooter.swift in Sources */ = {isa = PBXBuildFile; fileRef = CE855360209BA6A700938BDC /* ShowHideSectionFooter.swift */; };
		CE855365209BA6A700938BDC /* CustomerInfoTableViewCell.xib in Resources */ = {isa = PBXBuildFile; fileRef = CE855361209BA6A700938BDC /* CustomerInfoTableViewCell.xib */; };
		CE855366209BA6A700938BDC /* CustomerInfoTableViewCell.swift in Sources */ = {isa = PBXBuildFile; fileRef = CE855362209BA6A700938BDC /* CustomerInfoTableViewCell.swift */; };
		CE855367209BA6A700938BDC /* ShowHideSectionFooter.xib in Resources */ = {isa = PBXBuildFile; fileRef = CE855363209BA6A700938BDC /* ShowHideSectionFooter.xib */; };
		CE85FD5320F677770080B73E /* Dashboard.storyboard in Resources */ = {isa = PBXBuildFile; fileRef = CE85FD5220F677770080B73E /* Dashboard.storyboard */; };
		CE85FD5A20F7A7640080B73E /* TableFooterView.swift in Sources */ = {isa = PBXBuildFile; fileRef = CE85FD5920F7A7640080B73E /* TableFooterView.swift */; };
		CE85FD5C20F7A7740080B73E /* TableFooterView.xib in Resources */ = {isa = PBXBuildFile; fileRef = CE85FD5B20F7A7740080B73E /* TableFooterView.xib */; };
		CEA16F3A20FD0C8C0061B4E1 /* WooAnalytics.swift in Sources */ = {isa = PBXBuildFile; fileRef = CEA16F3920FD0C8C0061B4E1 /* WooAnalytics.swift */; };
		CEE005F62076C4040079161F /* Orders.storyboard in Resources */ = {isa = PBXBuildFile; fileRef = CEE005F52076C4040079161F /* Orders.storyboard */; };
		CEE006052077D1280079161F /* SummaryTableViewCell.swift in Sources */ = {isa = PBXBuildFile; fileRef = CEE006032077D1280079161F /* SummaryTableViewCell.swift */; };
		CEE006062077D1280079161F /* SummaryTableViewCell.xib in Resources */ = {isa = PBXBuildFile; fileRef = CEE006042077D1280079161F /* SummaryTableViewCell.xib */; };
		CEE006082077D14C0079161F /* OrderDetailsViewController.swift in Sources */ = {isa = PBXBuildFile; fileRef = CEE006072077D14C0079161F /* OrderDetailsViewController.swift */; };
		CEEC9B5C21E79B3E0055EEF0 /* FeatureFlag.swift in Sources */ = {isa = PBXBuildFile; fileRef = CEEC9B5B21E79B3E0055EEF0 /* FeatureFlag.swift */; };
		CEEC9B5E21E79C330055EEF0 /* BuildConfiguration.swift in Sources */ = {isa = PBXBuildFile; fileRef = CEEC9B5D21E79C330055EEF0 /* BuildConfiguration.swift */; };
		CEEC9B6021E79CAA0055EEF0 /* FeatureFlagTests.swift in Sources */ = {isa = PBXBuildFile; fileRef = CEEC9B5F21E79CAA0055EEF0 /* FeatureFlagTests.swift */; };
		CEEC9B6421E7AB850055EEF0 /* AppRatingManager.swift in Sources */ = {isa = PBXBuildFile; fileRef = CEEC9B6221E79EE00055EEF0 /* AppRatingManager.swift */; };
		CEEC9B6621E7C5200055EEF0 /* AppRatingManagerTests.swift in Sources */ = {isa = PBXBuildFile; fileRef = CEEC9B6521E7C5200055EEF0 /* AppRatingManagerTests.swift */; };
		D8053BCE231F98DA00CE60C2 /* ReviewAgeTests.swift in Sources */ = {isa = PBXBuildFile; fileRef = D8053BCD231F98DA00CE60C2 /* ReviewAgeTests.swift */; };
		D8149F532251CFE60006A245 /* EditableOrderTrackingTableViewCell.swift in Sources */ = {isa = PBXBuildFile; fileRef = D8149F512251CFE50006A245 /* EditableOrderTrackingTableViewCell.swift */; };
		D8149F542251CFE60006A245 /* EditableOrderTrackingTableViewCell.xib in Resources */ = {isa = PBXBuildFile; fileRef = D8149F522251CFE50006A245 /* EditableOrderTrackingTableViewCell.xib */; };
		D8149F562251EE300006A245 /* UITextField+Helpers.swift in Sources */ = {isa = PBXBuildFile; fileRef = D8149F552251EE300006A245 /* UITextField+Helpers.swift */; };
		D816DDBC22265DA300903E59 /* OrderTrackingTableViewCellTests.swift in Sources */ = {isa = PBXBuildFile; fileRef = D816DDBB22265DA300903E59 /* OrderTrackingTableViewCellTests.swift */; };
		D817585E22BB5E8700289CFE /* OrderEmailComposer.swift in Sources */ = {isa = PBXBuildFile; fileRef = D817585D22BB5E8700289CFE /* OrderEmailComposer.swift */; };
		D817586022BB614A00289CFE /* OrderMessageComposer.swift in Sources */ = {isa = PBXBuildFile; fileRef = D817585F22BB614A00289CFE /* OrderMessageComposer.swift */; };
		D817586222BB64C300289CFE /* OrderDetailsNotices.swift in Sources */ = {isa = PBXBuildFile; fileRef = D817586122BB64C300289CFE /* OrderDetailsNotices.swift */; };
		D817586422BDD81600289CFE /* OrderDetailsDataSource.swift in Sources */ = {isa = PBXBuildFile; fileRef = D817586322BDD81600289CFE /* OrderDetailsDataSource.swift */; };
		D81D9228222E7F0800FFA585 /* OrderStatusListViewController.swift in Sources */ = {isa = PBXBuildFile; fileRef = D81D9226222E7F0800FFA585 /* OrderStatusListViewController.swift */; };
		D81D9229222E7F0800FFA585 /* OrderStatusListViewController.xib in Resources */ = {isa = PBXBuildFile; fileRef = D81D9227222E7F0800FFA585 /* OrderStatusListViewController.xib */; };
		D81F2D35225F0CF70084BF9C /* EmptyListMessageWithActionView.xib in Resources */ = {isa = PBXBuildFile; fileRef = D81F2D34225F0CF70084BF9C /* EmptyListMessageWithActionView.xib */; };
		D81F2D37225F0D160084BF9C /* EmptyListMessageWithActionView.swift in Sources */ = {isa = PBXBuildFile; fileRef = D81F2D36225F0D160084BF9C /* EmptyListMessageWithActionView.swift */; };
		D82DFB4A225F22D400EFE2CB /* UISearchBar+Appearance.swift in Sources */ = {isa = PBXBuildFile; fileRef = D82DFB49225F22D400EFE2CB /* UISearchBar+Appearance.swift */; };
		D82DFB4C225F303200EFE2CB /* EmptyListMessageWithActionTests.swift in Sources */ = {isa = PBXBuildFile; fileRef = D82DFB4B225F303200EFE2CB /* EmptyListMessageWithActionTests.swift */; };
		D831E2DC230E0558000037D0 /* Authentication.swift in Sources */ = {isa = PBXBuildFile; fileRef = D831E2DB230E0558000037D0 /* Authentication.swift */; };
		D831E2E0230E0BA7000037D0 /* Logs.swift in Sources */ = {isa = PBXBuildFile; fileRef = D831E2DF230E0BA7000037D0 /* Logs.swift */; };
		D83C129F22250BF0004CA04C /* OrderTrackingTableViewCell.xib in Resources */ = {isa = PBXBuildFile; fileRef = D83C129D22250BEF004CA04C /* OrderTrackingTableViewCell.xib */; };
		D83C12A022250BF0004CA04C /* OrderTrackingTableViewCell.swift in Sources */ = {isa = PBXBuildFile; fileRef = D83C129E22250BEF004CA04C /* OrderTrackingTableViewCell.swift */; };
		D83F5930225B269C00626E75 /* DatePickerTableViewCell.swift in Sources */ = {isa = PBXBuildFile; fileRef = D83F592E225B269C00626E75 /* DatePickerTableViewCell.swift */; };
		D83F5931225B269C00626E75 /* DatePickerTableViewCell.xib in Resources */ = {isa = PBXBuildFile; fileRef = D83F592F225B269C00626E75 /* DatePickerTableViewCell.xib */; };
		D83F5933225B2EB900626E75 /* ManualTrackingViewController.swift in Sources */ = {isa = PBXBuildFile; fileRef = D83F5932225B2EB800626E75 /* ManualTrackingViewController.swift */; };
		D83F5935225B3CDD00626E75 /* DatePickerTableViewCellTests.swift in Sources */ = {isa = PBXBuildFile; fileRef = D83F5934225B3CDD00626E75 /* DatePickerTableViewCellTests.swift */; };
		D83F5937225B402E00626E75 /* EditableValueOneTableViewCellTests.swift in Sources */ = {isa = PBXBuildFile; fileRef = D83F5936225B402E00626E75 /* EditableValueOneTableViewCellTests.swift */; };
		D83F5939225B424B00626E75 /* AddManualTrackingViewModelTests.swift in Sources */ = {isa = PBXBuildFile; fileRef = D83F5938225B424B00626E75 /* AddManualTrackingViewModelTests.swift */; };
		D83F593D225B4B5000626E75 /* ManualTrackingViewControllerTests.swift in Sources */ = {isa = PBXBuildFile; fileRef = D83F593C225B4B5000626E75 /* ManualTrackingViewControllerTests.swift */; };
		D843D5C822434A08001BFA55 /* ManualTrackingViewController.xib in Resources */ = {isa = PBXBuildFile; fileRef = D843D5C622434A08001BFA55 /* ManualTrackingViewController.xib */; };
		D843D5CB22437E59001BFA55 /* TitleAndEditableValueTableViewCell.swift in Sources */ = {isa = PBXBuildFile; fileRef = D843D5C922437E59001BFA55 /* TitleAndEditableValueTableViewCell.swift */; };
		D843D5CC22437E59001BFA55 /* TitleAndEditableValueTableViewCell.xib in Resources */ = {isa = PBXBuildFile; fileRef = D843D5CA22437E59001BFA55 /* TitleAndEditableValueTableViewCell.xib */; };
		D843D5D322485009001BFA55 /* ShipmentProvidersViewController.swift in Sources */ = {isa = PBXBuildFile; fileRef = D843D5D122485009001BFA55 /* ShipmentProvidersViewController.swift */; };
		D843D5D422485009001BFA55 /* ShipmentProvidersViewController.xib in Resources */ = {isa = PBXBuildFile; fileRef = D843D5D222485009001BFA55 /* ShipmentProvidersViewController.xib */; };
		D843D5D722485B19001BFA55 /* ShippingProvidersViewModel.swift in Sources */ = {isa = PBXBuildFile; fileRef = D843D5D622485B19001BFA55 /* ShippingProvidersViewModel.swift */; };
		D843D5D92248EE91001BFA55 /* ManualTrackingViewModel.swift in Sources */ = {isa = PBXBuildFile; fileRef = D843D5D82248EE90001BFA55 /* ManualTrackingViewModel.swift */; };
		D85136B9231CED5800DD0539 /* ReviewAge.swift in Sources */ = {isa = PBXBuildFile; fileRef = D85136B8231CED5800DD0539 /* ReviewAge.swift */; };
		D85136BB231E05CF00DD0539 /* NotificationsViewController.swift in Sources */ = {isa = PBXBuildFile; fileRef = D85136BA231E05CF00DD0539 /* NotificationsViewController.swift */; };
		D85136BE231E064700DD0539 /* NoteTableViewCell.swift in Sources */ = {isa = PBXBuildFile; fileRef = D85136BC231E064600DD0539 /* NoteTableViewCell.swift */; };
		D85136BF231E064700DD0539 /* NoteTableViewCell.xib in Resources */ = {isa = PBXBuildFile; fileRef = D85136BD231E064700DD0539 /* NoteTableViewCell.xib */; };
		D85136C1231E09C300DD0539 /* ReviewsDataSource.swift in Sources */ = {isa = PBXBuildFile; fileRef = D85136C0231E09C300DD0539 /* ReviewsDataSource.swift */; };
		D85136C9231E12B600DD0539 /* ReviewViewModelTests.swift in Sources */ = {isa = PBXBuildFile; fileRef = D85136C8231E12B600DD0539 /* ReviewViewModelTests.swift */; };
		D85136CD231E15B800DD0539 /* MockReviews.swift in Sources */ = {isa = PBXBuildFile; fileRef = D85136CC231E15B700DD0539 /* MockReviews.swift */; };
		D85136D5231E40B500DD0539 /* ProductReviewTableViewCellTests.swift in Sources */ = {isa = PBXBuildFile; fileRef = D85136D4231E40B500DD0539 /* ProductReviewTableViewCellTests.swift */; };
		D85136DD231E613900DD0539 /* ReviewsViewModelTests.swift in Sources */ = {isa = PBXBuildFile; fileRef = D85136DC231E613900DD0539 /* ReviewsViewModelTests.swift */; };
		D85B8333222FABD1002168F3 /* StatusListTableViewCell.swift in Sources */ = {isa = PBXBuildFile; fileRef = D85B8331222FABD1002168F3 /* StatusListTableViewCell.swift */; };
		D85B8334222FABD1002168F3 /* StatusListTableViewCell.xib in Resources */ = {isa = PBXBuildFile; fileRef = D85B8332222FABD1002168F3 /* StatusListTableViewCell.xib */; };
		D85B8336222FCDA1002168F3 /* StatusListTableViewCellTests.swift in Sources */ = {isa = PBXBuildFile; fileRef = D85B8335222FCDA1002168F3 /* StatusListTableViewCellTests.swift */; };
		D85B833D2230DC9D002168F3 /* StringWooTests.swift in Sources */ = {isa = PBXBuildFile; fileRef = D85B833C2230DC9D002168F3 /* StringWooTests.swift */; };
		D85B833F2230F268002168F3 /* SummaryTableViewCellTests.swift in Sources */ = {isa = PBXBuildFile; fileRef = D85B833E2230F268002168F3 /* SummaryTableViewCellTests.swift */; };
		D8736B5122EB69E300A14A29 /* OrderDetailsViewModelTests.swift in Sources */ = {isa = PBXBuildFile; fileRef = D8736B5022EB69E300A14A29 /* OrderDetailsViewModelTests.swift */; };
		D8736B5322EF4F5900A14A29 /* NotificationsBadgeController.swift in Sources */ = {isa = PBXBuildFile; fileRef = D8736B5222EF4F5900A14A29 /* NotificationsBadgeController.swift */; };
		D8736B5722EF53A100A14A29 /* OrdersBadgeController.swift in Sources */ = {isa = PBXBuildFile; fileRef = D8736B5622EF53A100A14A29 /* OrdersBadgeController.swift */; };
		D8736B5A22F07D7100A14A29 /* MainTabViewModel.swift in Sources */ = {isa = PBXBuildFile; fileRef = D8736B5922F07D7100A14A29 /* MainTabViewModel.swift */; };
		D8736B7522F1FE1600A14A29 /* BadgeLabel.swift in Sources */ = {isa = PBXBuildFile; fileRef = D8736B7422F1FE1600A14A29 /* BadgeLabel.swift */; };
		D88D5A3B230B5D63007B6E01 /* MockupAnalyticsProvider.swift in Sources */ = {isa = PBXBuildFile; fileRef = 746791652108D87B007CF1DC /* MockupAnalyticsProvider.swift */; };
		D88D5A3D230B5E85007B6E01 /* ServiceLocatorTests.swift in Sources */ = {isa = PBXBuildFile; fileRef = D88D5A3C230B5E85007B6E01 /* ServiceLocatorTests.swift */; };
		D89E0C31226EFB0900DF9DE6 /* EditableOrderTrackingTableViewCellTests.swift in Sources */ = {isa = PBXBuildFile; fileRef = D89E0C30226EFB0900DF9DE6 /* EditableOrderTrackingTableViewCellTests.swift */; };
		D8A8C4F32268288F001C72BF /* AddManualCustomTrackingViewModelTests.swift in Sources */ = {isa = PBXBuildFile; fileRef = D8A8C4F22268288F001C72BF /* AddManualCustomTrackingViewModelTests.swift */; };
		D8AB131E225DC25F002BB5D1 /* MockOrders.swift in Sources */ = {isa = PBXBuildFile; fileRef = D8AB131D225DC25F002BB5D1 /* MockOrders.swift */; };
		D8C11A4E22DD235F00D4A88D /* OrderDetailsResultsControllers.swift in Sources */ = {isa = PBXBuildFile; fileRef = D8C11A4D22DD235F00D4A88D /* OrderDetailsResultsControllers.swift */; };
		D8C11A5E22E2440400D4A88D /* OrderPaymentDetailsViewModel.swift in Sources */ = {isa = PBXBuildFile; fileRef = D8C11A5D22E2440400D4A88D /* OrderPaymentDetailsViewModel.swift */; };
		D8C11A6022E2479800D4A88D /* OrderPaymentDetailsViewModelTests.swift in Sources */ = {isa = PBXBuildFile; fileRef = D8C11A5F22E2479800D4A88D /* OrderPaymentDetailsViewModelTests.swift */; };
		D8C11A6222E24C4A00D4A88D /* PaymentTableViewCellTests.swift in Sources */ = {isa = PBXBuildFile; fileRef = D8C11A6122E24C4A00D4A88D /* PaymentTableViewCellTests.swift */; };
		D8C251D2230CA90200F49782 /* StoresManager.swift in Sources */ = {isa = PBXBuildFile; fileRef = D8C251D1230CA90200F49782 /* StoresManager.swift */; };
		D8C251D9230D256F00F49782 /* NoticePresenter.swift in Sources */ = {isa = PBXBuildFile; fileRef = D8C251D8230D256F00F49782 /* NoticePresenter.swift */; };
		D8C251DB230D288A00F49782 /* PushNotesManager.swift in Sources */ = {isa = PBXBuildFile; fileRef = D8C251DA230D288A00F49782 /* PushNotesManager.swift */; };
		D8C2A28623189C6300F503E9 /* ReviewsViewController.swift in Sources */ = {isa = PBXBuildFile; fileRef = D8C2A28523189C6300F503E9 /* ReviewsViewController.swift */; };
		D8C2A28823190B2300F503E9 /* StorageProductReview+Woo.swift in Sources */ = {isa = PBXBuildFile; fileRef = D8C2A28723190B2300F503E9 /* StorageProductReview+Woo.swift */; };
		D8C2A28B231931D100F503E9 /* ReviewViewModel.swift in Sources */ = {isa = PBXBuildFile; fileRef = D8C2A28A231931D100F503E9 /* ReviewViewModel.swift */; };
		D8C2A28F231BD00500F503E9 /* ReviewsViewModel.swift in Sources */ = {isa = PBXBuildFile; fileRef = D8C2A28E231BD00500F503E9 /* ReviewsViewModel.swift */; };
		D8C2A291231BD0FD00F503E9 /* DefaultReviewsDataSource.swift in Sources */ = {isa = PBXBuildFile; fileRef = D8C2A290231BD0FD00F503E9 /* DefaultReviewsDataSource.swift */; };
		D8C62471227AE0030011A7D6 /* SiteCountry.swift in Sources */ = {isa = PBXBuildFile; fileRef = D8C62470227AE0030011A7D6 /* SiteCountry.swift */; };
		D8D15F83230A17A000D48B3F /* ServiceLocator.swift in Sources */ = {isa = PBXBuildFile; fileRef = D8D15F82230A17A000D48B3F /* ServiceLocator.swift */; };
		D8D15F85230A18AB00D48B3F /* Analytics.swift in Sources */ = {isa = PBXBuildFile; fileRef = D8D15F84230A18AB00D48B3F /* Analytics.swift */; };
		D8F82AC522AF903700B67E4B /* IconsTests.swift in Sources */ = {isa = PBXBuildFile; fileRef = D8F82AC422AF903700B67E4B /* IconsTests.swift */; };
/* End PBXBuildFile section */

/* Begin PBXContainerItemProxy section */
		B55D4C1420B6131400D7A50F /* PBXContainerItemProxy */ = {
			isa = PBXContainerItemProxy;
			containerPortal = B56DB3BE2049BFAA00D4AA8E /* Project object */;
			proxyType = 1;
			remoteGlobalIDString = B55D4C0F20B612F300D7A50F;
			remoteInfo = GenerateInfoPlist;
		};
		B56DB3DE2049BFAA00D4AA8E /* PBXContainerItemProxy */ = {
			isa = PBXContainerItemProxy;
			containerPortal = B56DB3BE2049BFAA00D4AA8E /* Project object */;
			proxyType = 1;
			remoteGlobalIDString = B56DB3C52049BFAA00D4AA8E;
			remoteInfo = WooCommerce;
		};
/* End PBXContainerItemProxy section */

/* Begin PBXCopyFilesBuildPhase section */
		B5650B1020A4CD7F009702D0 /* Embed Frameworks */ = {
			isa = PBXCopyFilesBuildPhase;
			buildActionMask = 2147483647;
			dstPath = "";
			dstSubfolderSpec = 10;
			files = (
				B5C3B5EA20D189FC0072CB9D /* Storage.framework in Embed Frameworks */,
				B5C3B5E920D189F70072CB9D /* Yosemite.framework in Embed Frameworks */,
				B5C3B5E820D189F30072CB9D /* Networking.framework in Embed Frameworks */,
			);
			name = "Embed Frameworks";
			runOnlyForDeploymentPostprocessing = 0;
		};
/* End PBXCopyFilesBuildPhase section */

/* Begin PBXFileReference section */
		020F41E323163C0100776C4D /* TopBannerViewModel.swift */ = {isa = PBXFileReference; fileEncoding = 4; lastKnownFileType = sourcecode.swift; path = TopBannerViewModel.swift; sourceTree = "<group>"; };
		020F41E423163C0100776C4D /* TopBannerView.swift */ = {isa = PBXFileReference; fileEncoding = 4; lastKnownFileType = sourcecode.swift; path = TopBannerView.swift; sourceTree = "<group>"; };
		020F41E723176F8E00776C4D /* TopBannerPresenter.swift */ = {isa = PBXFileReference; lastKnownFileType = sourcecode.swift; path = TopBannerPresenter.swift; sourceTree = "<group>"; };
		02404ED72314BF8A00FF1170 /* StatsV3ToV4BannerActionHandler.swift */ = {isa = PBXFileReference; lastKnownFileType = sourcecode.swift; path = StatsV3ToV4BannerActionHandler.swift; sourceTree = "<group>"; };
		02404ED92314C36200FF1170 /* StatsVersionStateCoordinator.swift */ = {isa = PBXFileReference; fileEncoding = 4; lastKnownFileType = sourcecode.swift; path = StatsVersionStateCoordinator.swift; sourceTree = "<group>"; };
		02404EDB2314CD3600FF1170 /* StatsV4ToV3BannerActionHandler.swift */ = {isa = PBXFileReference; lastKnownFileType = sourcecode.swift; path = StatsV4ToV3BannerActionHandler.swift; sourceTree = "<group>"; };
		02404EDF2314FE5900FF1170 /* DashboardUIFactoryTests.swift */ = {isa = PBXFileReference; lastKnownFileType = sourcecode.swift; path = DashboardUIFactoryTests.swift; sourceTree = "<group>"; };
		02404EE1231501E000FF1170 /* StatsVersionStateCoordinatorTests.swift */ = {isa = PBXFileReference; lastKnownFileType = sourcecode.swift; path = StatsVersionStateCoordinatorTests.swift; sourceTree = "<group>"; };
		02404EE32315151400FF1170 /* MockupStatsVersionStoresManager.swift */ = {isa = PBXFileReference; lastKnownFileType = sourcecode.swift; path = MockupStatsVersionStoresManager.swift; sourceTree = "<group>"; };
		0240B3AB230A910C000A866C /* StoreStatsV4ChartAxisHelper.swift */ = {isa = PBXFileReference; lastKnownFileType = sourcecode.swift; path = StoreStatsV4ChartAxisHelper.swift; sourceTree = "<group>"; };
		024A543322BA6F8F00F4F38E /* DeveloperEmailChecker.swift */ = {isa = PBXFileReference; lastKnownFileType = sourcecode.swift; path = DeveloperEmailChecker.swift; sourceTree = "<group>"; };
		024A543522BA84DB00F4F38E /* DeveloperEmailCheckerTests.swift */ = {isa = PBXFileReference; lastKnownFileType = sourcecode.swift; path = DeveloperEmailCheckerTests.swift; sourceTree = "<group>"; };
		0257285B230ACC7E00A288C4 /* StoreStatsV4ChartAxisHelperTests.swift */ = {isa = PBXFileReference; lastKnownFileType = sourcecode.swift; path = StoreStatsV4ChartAxisHelperTests.swift; sourceTree = "<group>"; };
		0272C00222EE9C3200D7CA2C /* AsyncDictionary.swift */ = {isa = PBXFileReference; lastKnownFileType = sourcecode.swift; path = AsyncDictionary.swift; sourceTree = "<group>"; };
		0274C25323162FB200EF1E40 /* DashboardTopBannerFactory.swift */ = {isa = PBXFileReference; lastKnownFileType = sourcecode.swift; path = DashboardTopBannerFactory.swift; sourceTree = "<group>"; };
		02820F3322C257B700DE0D37 /* UITableView+FooterHelpers.swift */ = {isa = PBXFileReference; lastKnownFileType = sourcecode.swift; path = "UITableView+FooterHelpers.swift"; sourceTree = "<group>"; };
		0285BF6F22FBD91C003A2525 /* TopPerformersSectionHeaderView.swift */ = {isa = PBXFileReference; lastKnownFileType = sourcecode.swift; path = TopPerformersSectionHeaderView.swift; sourceTree = "<group>"; };
		028BAC3C22F2DECE008BB4AF /* StoreStatsAndTopPerformersViewController.swift */ = {isa = PBXFileReference; lastKnownFileType = sourcecode.swift; path = StoreStatsAndTopPerformersViewController.swift; sourceTree = "<group>"; };
		028BAC3F22F2EFA5008BB4AF /* StoreStatsAndTopPerformersPeriodViewController.swift */ = {isa = PBXFileReference; lastKnownFileType = sourcecode.swift; path = StoreStatsAndTopPerformersPeriodViewController.swift; sourceTree = "<group>"; };
		028BAC4122F30B05008BB4AF /* StoreStatsV4PeriodViewController.swift */ = {isa = PBXFileReference; lastKnownFileType = sourcecode.swift; path = StoreStatsV4PeriodViewController.swift; sourceTree = "<group>"; };
		028BAC4422F3AE5C008BB4AF /* StoreStatsV4PeriodViewController.xib */ = {isa = PBXFileReference; fileEncoding = 4; lastKnownFileType = file.xib; path = StoreStatsV4PeriodViewController.xib; sourceTree = "<group>"; };
		028BAC4622F3B550008BB4AF /* StatsTimeRangeV4+UI.swift */ = {isa = PBXFileReference; lastKnownFileType = sourcecode.swift; path = "StatsTimeRangeV4+UI.swift"; sourceTree = "<group>"; };
		029D444822F13F8A00DEFA8A /* DashboardUIFactory.swift */ = {isa = PBXFileReference; lastKnownFileType = sourcecode.swift; path = DashboardUIFactory.swift; sourceTree = "<group>"; };
		029D444D22F141CD00DEFA8A /* DashboardStatsV3ViewController.swift */ = {isa = PBXFileReference; lastKnownFileType = sourcecode.swift; path = DashboardStatsV3ViewController.swift; sourceTree = "<group>"; };
		02B296A622FA6DB500FD7A4C /* Date+StartAndEnd.swift */ = {isa = PBXFileReference; lastKnownFileType = sourcecode.swift; path = "Date+StartAndEnd.swift"; sourceTree = "<group>"; };
		02B296A822FA6E0000FD7A4C /* DateStartAndEndTests.swift */ = {isa = PBXFileReference; lastKnownFileType = sourcecode.swift; path = DateStartAndEndTests.swift; sourceTree = "<group>"; };
		02BA23BF22EE9DAF009539E7 /* AsyncDictionaryTests.swift */ = {isa = PBXFileReference; lastKnownFileType = sourcecode.swift; path = AsyncDictionaryTests.swift; sourceTree = "<group>"; };
		02D45646231CB1FB008CF0A9 /* UIImage+Dot.swift */ = {isa = PBXFileReference; lastKnownFileType = sourcecode.swift; path = "UIImage+Dot.swift"; sourceTree = "<group>"; };
		02D4564B231D05E1008CF0A9 /* BetaFeaturesViewController.swift */ = {isa = PBXFileReference; lastKnownFileType = sourcecode.swift; path = BetaFeaturesViewController.swift; sourceTree = "<group>"; };
		02E4FD79230688BA0049610C /* OrderStatsV4Interval+Chart.swift */ = {isa = PBXFileReference; lastKnownFileType = sourcecode.swift; path = "OrderStatsV4Interval+Chart.swift"; sourceTree = "<group>"; };
		02E4FD7B2306A04C0049610C /* StatsTimeRangeBarView.swift */ = {isa = PBXFileReference; lastKnownFileType = sourcecode.swift; path = StatsTimeRangeBarView.swift; sourceTree = "<group>"; };
		02E4FD7D2306A8180049610C /* StatsTimeRangeBarViewModel.swift */ = {isa = PBXFileReference; lastKnownFileType = sourcecode.swift; path = StatsTimeRangeBarViewModel.swift; sourceTree = "<group>"; };
		02E4FD802306AA890049610C /* StatsTimeRangeBarViewModelTests.swift */ = {isa = PBXFileReference; lastKnownFileType = sourcecode.swift; path = StatsTimeRangeBarViewModelTests.swift; sourceTree = "<group>"; };
		02FE89C6231FAA4100E85EF8 /* MainTabBarControllerTests+ProductListFeatureFlag.swift */ = {isa = PBXFileReference; lastKnownFileType = sourcecode.swift; path = "MainTabBarControllerTests+ProductListFeatureFlag.swift"; sourceTree = "<group>"; };
		02FE89C8231FB31400E85EF8 /* FeatureFlagService.swift */ = {isa = PBXFileReference; lastKnownFileType = sourcecode.swift; path = FeatureFlagService.swift; sourceTree = "<group>"; };
		02FE89CA231FB36600E85EF8 /* DefaultFeatureFlagService.swift */ = {isa = PBXFileReference; lastKnownFileType = sourcecode.swift; path = DefaultFeatureFlagService.swift; sourceTree = "<group>"; };
		33035144757869DE5E4DC88A /* Pods-WooCommerce.release.xcconfig */ = {isa = PBXFileReference; includeInIndex = 1; lastKnownFileType = text.xcconfig; name = "Pods-WooCommerce.release.xcconfig"; path = "../Pods/Target Support Files/Pods-WooCommerce/Pods-WooCommerce.release.xcconfig"; sourceTree = "<group>"; };
		6DC4526F9A7357761197EBF0 /* Pods_WooCommerceTests.framework */ = {isa = PBXFileReference; explicitFileType = wrapper.framework; includeInIndex = 0; path = Pods_WooCommerceTests.framework; sourceTree = BUILT_PRODUCTS_DIR; };
		74036CBF211B882100E462C2 /* PeriodDataViewController.swift */ = {isa = PBXFileReference; lastKnownFileType = sourcecode.swift; path = PeriodDataViewController.swift; sourceTree = "<group>"; };
		740382D92267D94100A627F4 /* LargeImageTableViewCell.swift */ = {isa = PBXFileReference; lastKnownFileType = sourcecode.swift; path = LargeImageTableViewCell.swift; sourceTree = "<group>"; };
		740382DA2267D94100A627F4 /* LargeImageTableViewCell.xib */ = {isa = PBXFileReference; lastKnownFileType = file.xib; path = LargeImageTableViewCell.xib; sourceTree = "<group>"; };
		740987B221B87760000E4C80 /* FancyAnimatedButton+Woo.swift */ = {isa = PBXFileReference; lastKnownFileType = sourcecode.swift; path = "FancyAnimatedButton+Woo.swift"; sourceTree = "<group>"; };
		740ADFE421C33688009EE5A9 /* licenses.html */ = {isa = PBXFileReference; lastKnownFileType = text.html; path = licenses.html; sourceTree = "<group>"; };
		74213449210A323C00C13890 /* WooAnalyticsStat.swift */ = {isa = PBXFileReference; lastKnownFileType = sourcecode.swift; path = WooAnalyticsStat.swift; sourceTree = "<group>"; };
		74334F34214AB12F006D6AC5 /* ProductTableViewCell.swift */ = {isa = PBXFileReference; fileEncoding = 4; lastKnownFileType = sourcecode.swift; path = ProductTableViewCell.swift; sourceTree = "<group>"; };
		74334F35214AB12F006D6AC5 /* ProductTableViewCell.xib */ = {isa = PBXFileReference; fileEncoding = 4; lastKnownFileType = file.xib; path = ProductTableViewCell.xib; sourceTree = "<group>"; };
		7435E58D21C0151B00216F0F /* OrderNote+Woo.swift */ = {isa = PBXFileReference; lastKnownFileType = sourcecode.swift; path = "OrderNote+Woo.swift"; sourceTree = "<group>"; };
		7435E58F21C0162C00216F0F /* OrderNoteWooTests.swift */ = {isa = PBXFileReference; fileEncoding = 4; lastKnownFileType = sourcecode.swift; path = OrderNoteWooTests.swift; sourceTree = "<group>"; };
		743E271F21AEF20100D6DC82 /* FancyAlertViewController+Upgrade.swift */ = {isa = PBXFileReference; lastKnownFileType = sourcecode.swift; path = "FancyAlertViewController+Upgrade.swift"; sourceTree = "<group>"; };
		743EDD9E214B05350039071B /* TopEarnerStatsItem+Woo.swift */ = {isa = PBXFileReference; fileEncoding = 4; lastKnownFileType = sourcecode.swift; path = "TopEarnerStatsItem+Woo.swift"; sourceTree = "<group>"; };
		7441E1D121503F77004E6ECE /* IntrinsicTableView.swift */ = {isa = PBXFileReference; lastKnownFileType = sourcecode.swift; path = IntrinsicTableView.swift; sourceTree = "<group>"; };
		7441EBC7226A71AA008BF83D /* TitleBodyTableViewCell.swift */ = {isa = PBXFileReference; lastKnownFileType = sourcecode.swift; path = TitleBodyTableViewCell.swift; sourceTree = "<group>"; };
		7441EBC8226A71AA008BF83D /* TitleBodyTableViewCell.xib */ = {isa = PBXFileReference; lastKnownFileType = file.xib; path = TitleBodyTableViewCell.xib; sourceTree = "<group>"; };
		74460D3F22289B7600D7316A /* Coordinator.swift */ = {isa = PBXFileReference; lastKnownFileType = sourcecode.swift; path = Coordinator.swift; sourceTree = "<group>"; };
		74460D4122289C7A00D7316A /* StorePickerCoordinator.swift */ = {isa = PBXFileReference; lastKnownFileType = sourcecode.swift; path = StorePickerCoordinator.swift; sourceTree = "<group>"; };
		744F00D121B582A9007EFA93 /* StarRatingView.swift */ = {isa = PBXFileReference; lastKnownFileType = sourcecode.swift; path = StarRatingView.swift; sourceTree = "<group>"; };
		7459A6C521B0680300F83A78 /* RequirementsChecker.swift */ = {isa = PBXFileReference; fileEncoding = 4; lastKnownFileType = sourcecode.swift; path = RequirementsChecker.swift; sourceTree = "<group>"; };
		746791622108D7C0007CF1DC /* WooAnalyticsTests.swift */ = {isa = PBXFileReference; lastKnownFileType = sourcecode.swift; path = WooAnalyticsTests.swift; sourceTree = "<group>"; };
		746791652108D87B007CF1DC /* MockupAnalyticsProvider.swift */ = {isa = PBXFileReference; lastKnownFileType = sourcecode.swift; path = MockupAnalyticsProvider.swift; sourceTree = "<group>"; };
		746FC23C2200A62B00C3096C /* DateWooTests.swift */ = {isa = PBXFileReference; fileEncoding = 4; lastKnownFileType = sourcecode.swift; path = DateWooTests.swift; sourceTree = "<group>"; };
		747AA0882107CEC60047A89B /* AnalyticsProvider.swift */ = {isa = PBXFileReference; lastKnownFileType = sourcecode.swift; path = AnalyticsProvider.swift; sourceTree = "<group>"; };
		747AA08A2107CF8D0047A89B /* TracksProvider.swift */ = {isa = PBXFileReference; lastKnownFileType = sourcecode.swift; path = TracksProvider.swift; sourceTree = "<group>"; };
		748AD086219F481B00023535 /* UIView+Animation.swift */ = {isa = PBXFileReference; fileEncoding = 4; lastKnownFileType = sourcecode.swift; path = "UIView+Animation.swift"; sourceTree = "<group>"; };
		748C777F211E18A600814F2C /* OrderStats+Woo.swift */ = {isa = PBXFileReference; fileEncoding = 4; lastKnownFileType = sourcecode.swift; path = "OrderStats+Woo.swift"; sourceTree = "<group>"; };
		748C7781211E294000814F2C /* Double+Woo.swift */ = {isa = PBXFileReference; lastKnownFileType = sourcecode.swift; path = "Double+Woo.swift"; sourceTree = "<group>"; };
		748C7783211E2D8400814F2C /* DoubleWooTests.swift */ = {isa = PBXFileReference; fileEncoding = 4; lastKnownFileType = sourcecode.swift; path = DoubleWooTests.swift; sourceTree = "<group>"; };
		748D34DC214828DC00E21A2F /* TopPerformerDataViewController.xib */ = {isa = PBXFileReference; fileEncoding = 4; lastKnownFileType = file.xib; path = TopPerformerDataViewController.xib; sourceTree = "<group>"; };
		748D34DD214828DC00E21A2F /* TopPerformersViewController.swift */ = {isa = PBXFileReference; fileEncoding = 4; lastKnownFileType = sourcecode.swift; path = TopPerformersViewController.swift; sourceTree = "<group>"; };
		748D34E02148291E00E21A2F /* TopPerformerDataViewController.swift */ = {isa = PBXFileReference; fileEncoding = 4; lastKnownFileType = sourcecode.swift; path = TopPerformerDataViewController.swift; sourceTree = "<group>"; };
		7493BB8C2149852A003071A9 /* TopPerformersHeaderView.swift */ = {isa = PBXFileReference; fileEncoding = 4; lastKnownFileType = sourcecode.swift; path = TopPerformersHeaderView.swift; sourceTree = "<group>"; };
		7493BB8D2149852A003071A9 /* TopPerformersHeaderView.xib */ = {isa = PBXFileReference; fileEncoding = 4; lastKnownFileType = file.xib; path = TopPerformersHeaderView.xib; sourceTree = "<group>"; };
		74A33D7F21C3F233009E25DE /* LicensesViewController.swift */ = {isa = PBXFileReference; fileEncoding = 4; lastKnownFileType = sourcecode.swift; path = LicensesViewController.swift; sourceTree = "<group>"; };
		74A93A3F212DC60B00C13E04 /* NewOrdersViewController.swift */ = {isa = PBXFileReference; lastKnownFileType = sourcecode.swift; path = NewOrdersViewController.swift; sourceTree = "<group>"; };
		74A95B5721C403EA00FEE953 /* pure-min.css */ = {isa = PBXFileReference; fileEncoding = 4; lastKnownFileType = text.css; path = "pure-min.css"; sourceTree = "<group>"; };
		74AAF6A4212A04A900C612B0 /* ChartMarker.swift */ = {isa = PBXFileReference; lastKnownFileType = sourcecode.swift; path = ChartMarker.swift; sourceTree = "<group>"; };
		74AFF2E9211B9B1B0038153A /* StoreStatsViewController.swift */ = {isa = PBXFileReference; lastKnownFileType = sourcecode.swift; path = StoreStatsViewController.swift; sourceTree = "<group>"; };
		74B5713521CD7604008F9B8E /* SharingHelper.swift */ = {isa = PBXFileReference; lastKnownFileType = sourcecode.swift; path = SharingHelper.swift; sourceTree = "<group>"; };
		74C6FEA421C2F1FA009286B6 /* AboutViewController.swift */ = {isa = PBXFileReference; lastKnownFileType = sourcecode.swift; path = AboutViewController.swift; sourceTree = "<group>"; };
		74D0A52F2139CF1300E2919F /* String+Helpers.swift */ = {isa = PBXFileReference; lastKnownFileType = sourcecode.swift; path = "String+Helpers.swift"; sourceTree = "<group>"; };
		74E0F440211C9AE600A79CCE /* PeriodDataViewController.xib */ = {isa = PBXFileReference; lastKnownFileType = file.xib; path = PeriodDataViewController.xib; sourceTree = "<group>"; };
		74EC34A4225FE21F004BBC2E /* ProductLoaderViewController.swift */ = {isa = PBXFileReference; lastKnownFileType = sourcecode.swift; path = ProductLoaderViewController.swift; sourceTree = "<group>"; };
		74EC34A6225FE69C004BBC2E /* ProductDetailsViewController.swift */ = {isa = PBXFileReference; lastKnownFileType = sourcecode.swift; path = ProductDetailsViewController.swift; sourceTree = "<group>"; };
		74EC34A7225FE69C004BBC2E /* ProductDetailsViewController.xib */ = {isa = PBXFileReference; lastKnownFileType = file.xib; path = ProductDetailsViewController.xib; sourceTree = "<group>"; };
		74F301592200EC0800931B9E /* NSDecimalNumberWooTests.swift */ = {isa = PBXFileReference; fileEncoding = 4; lastKnownFileType = sourcecode.swift; path = NSDecimalNumberWooTests.swift; sourceTree = "<group>"; };
		74F9E9CB214C036400A3F2D2 /* NoPeriodDataTableViewCell.xib */ = {isa = PBXFileReference; fileEncoding = 4; lastKnownFileType = file.xib; path = NoPeriodDataTableViewCell.xib; sourceTree = "<group>"; };
		74F9E9CC214C036400A3F2D2 /* NoPeriodDataTableViewCell.swift */ = {isa = PBXFileReference; fileEncoding = 4; lastKnownFileType = sourcecode.swift; path = NoPeriodDataTableViewCell.swift; sourceTree = "<group>"; };
		8A659E65308A3D9DD79A95F9 /* Pods-WooCommerceTests.release.xcconfig */ = {isa = PBXFileReference; includeInIndex = 1; lastKnownFileType = text.xcconfig; name = "Pods-WooCommerceTests.release.xcconfig"; path = "../Pods/Target Support Files/Pods-WooCommerceTests/Pods-WooCommerceTests.release.xcconfig"; sourceTree = "<group>"; };
		8CA4F6DD220B257000A47B5D /* WooCommerce.debug.xcconfig */ = {isa = PBXFileReference; fileEncoding = 4; lastKnownFileType = text.xcconfig; name = WooCommerce.debug.xcconfig; path = ../config/WooCommerce.debug.xcconfig; sourceTree = "<group>"; };
		8CA4F6DE220B257000A47B5D /* WooCommerce.release.xcconfig */ = {isa = PBXFileReference; fileEncoding = 4; lastKnownFileType = text.xcconfig; name = WooCommerce.release.xcconfig; path = ../config/WooCommerce.release.xcconfig; sourceTree = "<group>"; };
		8CA4F6E1220B259100A47B5D /* Version.Public.xcconfig */ = {isa = PBXFileReference; lastKnownFileType = text.xcconfig; name = Version.Public.xcconfig; path = ../config/Version.Public.xcconfig; sourceTree = "<group>"; };
		8CD41D4921F8A7E300CF3C2B /* RELEASE-NOTES.txt */ = {isa = PBXFileReference; fileEncoding = 4; lastKnownFileType = text; name = "RELEASE-NOTES.txt"; path = "../RELEASE-NOTES.txt"; sourceTree = "<group>"; };
		90AC1C0B391E04A837BDC64E /* Pods-WooCommerce.debug.xcconfig */ = {isa = PBXFileReference; includeInIndex = 1; lastKnownFileType = text.xcconfig; name = "Pods-WooCommerce.debug.xcconfig"; path = "../Pods/Target Support Files/Pods-WooCommerce/Pods-WooCommerce.debug.xcconfig"; sourceTree = "<group>"; };
		933A27362222354600C2143A /* Logging.swift */ = {isa = PBXFileReference; lastKnownFileType = sourcecode.swift; path = Logging.swift; sourceTree = "<group>"; };
		934CB122224EAB150005CCB9 /* main.swift */ = {isa = PBXFileReference; lastKnownFileType = sourcecode.swift; path = main.swift; sourceTree = "<group>"; };
		934CB124224EAB540005CCB9 /* TestingAppDelegate.swift */ = {isa = PBXFileReference; lastKnownFileType = sourcecode.swift; path = TestingAppDelegate.swift; sourceTree = "<group>"; };
		9379E1A22255365F006A6BE4 /* TestingMode.storyboard */ = {isa = PBXFileReference; fileEncoding = 4; lastKnownFileType = file.storyboard; path = TestingMode.storyboard; sourceTree = "<group>"; };
		9379E1A4225536AD006A6BE4 /* TestAssets.xcassets */ = {isa = PBXFileReference; lastKnownFileType = folder.assetcatalog; path = TestAssets.xcassets; sourceTree = "<group>"; };
		93BCF01E20DC2CE200EBF7A1 /* bash_secrets.tpl */ = {isa = PBXFileReference; fileEncoding = 4; lastKnownFileType = text; path = bash_secrets.tpl; sourceTree = "<group>"; };
		93FA787121CD2A1A00B663E5 /* CurrencySettingsTests.swift */ = {isa = PBXFileReference; lastKnownFileType = sourcecode.swift; path = CurrencySettingsTests.swift; sourceTree = "<group>"; };
		93FA787321CD7E9E00B663E5 /* CurrencySettings.swift */ = {isa = PBXFileReference; lastKnownFileType = sourcecode.swift; path = CurrencySettings.swift; sourceTree = "<group>"; };
		9D2992FEF3D1246B8CCC2EBB /* Pods-WooCommerceTests.debug.xcconfig */ = {isa = PBXFileReference; includeInIndex = 1; lastKnownFileType = text.xcconfig; name = "Pods-WooCommerceTests.debug.xcconfig"; path = "../Pods/Target Support Files/Pods-WooCommerceTests/Pods-WooCommerceTests.debug.xcconfig"; sourceTree = "<group>"; };
		B509112D2049E27A007D25DC /* DashboardViewController.swift */ = {isa = PBXFileReference; fileEncoding = 4; lastKnownFileType = sourcecode.swift; path = DashboardViewController.swift; sourceTree = "<group>"; };
		B509112E2049E27A007D25DC /* OrdersViewController.swift */ = {isa = PBXFileReference; fileEncoding = 4; lastKnownFileType = sourcecode.swift; path = OrdersViewController.swift; sourceTree = "<group>"; };
		B509112F2049E27A007D25DC /* SettingsViewController.swift */ = {isa = PBXFileReference; fileEncoding = 4; lastKnownFileType = sourcecode.swift; path = SettingsViewController.swift; sourceTree = "<group>"; };
		B509FED021C041DF000076A9 /* Locale+Woo.swift */ = {isa = PBXFileReference; lastKnownFileType = sourcecode.swift; path = "Locale+Woo.swift"; sourceTree = "<group>"; };
		B509FED221C05121000076A9 /* SupportManagerAdapter.swift */ = {isa = PBXFileReference; lastKnownFileType = sourcecode.swift; path = SupportManagerAdapter.swift; sourceTree = "<group>"; };
		B509FED421C052D1000076A9 /* MockupSupportManager.swift */ = {isa = PBXFileReference; lastKnownFileType = sourcecode.swift; path = MockupSupportManager.swift; sourceTree = "<group>"; };
		B50BB4152141828F00AF0F3C /* FooterSpinnerView.swift */ = {isa = PBXFileReference; lastKnownFileType = sourcecode.swift; path = FooterSpinnerView.swift; sourceTree = "<group>"; };
		B511ED26218A660E005787DC /* StringDescriptor.swift */ = {isa = PBXFileReference; lastKnownFileType = sourcecode.swift; path = StringDescriptor.swift; sourceTree = "<group>"; };
		B517EA17218B232700730EC4 /* StringFormatter+Notes.swift */ = {isa = PBXFileReference; lastKnownFileType = sourcecode.swift; path = "StringFormatter+Notes.swift"; sourceTree = "<group>"; };
		B517EA19218B2D2600730EC4 /* StringFormatterTests.swift */ = {isa = PBXFileReference; lastKnownFileType = sourcecode.swift; path = StringFormatterTests.swift; sourceTree = "<group>"; };
		B517EA1C218B41F200730EC4 /* String+Woo.swift */ = {isa = PBXFileReference; lastKnownFileType = sourcecode.swift; path = "String+Woo.swift"; sourceTree = "<group>"; };
		B5290ED8219B3FA900A6AF7F /* Date+Woo.swift */ = {isa = PBXFileReference; lastKnownFileType = sourcecode.swift; path = "Date+Woo.swift"; sourceTree = "<group>"; };
		B53A569621123D3B000776C9 /* ResultsControllerUIKitTests.swift */ = {isa = PBXFileReference; lastKnownFileType = sourcecode.swift; path = ResultsControllerUIKitTests.swift; sourceTree = "<group>"; };
		B53A569A21123E8E000776C9 /* MockupTableView.swift */ = {isa = PBXFileReference; lastKnownFileType = sourcecode.swift; path = MockupTableView.swift; sourceTree = "<group>"; };
		B53A569C21123EEB000776C9 /* MockupStorage.swift */ = {isa = PBXFileReference; fileEncoding = 4; lastKnownFileType = sourcecode.swift; name = MockupStorage.swift; path = ../../../Yosemite/YosemiteTests/Mockups/MockupStorage.swift; sourceTree = "<group>"; };
		B53A56A12112470C000776C9 /* MockupStorage+Sample.swift */ = {isa = PBXFileReference; fileEncoding = 4; lastKnownFileType = sourcecode.swift; name = "MockupStorage+Sample.swift"; path = "../../../Yosemite/YosemiteTests/Mockups/MockupStorage+Sample.swift"; sourceTree = "<group>"; };
		B53A56A32112483D000776C9 /* Constants.swift */ = {isa = PBXFileReference; fileEncoding = 4; lastKnownFileType = sourcecode.swift; name = Constants.swift; path = ../../Yosemite/YosemiteTests/Settings/Constants.swift; sourceTree = "<group>"; };
		B53B3F36219C75AC00DF1EB6 /* OrderLoaderViewController.swift */ = {isa = PBXFileReference; lastKnownFileType = sourcecode.swift; path = OrderLoaderViewController.swift; sourceTree = "<group>"; };
		B53B3F38219C817800DF1EB6 /* UIStoryboard+Woo.swift */ = {isa = PBXFileReference; lastKnownFileType = sourcecode.swift; path = "UIStoryboard+Woo.swift"; sourceTree = "<group>"; };
		B53B898820D450AF00EDB467 /* SessionManagerTests.swift */ = {isa = PBXFileReference; lastKnownFileType = sourcecode.swift; path = SessionManagerTests.swift; sourceTree = "<group>"; };
		B53B898C20D462A000EDB467 /* DefaultStoresManager.swift */ = {isa = PBXFileReference; fileEncoding = 4; lastKnownFileType = sourcecode.swift; path = DefaultStoresManager.swift; sourceTree = "<group>"; };
		B541B2122189E7FD008FE7C1 /* ScannerWooTests.swift */ = {isa = PBXFileReference; lastKnownFileType = sourcecode.swift; path = ScannerWooTests.swift; sourceTree = "<group>"; };
		B541B2142189EEA1008FE7C1 /* Scanner+Helpers.swift */ = {isa = PBXFileReference; lastKnownFileType = sourcecode.swift; path = "Scanner+Helpers.swift"; sourceTree = "<group>"; };
		B541B2162189EED4008FE7C1 /* NSMutableAttributedString+Helpers.swift */ = {isa = PBXFileReference; lastKnownFileType = sourcecode.swift; path = "NSMutableAttributedString+Helpers.swift"; sourceTree = "<group>"; };
		B541B2192189F3A2008FE7C1 /* StringFormatter.swift */ = {isa = PBXFileReference; lastKnownFileType = sourcecode.swift; path = StringFormatter.swift; sourceTree = "<group>"; };
		B541B21B2189F3D8008FE7C1 /* StringStyles.swift */ = {isa = PBXFileReference; lastKnownFileType = sourcecode.swift; path = StringStyles.swift; sourceTree = "<group>"; };
		B541B21F218A007C008FE7C1 /* NSMutableParagraphStyle+Helpers.swift */ = {isa = PBXFileReference; lastKnownFileType = sourcecode.swift; path = "NSMutableParagraphStyle+Helpers.swift"; sourceTree = "<group>"; };
		B541B222218A29A6008FE7C1 /* NSParagraphStyle+Woo.swift */ = {isa = PBXFileReference; lastKnownFileType = sourcecode.swift; path = "NSParagraphStyle+Woo.swift"; sourceTree = "<group>"; };
		B541B225218A412C008FE7C1 /* UIFont+Woo.swift */ = {isa = PBXFileReference; lastKnownFileType = sourcecode.swift; path = "UIFont+Woo.swift"; sourceTree = "<group>"; };
		B54FBE542111F70700390F57 /* ResultsController+UIKit.swift */ = {isa = PBXFileReference; lastKnownFileType = sourcecode.swift; path = "ResultsController+UIKit.swift"; sourceTree = "<group>"; };
		B55401682170D5E10067DC90 /* ChartPlaceholderView.swift */ = {isa = PBXFileReference; lastKnownFileType = sourcecode.swift; path = ChartPlaceholderView.swift; sourceTree = "<group>"; };
		B554016A2170D6010067DC90 /* ChartPlaceholderView.xib */ = {isa = PBXFileReference; lastKnownFileType = file.xib; path = ChartPlaceholderView.xib; sourceTree = "<group>"; };
		B554E1782152F20000F31188 /* UINavigationBar+Appearance.swift */ = {isa = PBXFileReference; lastKnownFileType = sourcecode.swift; path = "UINavigationBar+Appearance.swift"; sourceTree = "<group>"; };
		B554E17A2152F27200F31188 /* UILabel+Appearance.swift */ = {isa = PBXFileReference; lastKnownFileType = sourcecode.swift; path = "UILabel+Appearance.swift"; sourceTree = "<group>"; };
		B555530C21B57DC300449E71 /* UserNotificationsCenterAdapter.swift */ = {isa = PBXFileReference; lastKnownFileType = sourcecode.swift; path = UserNotificationsCenterAdapter.swift; sourceTree = "<group>"; };
		B555530E21B57DE700449E71 /* ApplicationAdapter.swift */ = {isa = PBXFileReference; lastKnownFileType = sourcecode.swift; path = ApplicationAdapter.swift; sourceTree = "<group>"; };
		B555531021B57E6F00449E71 /* MockupApplicationAdapter.swift */ = {isa = PBXFileReference; lastKnownFileType = sourcecode.swift; path = MockupApplicationAdapter.swift; sourceTree = "<group>"; };
		B555531221B57E8800449E71 /* MockupUserNotificationsCenterAdapter.swift */ = {isa = PBXFileReference; lastKnownFileType = sourcecode.swift; path = MockupUserNotificationsCenterAdapter.swift; sourceTree = "<group>"; };
		B557652A20F681E800185843 /* StoreTableViewCell.swift */ = {isa = PBXFileReference; lastKnownFileType = sourcecode.swift; path = StoreTableViewCell.swift; sourceTree = "<group>"; };
		B557652C20F6827900185843 /* StoreTableViewCell.xib */ = {isa = PBXFileReference; lastKnownFileType = file.xib; path = StoreTableViewCell.xib; sourceTree = "<group>"; };
		B557DA1320979904005962F4 /* CustomerNoteTableViewCell.swift */ = {isa = PBXFileReference; fileEncoding = 4; lastKnownFileType = sourcecode.swift; path = CustomerNoteTableViewCell.swift; sourceTree = "<group>"; };
		B557DA1420979904005962F4 /* CustomerNoteTableViewCell.xib */ = {isa = PBXFileReference; fileEncoding = 4; lastKnownFileType = file.xib; path = CustomerNoteTableViewCell.xib; sourceTree = "<group>"; };
		B559EBAD20A0BF8E00836CD4 /* README.md */ = {isa = PBXFileReference; fileEncoding = 4; lastKnownFileType = net.daringfireball.markdown; name = README.md; path = ../README.md; sourceTree = "<group>"; };
		B559EBAE20A0BF8F00836CD4 /* LICENSE */ = {isa = PBXFileReference; fileEncoding = 4; lastKnownFileType = text; name = LICENSE; path = ../LICENSE; sourceTree = "<group>"; };
		B55BC1F021A878A30011A0C0 /* String+HTML.swift */ = {isa = PBXFileReference; lastKnownFileType = sourcecode.swift; path = "String+HTML.swift"; sourceTree = "<group>"; };
		B55BC1F221A8790F0011A0C0 /* StringHTMLTests.swift */ = {isa = PBXFileReference; lastKnownFileType = sourcecode.swift; path = StringHTMLTests.swift; sourceTree = "<group>"; };
		B55D4BFA20B5CDE600D7A50F /* ApiCredentials.tpl */ = {isa = PBXFileReference; explicitFileType = sourcecode.swift; fileEncoding = 4; path = ApiCredentials.tpl; sourceTree = "<group>"; };
		B55D4BFB20B5CDE600D7A50F /* replace_secrets.rb */ = {isa = PBXFileReference; fileEncoding = 4; lastKnownFileType = text.script.ruby; path = replace_secrets.rb; sourceTree = "<group>"; };
		B55D4C0520B6027100D7A50F /* AuthenticationManager.swift */ = {isa = PBXFileReference; fileEncoding = 4; lastKnownFileType = sourcecode.swift; path = AuthenticationManager.swift; sourceTree = "<group>"; };
		B55D4C1920B6193000D7A50F /* InfoPlist.tpl */ = {isa = PBXFileReference; explicitFileType = sourcecode.c.h; fileEncoding = 4; path = InfoPlist.tpl; sourceTree = "<group>"; };
		B55D4C2620B717C000D7A50F /* UserAgent.swift */ = {isa = PBXFileReference; lastKnownFileType = sourcecode.swift; path = UserAgent.swift; sourceTree = "<group>"; };
		B560D6852195BCA90027BB7E /* NoteDetailsHeaderTableViewCell.swift */ = {isa = PBXFileReference; lastKnownFileType = sourcecode.swift; path = NoteDetailsHeaderTableViewCell.swift; sourceTree = "<group>"; };
		B560D6872195BCC70027BB7E /* NoteDetailsHeaderTableViewCell.xib */ = {isa = PBXFileReference; lastKnownFileType = file.xib; path = NoteDetailsHeaderTableViewCell.xib; sourceTree = "<group>"; };
		B560D6892195BD100027BB7E /* NoteDetailsCommentTableViewCell.xib */ = {isa = PBXFileReference; lastKnownFileType = file.xib; path = NoteDetailsCommentTableViewCell.xib; sourceTree = "<group>"; };
		B560D68B2195BD1D0027BB7E /* NoteDetailsCommentTableViewCell.swift */ = {isa = PBXFileReference; lastKnownFileType = sourcecode.swift; path = NoteDetailsCommentTableViewCell.swift; sourceTree = "<group>"; };
		B56BBD15214820A70053A32D /* SyncCoordinatorTests.swift */ = {isa = PBXFileReference; lastKnownFileType = sourcecode.swift; path = SyncCoordinatorTests.swift; sourceTree = "<group>"; };
		B56C721121B5B44000E5E85B /* PushNotificationsConfiguration.swift */ = {isa = PBXFileReference; lastKnownFileType = sourcecode.swift; path = PushNotificationsConfiguration.swift; sourceTree = "<group>"; };
		B56C721321B5BBC000E5E85B /* MockupStoresManager.swift */ = {isa = PBXFileReference; lastKnownFileType = sourcecode.swift; path = MockupStoresManager.swift; sourceTree = "<group>"; };
		B56C721921B5F65E00E5E85B /* Woo-Debug.entitlements */ = {isa = PBXFileReference; lastKnownFileType = text.plist.entitlements; path = "Woo-Debug.entitlements"; sourceTree = "<group>"; };
		B56C721A21B5F65E00E5E85B /* Woo-Release.entitlements */ = {isa = PBXFileReference; lastKnownFileType = text.plist.entitlements; path = "Woo-Release.entitlements"; sourceTree = "<group>"; };
		B56DB3C62049BFAA00D4AA8E /* WooCommerce.app */ = {isa = PBXFileReference; explicitFileType = wrapper.application; includeInIndex = 0; path = WooCommerce.app; sourceTree = BUILT_PRODUCTS_DIR; };
		B56DB3C92049BFAA00D4AA8E /* AppDelegate.swift */ = {isa = PBXFileReference; lastKnownFileType = sourcecode.swift; path = AppDelegate.swift; sourceTree = "<group>"; };
		B56DB3CE2049BFAA00D4AA8E /* Base */ = {isa = PBXFileReference; lastKnownFileType = file.storyboard; name = Base; path = Base.lproj/Main.storyboard; sourceTree = "<group>"; };
		B56DB3D32049BFAA00D4AA8E /* Assets.xcassets */ = {isa = PBXFileReference; lastKnownFileType = folder.assetcatalog; path = Assets.xcassets; sourceTree = "<group>"; };
		B56DB3D62049BFAA00D4AA8E /* Base */ = {isa = PBXFileReference; lastKnownFileType = file.storyboard; name = Base; path = Base.lproj/LaunchScreen.storyboard; sourceTree = "<group>"; };
		B56DB3D82049BFAA00D4AA8E /* Info.plist */ = {isa = PBXFileReference; lastKnownFileType = text.plist.xml; path = Info.plist; sourceTree = "<group>"; };
		B56DB3DD2049BFAA00D4AA8E /* WooCommerceTests.xctest */ = {isa = PBXFileReference; explicitFileType = wrapper.cfbundle; includeInIndex = 0; path = WooCommerceTests.xctest; sourceTree = BUILT_PRODUCTS_DIR; };
		B56DB3E32049BFAA00D4AA8E /* Info.plist */ = {isa = PBXFileReference; lastKnownFileType = text.plist.xml; path = Info.plist; sourceTree = "<group>"; };
		B5718D6421B56B3F0026C9F0 /* PushNotificationsManagerTests.swift */ = {isa = PBXFileReference; fileEncoding = 4; lastKnownFileType = sourcecode.swift; path = PushNotificationsManagerTests.swift; sourceTree = "<group>"; };
		B573B19E219DC2690081C78C /* en */ = {isa = PBXFileReference; lastKnownFileType = text.plist.strings; name = en; path = en.lproj/Localizable.strings; sourceTree = "<group>"; };
		B573B19F219DC2690081C78C /* es */ = {isa = PBXFileReference; lastKnownFileType = text.plist.strings; name = es; path = es.lproj/Localizable.strings; sourceTree = "<group>"; };
		B573B1A1219DC28E0081C78C /* de */ = {isa = PBXFileReference; lastKnownFileType = text.plist.strings; name = de; path = de.lproj/Localizable.strings; sourceTree = "<group>"; };
		B573B1A2219DC2950081C78C /* ar */ = {isa = PBXFileReference; lastKnownFileType = text.plist.strings; name = ar; path = ar.lproj/Localizable.strings; sourceTree = "<group>"; };
		B573B1A3219DC2A20081C78C /* fr */ = {isa = PBXFileReference; lastKnownFileType = text.plist.strings; name = fr; path = fr.lproj/Localizable.strings; sourceTree = "<group>"; };
		B573B1A4219DC2A20081C78C /* he */ = {isa = PBXFileReference; lastKnownFileType = text.plist.strings; name = he; path = he.lproj/Localizable.strings; sourceTree = "<group>"; };
		B573B1A5219DC2A20081C78C /* id */ = {isa = PBXFileReference; lastKnownFileType = text.plist.strings; name = id; path = id.lproj/Localizable.strings; sourceTree = "<group>"; };
		B573B1A6219DC2B20081C78C /* nl */ = {isa = PBXFileReference; lastKnownFileType = text.plist.strings; name = nl; path = nl.lproj/Localizable.strings; sourceTree = "<group>"; };
		B573B1A7219DC2B30081C78C /* sv */ = {isa = PBXFileReference; lastKnownFileType = text.plist.strings; name = sv; path = sv.lproj/Localizable.strings; sourceTree = "<group>"; };
		B573B1A8219DC2B30081C78C /* ja */ = {isa = PBXFileReference; lastKnownFileType = text.plist.strings; name = ja; path = ja.lproj/Localizable.strings; sourceTree = "<group>"; };
		B573B1A9219DC2B30081C78C /* pt-BR */ = {isa = PBXFileReference; lastKnownFileType = text.plist.strings; name = "pt-BR"; path = "pt-BR.lproj/Localizable.strings"; sourceTree = "<group>"; };
		B573B1AA219DC2B30081C78C /* ko */ = {isa = PBXFileReference; lastKnownFileType = text.plist.strings; name = ko; path = ko.lproj/Localizable.strings; sourceTree = "<group>"; };
		B573B1AB219DC2B40081C78C /* ru */ = {isa = PBXFileReference; lastKnownFileType = text.plist.strings; name = ru; path = ru.lproj/Localizable.strings; sourceTree = "<group>"; };
		B573B1AC219DC2B40081C78C /* tr */ = {isa = PBXFileReference; lastKnownFileType = text.plist.strings; name = tr; path = tr.lproj/Localizable.strings; sourceTree = "<group>"; };
		B573B1AD219DC2B40081C78C /* it */ = {isa = PBXFileReference; lastKnownFileType = text.plist.strings; name = it; path = it.lproj/Localizable.strings; sourceTree = "<group>"; };
		B573B1AE219DC2BC0081C78C /* zh-Hans */ = {isa = PBXFileReference; lastKnownFileType = text.plist.strings; name = "zh-Hans"; path = "zh-Hans.lproj/Localizable.strings"; sourceTree = "<group>"; };
		B573B1AF219DC2BD0081C78C /* zh-Hant */ = {isa = PBXFileReference; lastKnownFileType = text.plist.strings; name = "zh-Hant"; path = "zh-Hant.lproj/Localizable.strings"; sourceTree = "<group>"; };
		B57B67892107546E00AF8905 /* Address+Woo.swift */ = {isa = PBXFileReference; lastKnownFileType = sourcecode.swift; path = "Address+Woo.swift"; sourceTree = "<group>"; };
		B57B678D21078C5400AF8905 /* OrderItemViewModel.swift */ = {isa = PBXFileReference; lastKnownFileType = sourcecode.swift; path = OrderItemViewModel.swift; sourceTree = "<group>"; };
		B57C5C9121B80E3B00FF82B2 /* APNSDevice+Woo.swift */ = {isa = PBXFileReference; fileEncoding = 4; lastKnownFileType = sourcecode.swift; path = "APNSDevice+Woo.swift"; sourceTree = "<group>"; };
		B57C5C9321B80E4700FF82B2 /* Data+Woo.swift */ = {isa = PBXFileReference; fileEncoding = 4; lastKnownFileType = sourcecode.swift; path = "Data+Woo.swift"; sourceTree = "<group>"; };
		B57C5C9521B80E5400FF82B2 /* Dictionary+Woo.swift */ = {isa = PBXFileReference; fileEncoding = 4; lastKnownFileType = sourcecode.swift; path = "Dictionary+Woo.swift"; sourceTree = "<group>"; };
		B57C5C9721B80E7100FF82B2 /* DictionaryWooTests.swift */ = {isa = PBXFileReference; fileEncoding = 4; lastKnownFileType = sourcecode.swift; path = DictionaryWooTests.swift; sourceTree = "<group>"; };
		B57C5C9821B80E7100FF82B2 /* DataWooTests.swift */ = {isa = PBXFileReference; fileEncoding = 4; lastKnownFileType = sourcecode.swift; path = DataWooTests.swift; sourceTree = "<group>"; };
		B57C5C9C21B80E8200FF82B2 /* SessionManager+Internal.swift */ = {isa = PBXFileReference; fileEncoding = 4; lastKnownFileType = sourcecode.swift; path = "SessionManager+Internal.swift"; sourceTree = "<group>"; };
		B57C5C9D21B80E8200FF82B2 /* SampleError.swift */ = {isa = PBXFileReference; fileEncoding = 4; lastKnownFileType = sourcecode.swift; path = SampleError.swift; sourceTree = "<group>"; };
		B57C743C20F5493300EEFC87 /* AccountHeaderView.swift */ = {isa = PBXFileReference; lastKnownFileType = sourcecode.swift; path = AccountHeaderView.swift; sourceTree = "<group>"; };
		B57C744220F54F1C00EEFC87 /* AccountHeaderView.xib */ = {isa = PBXFileReference; lastKnownFileType = file.xib; path = AccountHeaderView.xib; sourceTree = "<group>"; };
		B57C744420F55BA600EEFC87 /* NSObject+Helpers.swift */ = {isa = PBXFileReference; lastKnownFileType = sourcecode.swift; path = "NSObject+Helpers.swift"; sourceTree = "<group>"; };
		B57C744620F55BC800EEFC87 /* UIView+Helpers.swift */ = {isa = PBXFileReference; lastKnownFileType = sourcecode.swift; path = "UIView+Helpers.swift"; sourceTree = "<group>"; };
		B57C744920F5649300EEFC87 /* EmptyStoresTableViewCell.swift */ = {isa = PBXFileReference; lastKnownFileType = sourcecode.swift; path = EmptyStoresTableViewCell.swift; sourceTree = "<group>"; };
		B57C744B20F564B400EEFC87 /* EmptyStoresTableViewCell.xib */ = {isa = PBXFileReference; lastKnownFileType = file.xib; path = EmptyStoresTableViewCell.xib; sourceTree = "<group>"; };
		B57C744D20F56E3800EEFC87 /* UITableViewCell+Helpers.swift */ = {isa = PBXFileReference; lastKnownFileType = sourcecode.swift; path = "UITableViewCell+Helpers.swift"; sourceTree = "<group>"; };
		B57C745020F56EE900EEFC87 /* UITableViewCellHelpersTests.swift */ = {isa = PBXFileReference; lastKnownFileType = sourcecode.swift; path = UITableViewCellHelpersTests.swift; sourceTree = "<group>"; };
		B582F95820FFCEAA0060934A /* UITableViewHeaderFooterView+Helpers.swift */ = {isa = PBXFileReference; lastKnownFileType = sourcecode.swift; path = "UITableViewHeaderFooterView+Helpers.swift"; sourceTree = "<group>"; };
		B586906521A5F4B1001F1EFC /* UINavigationController+Woo.swift */ = {isa = PBXFileReference; lastKnownFileType = sourcecode.swift; path = "UINavigationController+Woo.swift"; sourceTree = "<group>"; };
		B58B4AAF2108F01400076FDD /* NoticeView.swift */ = {isa = PBXFileReference; fileEncoding = 4; lastKnownFileType = sourcecode.swift; path = NoticeView.swift; sourceTree = "<group>"; };
		B58B4AB02108F01600076FDD /* DefaultNoticePresenter.swift */ = {isa = PBXFileReference; fileEncoding = 4; lastKnownFileType = sourcecode.swift; path = DefaultNoticePresenter.swift; sourceTree = "<group>"; };
		B58B4AB52108F11C00076FDD /* Notice.swift */ = {isa = PBXFileReference; lastKnownFileType = sourcecode.swift; path = Notice.swift; sourceTree = "<group>"; };
		B58B4AB72108F14700076FDD /* NoticeNotificationInfo.swift */ = {isa = PBXFileReference; lastKnownFileType = sourcecode.swift; path = NoticeNotificationInfo.swift; sourceTree = "<group>"; };
		B58B4ABF2108FF6100076FDD /* Array+Helpers.swift */ = {isa = PBXFileReference; lastKnownFileType = sourcecode.swift; path = "Array+Helpers.swift"; sourceTree = "<group>"; };
		B5980A6021AC878900EBF596 /* UIDevice+Woo.swift */ = {isa = PBXFileReference; fileEncoding = 4; lastKnownFileType = sourcecode.swift; path = "UIDevice+Woo.swift"; sourceTree = "<group>"; };
		B5980A6221AC879F00EBF596 /* Bundle+Woo.swift */ = {isa = PBXFileReference; fileEncoding = 4; lastKnownFileType = sourcecode.swift; path = "Bundle+Woo.swift"; sourceTree = "<group>"; };
		B5980A6421AC905C00EBF596 /* UIDeviceWooTests.swift */ = {isa = PBXFileReference; lastKnownFileType = sourcecode.swift; path = UIDeviceWooTests.swift; sourceTree = "<group>"; };
		B5980A6621AC91AA00EBF596 /* BundleWooTests.swift */ = {isa = PBXFileReference; lastKnownFileType = sourcecode.swift; path = BundleWooTests.swift; sourceTree = "<group>"; };
		B59C09D82188CBB100AB41D6 /* Array+Notes.swift */ = {isa = PBXFileReference; lastKnownFileType = sourcecode.swift; path = "Array+Notes.swift"; sourceTree = "<group>"; };
		B59C09DB2188D70200AB41D6 /* Notifications.storyboard */ = {isa = PBXFileReference; lastKnownFileType = file.storyboard; path = Notifications.storyboard; sourceTree = "<group>"; };
		B59D1EDE219072CC009D1978 /* ProductReviewTableViewCell.swift */ = {isa = PBXFileReference; lastKnownFileType = sourcecode.swift; path = ProductReviewTableViewCell.swift; sourceTree = "<group>"; };
		B59D1EE021907304009D1978 /* ProductReviewTableViewCell.xib */ = {isa = PBXFileReference; lastKnownFileType = file.xib; path = ProductReviewTableViewCell.xib; sourceTree = "<group>"; };
		B59D1EE221907C7B009D1978 /* NSAttributedString+Helpers.swift */ = {isa = PBXFileReference; lastKnownFileType = sourcecode.swift; path = "NSAttributedString+Helpers.swift"; sourceTree = "<group>"; };
		B59D1EE4219080B4009D1978 /* Note+Woo.swift */ = {isa = PBXFileReference; lastKnownFileType = sourcecode.swift; path = "Note+Woo.swift"; sourceTree = "<group>"; };
		B59D1EE6219089A3009D1978 /* Noticons.ttf */ = {isa = PBXFileReference; lastKnownFileType = file; path = Noticons.ttf; sourceTree = "<group>"; };
		B59D1EE92190AE96009D1978 /* StorageNote+Woo.swift */ = {isa = PBXFileReference; fileEncoding = 4; lastKnownFileType = sourcecode.swift; path = "StorageNote+Woo.swift"; sourceTree = "<group>"; };
		B59D1EEB2190B08B009D1978 /* Age.swift */ = {isa = PBXFileReference; lastKnownFileType = sourcecode.swift; path = Age.swift; sourceTree = "<group>"; };
		B59D49CC219B587E006BF0AD /* UILabel+OrderStatus.swift */ = {isa = PBXFileReference; lastKnownFileType = sourcecode.swift; path = "UILabel+OrderStatus.swift"; sourceTree = "<group>"; };
		B5A56BEF219F2CE90065A902 /* VerticalButton.swift */ = {isa = PBXFileReference; lastKnownFileType = sourcecode.swift; path = VerticalButton.swift; sourceTree = "<group>"; };
		B5A56BF2219F46470065A902 /* UIButton+Animations.swift */ = {isa = PBXFileReference; lastKnownFileType = sourcecode.swift; path = "UIButton+Animations.swift"; sourceTree = "<group>"; };
		B5A56BF4219F5AB20065A902 /* NSNotificationName+Woo.swift */ = {isa = PBXFileReference; lastKnownFileType = sourcecode.swift; path = "NSNotificationName+Woo.swift"; sourceTree = "<group>"; };
		B5A82EE121025C450053ADC8 /* FulfillViewController.swift */ = {isa = PBXFileReference; lastKnownFileType = sourcecode.swift; path = FulfillViewController.swift; sourceTree = "<group>"; };
		B5A82EE421025E550053ADC8 /* FulfillViewController.xib */ = {isa = PBXFileReference; lastKnownFileType = file.xib; path = FulfillViewController.xib; sourceTree = "<group>"; };
		B5A82EE6210263460053ADC8 /* UIViewController+Helpers.swift */ = {isa = PBXFileReference; lastKnownFileType = sourcecode.swift; path = "UIViewController+Helpers.swift"; sourceTree = "<group>"; };
		B5A8532120BDBFAE00FAAB4D /* CircularImageView.swift */ = {isa = PBXFileReference; fileEncoding = 4; lastKnownFileType = sourcecode.swift; path = CircularImageView.swift; sourceTree = "<group>"; };
		B5A8F8A720B84D3F00D211DE /* ApiCredentials.swift */ = {isa = PBXFileReference; lastKnownFileType = sourcecode.swift; name = ApiCredentials.swift; path = DerivedSources/ApiCredentials.swift; sourceTree = SOURCE_ROOT; };
		B5A8F8A820B84D3F00D211DE /* InfoPlist.h */ = {isa = PBXFileReference; lastKnownFileType = sourcecode.c.h; name = InfoPlist.h; path = DerivedSources/InfoPlist.h; sourceTree = SOURCE_ROOT; };
		B5A8F8AC20B88D9900D211DE /* LoginPrologueViewController.swift */ = {isa = PBXFileReference; lastKnownFileType = sourcecode.swift; path = LoginPrologueViewController.swift; sourceTree = "<group>"; };
		B5A8F8AE20B88DCC00D211DE /* LoginPrologueViewController.xib */ = {isa = PBXFileReference; lastKnownFileType = file.xib; path = LoginPrologueViewController.xib; sourceTree = "<group>"; };
		B5AA7B3C20ED5D15004DA14F /* SessionManager.swift */ = {isa = PBXFileReference; lastKnownFileType = sourcecode.swift; path = SessionManager.swift; sourceTree = "<group>"; };
		B5AA7B3E20ED81C2004DA14F /* UserDefaults+Woo.swift */ = {isa = PBXFileReference; lastKnownFileType = sourcecode.swift; path = "UserDefaults+Woo.swift"; sourceTree = "<group>"; };
		B5BBD6DD21B1703600E3207E /* PushNotificationsManager.swift */ = {isa = PBXFileReference; fileEncoding = 4; lastKnownFileType = sourcecode.swift; path = PushNotificationsManager.swift; sourceTree = "<group>"; };
		B5BE75DA213F1D1E00909A14 /* OverlayMessageView.swift */ = {isa = PBXFileReference; lastKnownFileType = sourcecode.swift; path = OverlayMessageView.swift; sourceTree = "<group>"; };
		B5BE75DC213F1D3D00909A14 /* OverlayMessageView.xib */ = {isa = PBXFileReference; lastKnownFileType = file.xib; path = OverlayMessageView.xib; sourceTree = "<group>"; };
		B5C3876321C41B9F006CE970 /* UIApplication+Woo.swift */ = {isa = PBXFileReference; lastKnownFileType = sourcecode.swift; path = "UIApplication+Woo.swift"; sourceTree = "<group>"; };
		B5C3B5E220D189E60072CB9D /* Networking.framework */ = {isa = PBXFileReference; explicitFileType = wrapper.framework; path = Networking.framework; sourceTree = BUILT_PRODUCTS_DIR; };
		B5C3B5E420D189EA0072CB9D /* Storage.framework */ = {isa = PBXFileReference; explicitFileType = wrapper.framework; path = Storage.framework; sourceTree = BUILT_PRODUCTS_DIR; };
		B5C3B5E620D189ED0072CB9D /* Yosemite.framework */ = {isa = PBXFileReference; explicitFileType = wrapper.framework; path = Yosemite.framework; sourceTree = BUILT_PRODUCTS_DIR; };
		B5C6CE602190D28E00515926 /* NSAttributedStringHelperTests.swift */ = {isa = PBXFileReference; lastKnownFileType = sourcecode.swift; path = NSAttributedStringHelperTests.swift; sourceTree = "<group>"; };
		B5D1AFB320BC445900DB0E8C /* Images.xcassets */ = {isa = PBXFileReference; lastKnownFileType = folder.assetcatalog; path = Images.xcassets; sourceTree = "<group>"; };
		B5D1AFB720BC510200DB0E8C /* UIImage+Woo.swift */ = {isa = PBXFileReference; lastKnownFileType = sourcecode.swift; path = "UIImage+Woo.swift"; sourceTree = "<group>"; };
		B5D1AFB920BC515600DB0E8C /* UIColor+Woo.swift */ = {isa = PBXFileReference; lastKnownFileType = sourcecode.swift; path = "UIColor+Woo.swift"; sourceTree = "<group>"; };
		B5D1AFBF20BC67C200DB0E8C /* WooConstants.swift */ = {isa = PBXFileReference; lastKnownFileType = sourcecode.swift; path = WooConstants.swift; sourceTree = "<group>"; };
		B5D1AFC520BC7B7300DB0E8C /* StorePickerViewController.swift */ = {isa = PBXFileReference; lastKnownFileType = sourcecode.swift; path = StorePickerViewController.swift; sourceTree = "<group>"; };
		B5D1AFC720BC7B9600DB0E8C /* StorePickerViewController.xib */ = {isa = PBXFileReference; lastKnownFileType = file.xib; path = StorePickerViewController.xib; sourceTree = "<group>"; };
		B5D6DC53214802740003E48A /* SyncCoordinator.swift */ = {isa = PBXFileReference; lastKnownFileType = sourcecode.swift; path = SyncCoordinator.swift; sourceTree = "<group>"; };
		B5DB01B42114AB2D00A4F797 /* CrashLogging.swift */ = {isa = PBXFileReference; fileEncoding = 4; lastKnownFileType = sourcecode.swift; path = CrashLogging.swift; sourceTree = "<group>"; };
		B5DBF3C220E1484400B53AED /* StoresManagerTests.swift */ = {isa = PBXFileReference; lastKnownFileType = sourcecode.swift; path = StoresManagerTests.swift; sourceTree = "<group>"; };
		B5DBF3C420E148E000B53AED /* DeauthenticatedState.swift */ = {isa = PBXFileReference; lastKnownFileType = sourcecode.swift; path = DeauthenticatedState.swift; sourceTree = "<group>"; };
		B5DBF3CA20E149CC00B53AED /* AuthenticatedState.swift */ = {isa = PBXFileReference; fileEncoding = 4; lastKnownFileType = sourcecode.swift; path = AuthenticatedState.swift; sourceTree = "<group>"; };
		B5F04D942194F2A300501EE1 /* NoteDetailsRow.swift */ = {isa = PBXFileReference; lastKnownFileType = sourcecode.swift; path = NoteDetailsRow.swift; sourceTree = "<group>"; };
		B5F355EE21CD500200A7077A /* OrderSearchViewController.swift */ = {isa = PBXFileReference; lastKnownFileType = sourcecode.swift; path = OrderSearchViewController.swift; sourceTree = "<group>"; };
		B5F355F021CD504400A7077A /* OrderSearchViewController.xib */ = {isa = PBXFileReference; lastKnownFileType = file.xib; path = OrderSearchViewController.xib; sourceTree = "<group>"; };
		B5F571A321BEC90D0010D1B8 /* NoteDetailsHeaderPlainTableViewCell.swift */ = {isa = PBXFileReference; lastKnownFileType = sourcecode.swift; path = NoteDetailsHeaderPlainTableViewCell.swift; sourceTree = "<group>"; };
		B5F571A521BEC92A0010D1B8 /* NoteDetailsHeaderPlainTableViewCell.xib */ = {isa = PBXFileReference; fileEncoding = 4; lastKnownFileType = file.xib; path = NoteDetailsHeaderPlainTableViewCell.xib; sourceTree = "<group>"; };
		B5F571A821BEECA50010D1B8 /* Responses */ = {isa = PBXFileReference; lastKnownFileType = folder; name = Responses; path = ../../Networking/NetworkingTests/Responses; sourceTree = "<group>"; };
		B5F571AA21BEECB60010D1B8 /* NoteWooTests.swift */ = {isa = PBXFileReference; lastKnownFileType = sourcecode.swift; path = NoteWooTests.swift; sourceTree = "<group>"; };
		B5F571AF21BF149D0010D1B8 /* o.caf */ = {isa = PBXFileReference; lastKnownFileType = file; path = o.caf; sourceTree = "<group>"; };
		B5F8B7DF2194759100DAB7E2 /* NotificationDetailsViewController.swift */ = {isa = PBXFileReference; lastKnownFileType = sourcecode.swift; path = NotificationDetailsViewController.swift; sourceTree = "<group>"; };
		B5F8B7E4219478FA00DAB7E2 /* NotificationDetailsViewController.xib */ = {isa = PBXFileReference; lastKnownFileType = file.xib; path = NotificationDetailsViewController.xib; sourceTree = "<group>"; };
		B5FD110D21D3CB8500560344 /* OrderTableViewCell.xib */ = {isa = PBXFileReference; lastKnownFileType = file.xib; path = OrderTableViewCell.xib; sourceTree = "<group>"; };
		B5FD111121D3CE7700560344 /* NewNoteViewController.xib */ = {isa = PBXFileReference; lastKnownFileType = file.xib; path = NewNoteViewController.xib; sourceTree = "<group>"; };
		B5FD111521D3F13700560344 /* BordersView.swift */ = {isa = PBXFileReference; fileEncoding = 4; lastKnownFileType = sourcecode.swift; path = BordersView.swift; sourceTree = "<group>"; };
		BABE5E07DD787ECA6D2A76DE /* Pods_WooCommerce.framework */ = {isa = PBXFileReference; explicitFileType = wrapper.framework; includeInIndex = 0; path = Pods_WooCommerce.framework; sourceTree = BUILT_PRODUCTS_DIR; };
		CE0F17CD22A8105800964A63 /* ReadMoreTableViewCell.swift */ = {isa = PBXFileReference; lastKnownFileType = sourcecode.swift; path = ReadMoreTableViewCell.swift; sourceTree = "<group>"; };
		CE0F17CE22A8105800964A63 /* ReadMoreTableViewCell.xib */ = {isa = PBXFileReference; lastKnownFileType = file.xib; path = ReadMoreTableViewCell.xib; sourceTree = "<group>"; };
		CE0F17D122A8308900964A63 /* FancyAlertController+PurchaseNote.swift */ = {isa = PBXFileReference; lastKnownFileType = sourcecode.swift; path = "FancyAlertController+PurchaseNote.swift"; sourceTree = "<group>"; };
		CE14452D2188C11700A991D8 /* ZendeskManager.swift */ = {isa = PBXFileReference; lastKnownFileType = sourcecode.swift; path = ZendeskManager.swift; sourceTree = "<group>"; };
		CE15524921FFB10100EAA690 /* ApplicationLogViewController.swift */ = {isa = PBXFileReference; lastKnownFileType = sourcecode.swift; path = ApplicationLogViewController.swift; sourceTree = "<group>"; };
		CE16177921B7192A00B82A47 /* AuthenticationConstants.swift */ = {isa = PBXFileReference; lastKnownFileType = sourcecode.swift; path = AuthenticationConstants.swift; sourceTree = "<group>"; };
		CE1AFE612200B1BD00432745 /* ApplicationLogDetailViewController.swift */ = {isa = PBXFileReference; lastKnownFileType = sourcecode.swift; path = ApplicationLogDetailViewController.swift; sourceTree = "<group>"; };
		CE1CCB3F2056F21C000EE3AC /* Style.swift */ = {isa = PBXFileReference; lastKnownFileType = sourcecode.swift; path = Style.swift; sourceTree = "<group>"; };
		CE1CCB4A20570B1F000EE3AC /* OrderTableViewCell.swift */ = {isa = PBXFileReference; lastKnownFileType = sourcecode.swift; path = OrderTableViewCell.swift; sourceTree = "<group>"; };
		CE1D5A53228A0AD200DF3715 /* TwoColumnTableViewCell.swift */ = {isa = PBXFileReference; lastKnownFileType = sourcecode.swift; path = TwoColumnTableViewCell.swift; sourceTree = "<group>"; };
		CE1D5A54228A0AD200DF3715 /* TwoColumnTableViewCell.xib */ = {isa = PBXFileReference; lastKnownFileType = file.xib; path = TwoColumnTableViewCell.xib; sourceTree = "<group>"; };
		CE1D5A57228A1C2C00DF3715 /* ProductReviewsTableViewCell.swift */ = {isa = PBXFileReference; lastKnownFileType = sourcecode.swift; path = ProductReviewsTableViewCell.swift; sourceTree = "<group>"; };
		CE1D5A58228A1C2C00DF3715 /* ProductReviewsTableViewCell.xib */ = {isa = PBXFileReference; lastKnownFileType = file.xib; path = ProductReviewsTableViewCell.xib; sourceTree = "<group>"; };
		CE1EC8C320B46819009762BF /* PaymentTableViewCell.swift */ = {isa = PBXFileReference; lastKnownFileType = sourcecode.swift; path = PaymentTableViewCell.swift; sourceTree = "<group>"; };
		CE1EC8C420B46819009762BF /* PaymentTableViewCell.xib */ = {isa = PBXFileReference; lastKnownFileType = file.xib; path = PaymentTableViewCell.xib; sourceTree = "<group>"; };
		CE1EC8C720B478B6009762BF /* TwoColumnLabelView.xib */ = {isa = PBXFileReference; lastKnownFileType = file.xib; path = TwoColumnLabelView.xib; sourceTree = "<group>"; };
		CE1EC8C920B479F1009762BF /* TwoColumnLabelView.swift */ = {isa = PBXFileReference; lastKnownFileType = sourcecode.swift; path = TwoColumnLabelView.swift; sourceTree = "<group>"; };
		CE1EC8EA20B8A3FF009762BF /* LeftImageTableViewCell.swift */ = {isa = PBXFileReference; fileEncoding = 4; lastKnownFileType = sourcecode.swift; path = LeftImageTableViewCell.swift; sourceTree = "<group>"; };
		CE1EC8EB20B8A3FF009762BF /* LeftImageTableViewCell.xib */ = {isa = PBXFileReference; fileEncoding = 4; lastKnownFileType = file.xib; path = LeftImageTableViewCell.xib; sourceTree = "<group>"; };
		CE1EC8EE20B8A408009762BF /* OrderNoteTableViewCell.xib */ = {isa = PBXFileReference; fileEncoding = 4; lastKnownFileType = file.xib; path = OrderNoteTableViewCell.xib; sourceTree = "<group>"; };
		CE1EC8EF20B8A408009762BF /* OrderNoteTableViewCell.swift */ = {isa = PBXFileReference; fileEncoding = 4; lastKnownFileType = sourcecode.swift; path = OrderNoteTableViewCell.swift; sourceTree = "<group>"; };
		CE1F51242064179A00C6C810 /* UILabel+Helpers.swift */ = {isa = PBXFileReference; lastKnownFileType = sourcecode.swift; path = "UILabel+Helpers.swift"; sourceTree = "<group>"; };
		CE1F51262064345B00C6C810 /* UIColor+Helpers.swift */ = {isa = PBXFileReference; lastKnownFileType = sourcecode.swift; path = "UIColor+Helpers.swift"; sourceTree = "<group>"; };
		CE1F512820697F0100C6C810 /* UIFont+Helpers.swift */ = {isa = PBXFileReference; lastKnownFileType = sourcecode.swift; path = "UIFont+Helpers.swift"; sourceTree = "<group>"; };
		CE1F512A206985DF00C6C810 /* PaddedLabel.swift */ = {isa = PBXFileReference; lastKnownFileType = sourcecode.swift; path = PaddedLabel.swift; sourceTree = "<group>"; };
		CE21B3D520FE669A00A259D5 /* BasicTableViewCell.swift */ = {isa = PBXFileReference; lastKnownFileType = sourcecode.swift; path = BasicTableViewCell.swift; sourceTree = "<group>"; };
		CE21B3D620FE669A00A259D5 /* BasicTableViewCell.xib */ = {isa = PBXFileReference; lastKnownFileType = file.xib; path = BasicTableViewCell.xib; sourceTree = "<group>"; };
		CE21B3DC20FF9BC200A259D5 /* ProductListViewController.swift */ = {isa = PBXFileReference; lastKnownFileType = sourcecode.swift; path = ProductListViewController.swift; sourceTree = "<group>"; };
		CE21B3DE20FFC59700A259D5 /* ProductDetailsTableViewCell.swift */ = {isa = PBXFileReference; lastKnownFileType = sourcecode.swift; path = ProductDetailsTableViewCell.swift; sourceTree = "<group>"; };
		CE21B3DF20FFC59700A259D5 /* ProductDetailsTableViewCell.xib */ = {isa = PBXFileReference; lastKnownFileType = file.xib; path = ProductDetailsTableViewCell.xib; sourceTree = "<group>"; };
		CE227096228F152400C0626C /* WooBasicTableViewCell.swift */ = {isa = PBXFileReference; lastKnownFileType = sourcecode.swift; path = WooBasicTableViewCell.swift; sourceTree = "<group>"; };
		CE227098228F180B00C0626C /* WooBasicTableViewCell.xib */ = {isa = PBXFileReference; lastKnownFileType = file.xib; path = WooBasicTableViewCell.xib; sourceTree = "<group>"; };
		CE22709A228F362600C0626C /* ProductDetailsViewModel.swift */ = {isa = PBXFileReference; lastKnownFileType = sourcecode.swift; path = ProductDetailsViewModel.swift; sourceTree = "<group>"; };
		CE22709E2293052700C0626C /* WebviewHelper.swift */ = {isa = PBXFileReference; lastKnownFileType = sourcecode.swift; name = WebviewHelper.swift; path = Classes/Tools/WebviewHelper.swift; sourceTree = SOURCE_ROOT; };
		CE22E3F62170E23C005A6BEF /* PrivacySettingsViewController.swift */ = {isa = PBXFileReference; lastKnownFileType = sourcecode.swift; path = PrivacySettingsViewController.swift; sourceTree = "<group>"; };
		CE22E3F921714776005A6BEF /* TopLeftImageTableViewCell.swift */ = {isa = PBXFileReference; lastKnownFileType = sourcecode.swift; name = TopLeftImageTableViewCell.swift; path = Classes/ViewRelated/ReusableViews/TopLeftImageTableViewCell.swift; sourceTree = SOURCE_ROOT; };
		CE22E3FA21714776005A6BEF /* TopLeftImageTableViewCell.xib */ = {isa = PBXFileReference; lastKnownFileType = file.xib; name = TopLeftImageTableViewCell.xib; path = Classes/ViewRelated/ReusableViews/TopLeftImageTableViewCell.xib; sourceTree = SOURCE_ROOT; };
		CE2409F0215D12D30091F887 /* WooNavigationController.swift */ = {isa = PBXFileReference; lastKnownFileType = sourcecode.swift; path = WooNavigationController.swift; sourceTree = "<group>"; };
		CE24BCCD212DE8A6001CD12E /* HeadlineLabelTableViewCell.swift */ = {isa = PBXFileReference; lastKnownFileType = sourcecode.swift; path = HeadlineLabelTableViewCell.swift; sourceTree = "<group>"; };
		CE24BCCE212DE8A6001CD12E /* HeadlineLabelTableViewCell.xib */ = {isa = PBXFileReference; lastKnownFileType = file.xib; path = HeadlineLabelTableViewCell.xib; sourceTree = "<group>"; };
		CE24BCD7212F25D4001CD12E /* StorageOrder+Woo.swift */ = {isa = PBXFileReference; lastKnownFileType = sourcecode.swift; path = "StorageOrder+Woo.swift"; sourceTree = "<group>"; };
		CE263DE7206ACE3E0015A693 /* MainTabBarController.swift */ = {isa = PBXFileReference; lastKnownFileType = sourcecode.swift; path = MainTabBarController.swift; sourceTree = "<group>"; };
		CE27257B21924A8C002B22EB /* HelpAndSupportViewController.swift */ = {isa = PBXFileReference; lastKnownFileType = sourcecode.swift; path = HelpAndSupportViewController.swift; sourceTree = "<group>"; };
		CE27257D21925AE8002B22EB /* ValueOneTableViewCell.swift */ = {isa = PBXFileReference; lastKnownFileType = sourcecode.swift; path = ValueOneTableViewCell.swift; sourceTree = "<group>"; };
		CE27257E21925AE8002B22EB /* ValueOneTableViewCell.xib */ = {isa = PBXFileReference; lastKnownFileType = file.xib; path = ValueOneTableViewCell.xib; sourceTree = "<group>"; };
		CE32B10A20BEDE05006FBCF4 /* TwoColumnSectionHeaderView.xib */ = {isa = PBXFileReference; lastKnownFileType = file.xib; path = TwoColumnSectionHeaderView.xib; sourceTree = "<group>"; };
		CE32B10C20BEDE1C006FBCF4 /* TwoColumnSectionHeaderView.swift */ = {isa = PBXFileReference; lastKnownFileType = sourcecode.swift; path = TwoColumnSectionHeaderView.swift; sourceTree = "<group>"; };
		CE32B11320BF8779006FBCF4 /* FulfillButtonTableViewCell.swift */ = {isa = PBXFileReference; lastKnownFileType = sourcecode.swift; path = FulfillButtonTableViewCell.swift; sourceTree = "<group>"; };
		CE32B11420BF8779006FBCF4 /* FulfillButtonTableViewCell.xib */ = {isa = PBXFileReference; lastKnownFileType = file.xib; path = FulfillButtonTableViewCell.xib; sourceTree = "<group>"; };
		CE32B11920BF8E32006FBCF4 /* UIButton+Helpers.swift */ = {isa = PBXFileReference; lastKnownFileType = sourcecode.swift; path = "UIButton+Helpers.swift"; sourceTree = "<group>"; };
		CE37C04222984E81008DCB39 /* PickListTableViewCell.swift */ = {isa = PBXFileReference; fileEncoding = 4; lastKnownFileType = sourcecode.swift; path = PickListTableViewCell.swift; sourceTree = "<group>"; };
		CE37C04322984E81008DCB39 /* PickListTableViewCell.xib */ = {isa = PBXFileReference; fileEncoding = 4; lastKnownFileType = file.xib; path = PickListTableViewCell.xib; sourceTree = "<group>"; };
		CE4296B820A5E9E400B2AFBD /* CNContact+Helpers.swift */ = {isa = PBXFileReference; lastKnownFileType = sourcecode.swift; path = "CNContact+Helpers.swift"; sourceTree = "<group>"; };
		CE4DA5C521DD755E00074607 /* CurrencyFormatter.swift */ = {isa = PBXFileReference; lastKnownFileType = sourcecode.swift; path = CurrencyFormatter.swift; sourceTree = "<group>"; };
		CE4DA5C721DD759400074607 /* CurrencyFormatterTests.swift */ = {isa = PBXFileReference; lastKnownFileType = sourcecode.swift; path = CurrencyFormatterTests.swift; sourceTree = "<group>"; };
		CE4DA5C921DEA78E00074607 /* NSDecimalNumber+Helpers.swift */ = {isa = PBXFileReference; lastKnownFileType = sourcecode.swift; path = "NSDecimalNumber+Helpers.swift"; sourceTree = "<group>"; };
		CE4DDB7A20DD312400D32EC8 /* DateFormatter+Helpers.swift */ = {isa = PBXFileReference; lastKnownFileType = sourcecode.swift; path = "DateFormatter+Helpers.swift"; sourceTree = "<group>"; };
		CE50345621B1F26C007573C6 /* ZendeskManagerTests.swift */ = {isa = PBXFileReference; lastKnownFileType = sourcecode.swift; path = ZendeskManagerTests.swift; sourceTree = "<group>"; };
		CE583A0321076C0100D73C1C /* NewNoteViewController.swift */ = {isa = PBXFileReference; lastKnownFileType = sourcecode.swift; path = NewNoteViewController.swift; sourceTree = "<group>"; };
		CE583A052107849F00D73C1C /* SwitchTableViewCell.swift */ = {isa = PBXFileReference; lastKnownFileType = sourcecode.swift; path = SwitchTableViewCell.swift; sourceTree = "<group>"; };
		CE583A062107849F00D73C1C /* SwitchTableViewCell.xib */ = {isa = PBXFileReference; lastKnownFileType = file.xib; path = SwitchTableViewCell.xib; sourceTree = "<group>"; };
		CE583A092107937F00D73C1C /* TextViewTableViewCell.swift */ = {isa = PBXFileReference; lastKnownFileType = sourcecode.swift; path = TextViewTableViewCell.swift; sourceTree = "<group>"; };
		CE583A0A2107937F00D73C1C /* TextViewTableViewCell.xib */ = {isa = PBXFileReference; lastKnownFileType = file.xib; path = TextViewTableViewCell.xib; sourceTree = "<group>"; };
		CE85535C209B5BB700938BDC /* OrderDetailsViewModel.swift */ = {isa = PBXFileReference; lastKnownFileType = sourcecode.swift; path = OrderDetailsViewModel.swift; sourceTree = "<group>"; };
		CE855360209BA6A700938BDC /* ShowHideSectionFooter.swift */ = {isa = PBXFileReference; fileEncoding = 4; lastKnownFileType = sourcecode.swift; path = ShowHideSectionFooter.swift; sourceTree = "<group>"; };
		CE855361209BA6A700938BDC /* CustomerInfoTableViewCell.xib */ = {isa = PBXFileReference; fileEncoding = 4; lastKnownFileType = file.xib; path = CustomerInfoTableViewCell.xib; sourceTree = "<group>"; };
		CE855362209BA6A700938BDC /* CustomerInfoTableViewCell.swift */ = {isa = PBXFileReference; fileEncoding = 4; lastKnownFileType = sourcecode.swift; path = CustomerInfoTableViewCell.swift; sourceTree = "<group>"; };
		CE855363209BA6A700938BDC /* ShowHideSectionFooter.xib */ = {isa = PBXFileReference; fileEncoding = 4; lastKnownFileType = file.xib; path = ShowHideSectionFooter.xib; sourceTree = "<group>"; };
		CE85FD5220F677770080B73E /* Dashboard.storyboard */ = {isa = PBXFileReference; fileEncoding = 4; lastKnownFileType = file.storyboard; path = Dashboard.storyboard; sourceTree = "<group>"; };
		CE85FD5920F7A7640080B73E /* TableFooterView.swift */ = {isa = PBXFileReference; lastKnownFileType = sourcecode.swift; path = TableFooterView.swift; sourceTree = "<group>"; };
		CE85FD5B20F7A7740080B73E /* TableFooterView.xib */ = {isa = PBXFileReference; lastKnownFileType = file.xib; path = TableFooterView.xib; sourceTree = "<group>"; };
		CEA16F3920FD0C8C0061B4E1 /* WooAnalytics.swift */ = {isa = PBXFileReference; lastKnownFileType = sourcecode.swift; path = WooAnalytics.swift; sourceTree = "<group>"; };
		CECA64B020D9990E005A44C4 /* WooCommerce-Bridging-Header.h */ = {isa = PBXFileReference; lastKnownFileType = sourcecode.c.h; path = "WooCommerce-Bridging-Header.h"; sourceTree = "<group>"; };
		CEE005F52076C4040079161F /* Orders.storyboard */ = {isa = PBXFileReference; fileEncoding = 4; lastKnownFileType = file.storyboard; path = Orders.storyboard; sourceTree = "<group>"; };
		CEE006032077D1280079161F /* SummaryTableViewCell.swift */ = {isa = PBXFileReference; lastKnownFileType = sourcecode.swift; path = SummaryTableViewCell.swift; sourceTree = "<group>"; };
		CEE006042077D1280079161F /* SummaryTableViewCell.xib */ = {isa = PBXFileReference; lastKnownFileType = file.xib; path = SummaryTableViewCell.xib; sourceTree = "<group>"; };
		CEE006072077D14C0079161F /* OrderDetailsViewController.swift */ = {isa = PBXFileReference; lastKnownFileType = sourcecode.swift; path = OrderDetailsViewController.swift; sourceTree = "<group>"; };
		CEEC9B5B21E79B3E0055EEF0 /* FeatureFlag.swift */ = {isa = PBXFileReference; lastKnownFileType = sourcecode.swift; path = FeatureFlag.swift; sourceTree = "<group>"; };
		CEEC9B5D21E79C330055EEF0 /* BuildConfiguration.swift */ = {isa = PBXFileReference; lastKnownFileType = sourcecode.swift; path = BuildConfiguration.swift; sourceTree = "<group>"; };
		CEEC9B5F21E79CAA0055EEF0 /* FeatureFlagTests.swift */ = {isa = PBXFileReference; lastKnownFileType = sourcecode.swift; path = FeatureFlagTests.swift; sourceTree = "<group>"; };
		CEEC9B6221E79EE00055EEF0 /* AppRatingManager.swift */ = {isa = PBXFileReference; lastKnownFileType = sourcecode.swift; path = AppRatingManager.swift; sourceTree = "<group>"; };
		CEEC9B6521E7C5200055EEF0 /* AppRatingManagerTests.swift */ = {isa = PBXFileReference; lastKnownFileType = sourcecode.swift; path = AppRatingManagerTests.swift; sourceTree = "<group>"; };
		D8053BCD231F98DA00CE60C2 /* ReviewAgeTests.swift */ = {isa = PBXFileReference; lastKnownFileType = sourcecode.swift; path = ReviewAgeTests.swift; sourceTree = "<group>"; };
		D8149F512251CFE50006A245 /* EditableOrderTrackingTableViewCell.swift */ = {isa = PBXFileReference; fileEncoding = 4; lastKnownFileType = sourcecode.swift; path = EditableOrderTrackingTableViewCell.swift; sourceTree = "<group>"; };
		D8149F522251CFE50006A245 /* EditableOrderTrackingTableViewCell.xib */ = {isa = PBXFileReference; fileEncoding = 4; lastKnownFileType = file.xib; path = EditableOrderTrackingTableViewCell.xib; sourceTree = "<group>"; };
		D8149F552251EE300006A245 /* UITextField+Helpers.swift */ = {isa = PBXFileReference; lastKnownFileType = sourcecode.swift; path = "UITextField+Helpers.swift"; sourceTree = "<group>"; };
		D816DDBB22265DA300903E59 /* OrderTrackingTableViewCellTests.swift */ = {isa = PBXFileReference; lastKnownFileType = sourcecode.swift; path = OrderTrackingTableViewCellTests.swift; sourceTree = "<group>"; };
		D817585D22BB5E8700289CFE /* OrderEmailComposer.swift */ = {isa = PBXFileReference; lastKnownFileType = sourcecode.swift; path = OrderEmailComposer.swift; sourceTree = "<group>"; };
		D817585F22BB614A00289CFE /* OrderMessageComposer.swift */ = {isa = PBXFileReference; lastKnownFileType = sourcecode.swift; path = OrderMessageComposer.swift; sourceTree = "<group>"; };
		D817586122BB64C300289CFE /* OrderDetailsNotices.swift */ = {isa = PBXFileReference; lastKnownFileType = sourcecode.swift; path = OrderDetailsNotices.swift; sourceTree = "<group>"; };
		D817586322BDD81600289CFE /* OrderDetailsDataSource.swift */ = {isa = PBXFileReference; lastKnownFileType = sourcecode.swift; path = OrderDetailsDataSource.swift; sourceTree = "<group>"; };
		D81D9226222E7F0800FFA585 /* OrderStatusListViewController.swift */ = {isa = PBXFileReference; lastKnownFileType = sourcecode.swift; path = OrderStatusListViewController.swift; sourceTree = "<group>"; };
		D81D9227222E7F0800FFA585 /* OrderStatusListViewController.xib */ = {isa = PBXFileReference; lastKnownFileType = file.xib; path = OrderStatusListViewController.xib; sourceTree = "<group>"; };
		D81F2D34225F0CF70084BF9C /* EmptyListMessageWithActionView.xib */ = {isa = PBXFileReference; lastKnownFileType = file.xib; path = EmptyListMessageWithActionView.xib; sourceTree = "<group>"; };
		D81F2D36225F0D160084BF9C /* EmptyListMessageWithActionView.swift */ = {isa = PBXFileReference; lastKnownFileType = sourcecode.swift; path = EmptyListMessageWithActionView.swift; sourceTree = "<group>"; };
		D82DFB49225F22D400EFE2CB /* UISearchBar+Appearance.swift */ = {isa = PBXFileReference; lastKnownFileType = sourcecode.swift; path = "UISearchBar+Appearance.swift"; sourceTree = "<group>"; };
		D82DFB4B225F303200EFE2CB /* EmptyListMessageWithActionTests.swift */ = {isa = PBXFileReference; lastKnownFileType = sourcecode.swift; name = EmptyListMessageWithActionTests.swift; path = WooCommerceTests/ViewRelated/EmptyListMessageWithActionTests.swift; sourceTree = SOURCE_ROOT; };
		D831E2DB230E0558000037D0 /* Authentication.swift */ = {isa = PBXFileReference; lastKnownFileType = sourcecode.swift; path = Authentication.swift; sourceTree = "<group>"; };
		D831E2DF230E0BA7000037D0 /* Logs.swift */ = {isa = PBXFileReference; lastKnownFileType = sourcecode.swift; path = Logs.swift; sourceTree = "<group>"; };
		D83C129D22250BEF004CA04C /* OrderTrackingTableViewCell.xib */ = {isa = PBXFileReference; fileEncoding = 4; lastKnownFileType = file.xib; path = OrderTrackingTableViewCell.xib; sourceTree = "<group>"; };
		D83C129E22250BEF004CA04C /* OrderTrackingTableViewCell.swift */ = {isa = PBXFileReference; fileEncoding = 4; lastKnownFileType = sourcecode.swift; path = OrderTrackingTableViewCell.swift; sourceTree = "<group>"; };
		D83F592E225B269C00626E75 /* DatePickerTableViewCell.swift */ = {isa = PBXFileReference; lastKnownFileType = sourcecode.swift; path = DatePickerTableViewCell.swift; sourceTree = "<group>"; };
		D83F592F225B269C00626E75 /* DatePickerTableViewCell.xib */ = {isa = PBXFileReference; lastKnownFileType = file.xib; path = DatePickerTableViewCell.xib; sourceTree = "<group>"; };
		D83F5932225B2EB800626E75 /* ManualTrackingViewController.swift */ = {isa = PBXFileReference; fileEncoding = 4; lastKnownFileType = sourcecode.swift; path = ManualTrackingViewController.swift; sourceTree = "<group>"; };
		D83F5934225B3CDD00626E75 /* DatePickerTableViewCellTests.swift */ = {isa = PBXFileReference; lastKnownFileType = sourcecode.swift; name = DatePickerTableViewCellTests.swift; path = WooCommerceTests/ViewRelated/DatePickerTableViewCellTests.swift; sourceTree = SOURCE_ROOT; };
		D83F5936225B402E00626E75 /* EditableValueOneTableViewCellTests.swift */ = {isa = PBXFileReference; lastKnownFileType = sourcecode.swift; name = EditableValueOneTableViewCellTests.swift; path = WooCommerceTests/ViewRelated/EditableValueOneTableViewCellTests.swift; sourceTree = SOURCE_ROOT; };
		D83F5938225B424B00626E75 /* AddManualTrackingViewModelTests.swift */ = {isa = PBXFileReference; lastKnownFileType = sourcecode.swift; name = AddManualTrackingViewModelTests.swift; path = WooCommerceTests/Model/AddManualTrackingViewModelTests.swift; sourceTree = SOURCE_ROOT; };
		D83F593C225B4B5000626E75 /* ManualTrackingViewControllerTests.swift */ = {isa = PBXFileReference; lastKnownFileType = sourcecode.swift; name = ManualTrackingViewControllerTests.swift; path = WooCommerceTests/ViewRelated/ManualTrackingViewControllerTests.swift; sourceTree = SOURCE_ROOT; };
		D843D5C622434A08001BFA55 /* ManualTrackingViewController.xib */ = {isa = PBXFileReference; lastKnownFileType = file.xib; path = ManualTrackingViewController.xib; sourceTree = "<group>"; };
		D843D5C922437E59001BFA55 /* TitleAndEditableValueTableViewCell.swift */ = {isa = PBXFileReference; lastKnownFileType = sourcecode.swift; path = TitleAndEditableValueTableViewCell.swift; sourceTree = "<group>"; };
		D843D5CA22437E59001BFA55 /* TitleAndEditableValueTableViewCell.xib */ = {isa = PBXFileReference; lastKnownFileType = file.xib; path = TitleAndEditableValueTableViewCell.xib; sourceTree = "<group>"; };
		D843D5D122485009001BFA55 /* ShipmentProvidersViewController.swift */ = {isa = PBXFileReference; lastKnownFileType = sourcecode.swift; path = ShipmentProvidersViewController.swift; sourceTree = "<group>"; };
		D843D5D222485009001BFA55 /* ShipmentProvidersViewController.xib */ = {isa = PBXFileReference; lastKnownFileType = file.xib; path = ShipmentProvidersViewController.xib; sourceTree = "<group>"; };
		D843D5D622485B19001BFA55 /* ShippingProvidersViewModel.swift */ = {isa = PBXFileReference; lastKnownFileType = sourcecode.swift; path = ShippingProvidersViewModel.swift; sourceTree = "<group>"; };
		D843D5D82248EE90001BFA55 /* ManualTrackingViewModel.swift */ = {isa = PBXFileReference; lastKnownFileType = sourcecode.swift; path = ManualTrackingViewModel.swift; sourceTree = "<group>"; };
		D85136B8231CED5800DD0539 /* ReviewAge.swift */ = {isa = PBXFileReference; lastKnownFileType = sourcecode.swift; path = ReviewAge.swift; sourceTree = "<group>"; };
		D85136BA231E05CF00DD0539 /* NotificationsViewController.swift */ = {isa = PBXFileReference; fileEncoding = 4; lastKnownFileType = sourcecode.swift; path = NotificationsViewController.swift; sourceTree = "<group>"; };
		D85136BC231E064600DD0539 /* NoteTableViewCell.swift */ = {isa = PBXFileReference; fileEncoding = 4; lastKnownFileType = sourcecode.swift; path = NoteTableViewCell.swift; sourceTree = "<group>"; };
		D85136BD231E064700DD0539 /* NoteTableViewCell.xib */ = {isa = PBXFileReference; fileEncoding = 4; lastKnownFileType = file.xib; path = NoteTableViewCell.xib; sourceTree = "<group>"; };
		D85136C0231E09C300DD0539 /* ReviewsDataSource.swift */ = {isa = PBXFileReference; lastKnownFileType = sourcecode.swift; path = ReviewsDataSource.swift; sourceTree = "<group>"; };
		D85136C8231E12B600DD0539 /* ReviewViewModelTests.swift */ = {isa = PBXFileReference; lastKnownFileType = sourcecode.swift; name = ReviewViewModelTests.swift; path = WooCommerceTests/Reviews/ReviewViewModelTests.swift; sourceTree = SOURCE_ROOT; };
		D85136CC231E15B700DD0539 /* MockReviews.swift */ = {isa = PBXFileReference; fileEncoding = 4; lastKnownFileType = sourcecode.swift; path = MockReviews.swift; sourceTree = "<group>"; };
		D85136D4231E40B500DD0539 /* ProductReviewTableViewCellTests.swift */ = {isa = PBXFileReference; lastKnownFileType = sourcecode.swift; name = ProductReviewTableViewCellTests.swift; path = WooCommerceTests/ViewRelated/ProductReviewTableViewCellTests.swift; sourceTree = SOURCE_ROOT; };
		D85136DC231E613900DD0539 /* ReviewsViewModelTests.swift */ = {isa = PBXFileReference; lastKnownFileType = sourcecode.swift; name = ReviewsViewModelTests.swift; path = WooCommerceTests/Reviews/ReviewsViewModelTests.swift; sourceTree = SOURCE_ROOT; };
		D85B8331222FABD1002168F3 /* StatusListTableViewCell.swift */ = {isa = PBXFileReference; lastKnownFileType = sourcecode.swift; path = StatusListTableViewCell.swift; sourceTree = "<group>"; };
		D85B8332222FABD1002168F3 /* StatusListTableViewCell.xib */ = {isa = PBXFileReference; lastKnownFileType = file.xib; path = StatusListTableViewCell.xib; sourceTree = "<group>"; };
		D85B8335222FCDA1002168F3 /* StatusListTableViewCellTests.swift */ = {isa = PBXFileReference; lastKnownFileType = sourcecode.swift; name = StatusListTableViewCellTests.swift; path = WooCommerceTests/ViewRelated/StatusListTableViewCellTests.swift; sourceTree = SOURCE_ROOT; };
		D85B833C2230DC9D002168F3 /* StringWooTests.swift */ = {isa = PBXFileReference; fileEncoding = 4; lastKnownFileType = sourcecode.swift; name = StringWooTests.swift; path = WooCommerceTests/Extensions/StringWooTests.swift; sourceTree = SOURCE_ROOT; };
		D85B833E2230F268002168F3 /* SummaryTableViewCellTests.swift */ = {isa = PBXFileReference; lastKnownFileType = sourcecode.swift; name = SummaryTableViewCellTests.swift; path = WooCommerceTests/ViewRelated/SummaryTableViewCellTests.swift; sourceTree = SOURCE_ROOT; };
		D8736B5022EB69E300A14A29 /* OrderDetailsViewModelTests.swift */ = {isa = PBXFileReference; lastKnownFileType = sourcecode.swift; name = OrderDetailsViewModelTests.swift; path = WooCommerceTests/ViewRelated/OrderDetailsViewModelTests.swift; sourceTree = SOURCE_ROOT; };
		D8736B5222EF4F5900A14A29 /* NotificationsBadgeController.swift */ = {isa = PBXFileReference; lastKnownFileType = sourcecode.swift; path = NotificationsBadgeController.swift; sourceTree = "<group>"; };
		D8736B5622EF53A100A14A29 /* OrdersBadgeController.swift */ = {isa = PBXFileReference; lastKnownFileType = sourcecode.swift; path = OrdersBadgeController.swift; sourceTree = "<group>"; };
		D8736B5922F07D7100A14A29 /* MainTabViewModel.swift */ = {isa = PBXFileReference; lastKnownFileType = sourcecode.swift; path = MainTabViewModel.swift; sourceTree = "<group>"; };
		D8736B7422F1FE1600A14A29 /* BadgeLabel.swift */ = {isa = PBXFileReference; lastKnownFileType = sourcecode.swift; path = BadgeLabel.swift; sourceTree = "<group>"; };
		D88D5A3C230B5E85007B6E01 /* ServiceLocatorTests.swift */ = {isa = PBXFileReference; lastKnownFileType = sourcecode.swift; path = ServiceLocatorTests.swift; sourceTree = "<group>"; };
		D89E0C30226EFB0900DF9DE6 /* EditableOrderTrackingTableViewCellTests.swift */ = {isa = PBXFileReference; lastKnownFileType = sourcecode.swift; name = EditableOrderTrackingTableViewCellTests.swift; path = WooCommerceTests/ViewRelated/EditableOrderTrackingTableViewCellTests.swift; sourceTree = SOURCE_ROOT; };
		D8A8C4F22268288F001C72BF /* AddManualCustomTrackingViewModelTests.swift */ = {isa = PBXFileReference; lastKnownFileType = sourcecode.swift; name = AddManualCustomTrackingViewModelTests.swift; path = WooCommerceTests/Model/AddManualCustomTrackingViewModelTests.swift; sourceTree = SOURCE_ROOT; };
		D8AB131D225DC25F002BB5D1 /* MockOrders.swift */ = {isa = PBXFileReference; lastKnownFileType = sourcecode.swift; path = MockOrders.swift; sourceTree = "<group>"; };
		D8C11A4D22DD235F00D4A88D /* OrderDetailsResultsControllers.swift */ = {isa = PBXFileReference; lastKnownFileType = sourcecode.swift; path = OrderDetailsResultsControllers.swift; sourceTree = "<group>"; };
		D8C11A5D22E2440400D4A88D /* OrderPaymentDetailsViewModel.swift */ = {isa = PBXFileReference; lastKnownFileType = sourcecode.swift; path = OrderPaymentDetailsViewModel.swift; sourceTree = "<group>"; };
		D8C11A5F22E2479800D4A88D /* OrderPaymentDetailsViewModelTests.swift */ = {isa = PBXFileReference; lastKnownFileType = sourcecode.swift; name = OrderPaymentDetailsViewModelTests.swift; path = WooCommerceTests/ViewRelated/OrderPaymentDetailsViewModelTests.swift; sourceTree = SOURCE_ROOT; };
		D8C11A6122E24C4A00D4A88D /* PaymentTableViewCellTests.swift */ = {isa = PBXFileReference; lastKnownFileType = sourcecode.swift; name = PaymentTableViewCellTests.swift; path = WooCommerceTests/ViewRelated/PaymentTableViewCellTests.swift; sourceTree = SOURCE_ROOT; };
		D8C251D1230CA90200F49782 /* StoresManager.swift */ = {isa = PBXFileReference; fileEncoding = 4; lastKnownFileType = sourcecode.swift; path = StoresManager.swift; sourceTree = "<group>"; };
		D8C251D8230D256F00F49782 /* NoticePresenter.swift */ = {isa = PBXFileReference; lastKnownFileType = sourcecode.swift; path = NoticePresenter.swift; sourceTree = "<group>"; };
		D8C251DA230D288A00F49782 /* PushNotesManager.swift */ = {isa = PBXFileReference; lastKnownFileType = sourcecode.swift; path = PushNotesManager.swift; sourceTree = "<group>"; };
		D8C2A28523189C6300F503E9 /* ReviewsViewController.swift */ = {isa = PBXFileReference; fileEncoding = 4; lastKnownFileType = sourcecode.swift; path = ReviewsViewController.swift; sourceTree = "<group>"; };
		D8C2A28723190B2300F503E9 /* StorageProductReview+Woo.swift */ = {isa = PBXFileReference; lastKnownFileType = sourcecode.swift; path = "StorageProductReview+Woo.swift"; sourceTree = "<group>"; };
		D8C2A28A231931D100F503E9 /* ReviewViewModel.swift */ = {isa = PBXFileReference; lastKnownFileType = sourcecode.swift; path = ReviewViewModel.swift; sourceTree = "<group>"; };
		D8C2A28E231BD00500F503E9 /* ReviewsViewModel.swift */ = {isa = PBXFileReference; lastKnownFileType = sourcecode.swift; path = ReviewsViewModel.swift; sourceTree = "<group>"; };
		D8C2A290231BD0FD00F503E9 /* DefaultReviewsDataSource.swift */ = {isa = PBXFileReference; lastKnownFileType = sourcecode.swift; path = DefaultReviewsDataSource.swift; sourceTree = "<group>"; };
		D8C62470227AE0030011A7D6 /* SiteCountry.swift */ = {isa = PBXFileReference; lastKnownFileType = sourcecode.swift; path = SiteCountry.swift; sourceTree = "<group>"; };
		D8D15F82230A17A000D48B3F /* ServiceLocator.swift */ = {isa = PBXFileReference; lastKnownFileType = sourcecode.swift; path = ServiceLocator.swift; sourceTree = "<group>"; };
		D8D15F84230A18AB00D48B3F /* Analytics.swift */ = {isa = PBXFileReference; lastKnownFileType = sourcecode.swift; path = Analytics.swift; sourceTree = "<group>"; };
		D8F82AC422AF903700B67E4B /* IconsTests.swift */ = {isa = PBXFileReference; lastKnownFileType = sourcecode.swift; name = IconsTests.swift; path = WooCommerceTests/Extensions/IconsTests.swift; sourceTree = SOURCE_ROOT; };
		D8FBFF1622D4CC2F006E3336 /* docs */ = {isa = PBXFileReference; lastKnownFileType = folder; name = docs; path = ../docs; sourceTree = "<group>"; };
/* End PBXFileReference section */

/* Begin PBXFrameworksBuildPhase section */
		B56DB3C32049BFAA00D4AA8E /* Frameworks */ = {
			isa = PBXFrameworksBuildPhase;
			buildActionMask = 2147483647;
			files = (
				B5C3B5E720D189ED0072CB9D /* Yosemite.framework in Frameworks */,
				B5C3B5E520D189EA0072CB9D /* Storage.framework in Frameworks */,
				B5C3B5E320D189E60072CB9D /* Networking.framework in Frameworks */,
				86DBBB0BDEA3488E2BEBB314 /* Pods_WooCommerce.framework in Frameworks */,
			);
			runOnlyForDeploymentPostprocessing = 0;
		};
		B56DB3DA2049BFAA00D4AA8E /* Frameworks */ = {
			isa = PBXFrameworksBuildPhase;
			buildActionMask = 2147483647;
			files = (
				B873E8F8E103966D2182EE67 /* Pods_WooCommerceTests.framework in Frameworks */,
			);
			runOnlyForDeploymentPostprocessing = 0;
		};
/* End PBXFrameworksBuildPhase section */

/* Begin PBXGroup section */
		02404EE52315272C00FF1170 /* Top Banner */ = {
			isa = PBXGroup;
			children = (
				020F41E423163C0100776C4D /* TopBannerView.swift */,
				020F41E323163C0100776C4D /* TopBannerViewModel.swift */,
				020F41E723176F8E00776C4D /* TopBannerPresenter.swift */,
			);
			path = "Top Banner";
			sourceTree = "<group>";
		};
		024A543222BA6DD500F4F38E /* Developer */ = {
			isa = PBXGroup;
			children = (
				024A543322BA6F8F00F4F38E /* DeveloperEmailChecker.swift */,
			);
			path = Developer;
			sourceTree = "<group>";
		};
		028BAC4322F3AE3B008BB4AF /* Stats v4 */ = {
			isa = PBXGroup;
			children = (
				028BAC3C22F2DECE008BB4AF /* StoreStatsAndTopPerformersViewController.swift */,
				028BAC3F22F2EFA5008BB4AF /* StoreStatsAndTopPerformersPeriodViewController.swift */,
				028BAC4122F30B05008BB4AF /* StoreStatsV4PeriodViewController.swift */,
				028BAC4422F3AE5C008BB4AF /* StoreStatsV4PeriodViewController.xib */,
				028BAC4622F3B550008BB4AF /* StatsTimeRangeV4+UI.swift */,
				0285BF6F22FBD91C003A2525 /* TopPerformersSectionHeaderView.swift */,
				02E4FD79230688BA0049610C /* OrderStatsV4Interval+Chart.swift */,
				02E4FD7B2306A04C0049610C /* StatsTimeRangeBarView.swift */,
				02E4FD7D2306A8180049610C /* StatsTimeRangeBarViewModel.swift */,
				0240B3AB230A910C000A866C /* StoreStatsV4ChartAxisHelper.swift */,
			);
			path = "Stats v4";
			sourceTree = "<group>";
		};
		029D444722F13F5C00DEFA8A /* Factories */ = {
			isa = PBXGroup;
			children = (
				02404ED92314C36200FF1170 /* StatsVersionStateCoordinator.swift */,
				029D444822F13F8A00DEFA8A /* DashboardUIFactory.swift */,
				02404ED72314BF8A00FF1170 /* StatsV3ToV4BannerActionHandler.swift */,
				02404EDB2314CD3600FF1170 /* StatsV4ToV3BannerActionHandler.swift */,
				0274C25323162FB200EF1E40 /* DashboardTopBannerFactory.swift */,
			);
			path = Factories;
			sourceTree = "<group>";
		};
		029D444B22F1417400DEFA8A /* Stats v3 */ = {
			isa = PBXGroup;
			children = (
				029D444D22F141CD00DEFA8A /* DashboardStatsV3ViewController.swift */,
			);
			path = "Stats v3";
			sourceTree = "<group>";
		};
		02D4564A231D059E008CF0A9 /* Beta features */ = {
			isa = PBXGroup;
			children = (
				02D4564B231D05E1008CF0A9 /* BetaFeaturesViewController.swift */,
			);
			path = "Beta features";
			sourceTree = "<group>";
		};
		02E4FD7F2306AA770049610C /* Dashboard */ = {
			isa = PBXGroup;
			children = (
				02E4FD802306AA890049610C /* StatsTimeRangeBarViewModelTests.swift */,
				0257285B230ACC7E00A288C4 /* StoreStatsV4ChartAxisHelperTests.swift */,
				02404EDF2314FE5900FF1170 /* DashboardUIFactoryTests.swift */,
				02404EE1231501E000FF1170 /* StatsVersionStateCoordinatorTests.swift */,
			);
			path = Dashboard;
			sourceTree = "<group>";
		};
		74036CBE211B87FD00E462C2 /* MyStore */ = {
			isa = PBXGroup;
			children = (
				74F9E9CA214C034A00A3F2D2 /* Cells */,
				74AAF6A4212A04A900C612B0 /* ChartMarker.swift */,
				B55401682170D5E10067DC90 /* ChartPlaceholderView.swift */,
				B554016A2170D6010067DC90 /* ChartPlaceholderView.xib */,
				74A93A3F212DC60B00C13E04 /* NewOrdersViewController.swift */,
				74036CBF211B882100E462C2 /* PeriodDataViewController.swift */,
				74E0F440211C9AE600A79CCE /* PeriodDataViewController.xib */,
				74AFF2E9211B9B1B0038153A /* StoreStatsViewController.swift */,
				748D34DD214828DC00E21A2F /* TopPerformersViewController.swift */,
				748D34E02148291E00E21A2F /* TopPerformerDataViewController.swift */,
				748D34DC214828DC00E21A2F /* TopPerformerDataViewController.xib */,
			);
			path = MyStore;
			sourceTree = "<group>";
		};
		740ADFE321C33669009EE5A9 /* HTML */ = {
			isa = PBXGroup;
			children = (
				740ADFE421C33688009EE5A9 /* licenses.html */,
				74A95B5721C403EA00FEE953 /* pure-min.css */,
			);
			path = HTML;
			sourceTree = "<group>";
		};
		743E271E21AEF13E00D6DC82 /* Fancy Alerts */ = {
			isa = PBXGroup;
			children = (
				743E271F21AEF20100D6DC82 /* FancyAlertViewController+Upgrade.swift */,
				CE0F17D122A8308900964A63 /* FancyAlertController+PurchaseNote.swift */,
			);
			path = "Fancy Alerts";
			sourceTree = "<group>";
		};
		7447F9D8226A701B0031E10B /* Cells */ = {
			isa = PBXGroup;
			children = (
				7441EBC7226A71AA008BF83D /* TitleBodyTableViewCell.swift */,
				7441EBC8226A71AA008BF83D /* TitleBodyTableViewCell.xib */,
				CE1D5A57228A1C2C00DF3715 /* ProductReviewsTableViewCell.swift */,
				CE1D5A58228A1C2C00DF3715 /* ProductReviewsTableViewCell.xib */,
			);
			path = Cells;
			sourceTree = "<group>";
		};
		746791642108D853007CF1DC /* Mockups */ = {
			isa = PBXGroup;
			children = (
				D85136CC231E15B700DD0539 /* MockReviews.swift */,
				746791652108D87B007CF1DC /* MockupAnalyticsProvider.swift */,
				B555531021B57E6F00449E71 /* MockupApplicationAdapter.swift */,
				B53A569C21123EEB000776C9 /* MockupStorage.swift */,
				B53A56A12112470C000776C9 /* MockupStorage+Sample.swift */,
				B56C721321B5BBC000E5E85B /* MockupStoresManager.swift */,
				B53A569A21123E8E000776C9 /* MockupTableView.swift */,
				B509FED421C052D1000076A9 /* MockupSupportManager.swift */,
				B555531221B57E8800449E71 /* MockupUserNotificationsCenterAdapter.swift */,
				02404EE32315151400FF1170 /* MockupStatsVersionStoresManager.swift */,
			);
			path = Mockups;
			sourceTree = "<group>";
		};
		747AA0872107CE270047A89B /* Analytics */ = {
			isa = PBXGroup;
			children = (
				CEA16F3920FD0C8C0061B4E1 /* WooAnalytics.swift */,
				74213449210A323C00C13890 /* WooAnalyticsStat.swift */,
				747AA0882107CEC60047A89B /* AnalyticsProvider.swift */,
				747AA08A2107CF8D0047A89B /* TracksProvider.swift */,
			);
			path = Analytics;
			sourceTree = "<group>";
		};
		74C6FEA321C2F189009286B6 /* About */ = {
			isa = PBXGroup;
			children = (
				74C6FEA421C2F1FA009286B6 /* AboutViewController.swift */,
				74A33D7F21C3F233009E25DE /* LicensesViewController.swift */,
			);
			path = About;
			sourceTree = "<group>";
		};
		74EC34A3225FE1F3004BBC2E /* Products */ = {
			isa = PBXGroup;
			children = (
				7447F9D8226A701B0031E10B /* Cells */,
				74EC34A4225FE21F004BBC2E /* ProductLoaderViewController.swift */,
				74EC34A6225FE69C004BBC2E /* ProductDetailsViewController.swift */,
				74EC34A7225FE69C004BBC2E /* ProductDetailsViewController.xib */,
			);
			path = Products;
			sourceTree = "<group>";
		};
		74F9E9CA214C034A00A3F2D2 /* Cells */ = {
			isa = PBXGroup;
			children = (
				74F9E9CC214C036400A3F2D2 /* NoPeriodDataTableViewCell.swift */,
				74F9E9CB214C036400A3F2D2 /* NoPeriodDataTableViewCell.xib */,
				74334F34214AB12F006D6AC5 /* ProductTableViewCell.swift */,
				74334F35214AB12F006D6AC5 /* ProductTableViewCell.xib */,
				7493BB8C2149852A003071A9 /* TopPerformersHeaderView.swift */,
				7493BB8D2149852A003071A9 /* TopPerformersHeaderView.xib */,
			);
			path = Cells;
			sourceTree = "<group>";
		};
		88A44ABE866401E6DB03AC60 /* Frameworks */ = {
			isa = PBXGroup;
			children = (
				B5C3B5E620D189ED0072CB9D /* Yosemite.framework */,
				B5C3B5E420D189EA0072CB9D /* Storage.framework */,
				B5C3B5E220D189E60072CB9D /* Networking.framework */,
				BABE5E07DD787ECA6D2A76DE /* Pods_WooCommerce.framework */,
				6DC4526F9A7357761197EBF0 /* Pods_WooCommerceTests.framework */,
			);
			name = Frameworks;
			sourceTree = "<group>";
		};
		8CA4F6DC220B24EB00A47B5D /* config */ = {
			isa = PBXGroup;
			children = (
				8CA4F6DD220B257000A47B5D /* WooCommerce.debug.xcconfig */,
				8CA4F6DE220B257000A47B5D /* WooCommerce.release.xcconfig */,
				8CA4F6E1220B259100A47B5D /* Version.Public.xcconfig */,
			);
			name = config;
			path = ../config;
			sourceTree = "<group>";
		};
		B53A569521123D27000776C9 /* Tools */ = {
			isa = PBXGroup;
			children = (
				D8053BCD231F98DA00CE60C2 /* ReviewAgeTests.swift */,
				D85136DC231E613900DD0539 /* ReviewsViewModelTests.swift */,
				D85136D4231E40B500DD0539 /* ProductReviewTableViewCellTests.swift */,
				D88D5A3C230B5E85007B6E01 /* ServiceLocatorTests.swift */,
				D8736B5022EB69E300A14A29 /* OrderDetailsViewModelTests.swift */,
				D8C11A6122E24C4A00D4A88D /* PaymentTableViewCellTests.swift */,
				D8C11A5F22E2479800D4A88D /* OrderPaymentDetailsViewModelTests.swift */,
				D8F82AC422AF903700B67E4B /* IconsTests.swift */,
				D89E0C30226EFB0900DF9DE6 /* EditableOrderTrackingTableViewCellTests.swift */,
				D8A8C4F22268288F001C72BF /* AddManualCustomTrackingViewModelTests.swift */,
				D82DFB4B225F303200EFE2CB /* EmptyListMessageWithActionTests.swift */,
				D83F593C225B4B5000626E75 /* ManualTrackingViewControllerTests.swift */,
				D83F5938225B424B00626E75 /* AddManualTrackingViewModelTests.swift */,
				D83F5936225B402E00626E75 /* EditableValueOneTableViewCellTests.swift */,
				D83F5934225B3CDD00626E75 /* DatePickerTableViewCellTests.swift */,
				93FA787121CD2A1A00B663E5 /* CurrencySettingsTests.swift */,
				B53A569621123D3B000776C9 /* ResultsControllerUIKitTests.swift */,
				B517EA19218B2D2600730EC4 /* StringFormatterTests.swift */,
				B56BBD15214820A70053A32D /* SyncCoordinatorTests.swift */,
				CE50345621B1F26C007573C6 /* ZendeskManagerTests.swift */,
				CE4DA5C721DD759400074607 /* CurrencyFormatterTests.swift */,
				CEEC9B6521E7C5200055EEF0 /* AppRatingManagerTests.swift */,
				D8AB131D225DC25F002BB5D1 /* MockOrders.swift */,
				024A543522BA84DB00F4F38E /* DeveloperEmailCheckerTests.swift */,
				02BA23BF22EE9DAF009539E7 /* AsyncDictionaryTests.swift */,
			);
			path = Tools;
			sourceTree = "<group>";
		};
		B53B898A20D4606400EDB467 /* System */ = {
			isa = PBXGroup;
			children = (
				CEEC9B5F21E79CAA0055EEF0 /* FeatureFlagTests.swift */,
				B53B898820D450AF00EDB467 /* SessionManagerTests.swift */,
				934CB124224EAB540005CCB9 /* TestingAppDelegate.swift */,
				9379E1A22255365F006A6BE4 /* TestingMode.storyboard */,
				746791622108D7C0007CF1DC /* WooAnalyticsTests.swift */,
			);
			path = System;
			sourceTree = "<group>";
		};
		B53B898B20D4627A00EDB467 /* Yosemite */ = {
			isa = PBXGroup;
			children = (
				B53B898C20D462A000EDB467 /* DefaultStoresManager.swift */,
				B5DBF3CA20E149CC00B53AED /* AuthenticatedState.swift */,
				B5DBF3C420E148E000B53AED /* DeauthenticatedState.swift */,
			);
			path = Yosemite;
			sourceTree = "<group>";
		};
		B541B2182189F387008FE7C1 /* StringFormatter */ = {
			isa = PBXGroup;
			children = (
				B511ED26218A660E005787DC /* StringDescriptor.swift */,
				B541B2192189F3A2008FE7C1 /* StringFormatter.swift */,
				B517EA17218B232700730EC4 /* StringFormatter+Notes.swift */,
				B541B21B2189F3D8008FE7C1 /* StringStyles.swift */,
			);
			path = StringFormatter;
			sourceTree = "<group>";
		};
		B55D4BF920B5CDE600D7A50F /* Credentials */ = {
			isa = PBXGroup;
			children = (
				B55D4BFA20B5CDE600D7A50F /* ApiCredentials.tpl */,
				B55D4C1920B6193000D7A50F /* InfoPlist.tpl */,
				93BCF01E20DC2CE200EBF7A1 /* bash_secrets.tpl */,
				B55D4BFB20B5CDE600D7A50F /* replace_secrets.rb */,
			);
			path = Credentials;
			sourceTree = "<group>";
		};
		B55D4C0420B6026700D7A50F /* Authentication */ = {
			isa = PBXGroup;
			children = (
				B5A8F8AB20B88D8400D211DE /* Prologue */,
				B5D1AFC420BC7B3000DB0E8C /* Epilogue */,
				B55D4C0520B6027100D7A50F /* AuthenticationManager.swift */,
				CE16177921B7192A00B82A47 /* AuthenticationConstants.swift */,
			);
			path = Authentication;
			sourceTree = "<group>";
		};
		B55D4C2220B716CE00D7A50F /* Tools */ = {
			isa = PBXGroup;
			children = (
				CEEC9B6121E79EBF0055EEF0 /* AppRatings */,
				CE9B7E3021C94685000F971C /* Currency */,
				024A543222BA6DD500F4F38E /* Developer */,
				B5A03699214C0E7000774E2C /* Logging */,
				B58B4ABC2108F7F800076FDD /* Notices */,
				B541B2182189F387008FE7C1 /* StringFormatter */,
				CE14452C2188C0EC00A991D8 /* Zendesk */,
				0272C00222EE9C3200D7CA2C /* AsyncDictionary.swift */,
				74460D3F22289B7600D7316A /* Coordinator.swift */,
				7459A6C521B0680300F83A78 /* RequirementsChecker.swift */,
				B54FBE542111F70700390F57 /* ResultsController+UIKit.swift */,
				74B5713521CD7604008F9B8E /* SharingHelper.swift */,
				D8C62470227AE0030011A7D6 /* SiteCountry.swift */,
				B5D6DC53214802740003E48A /* SyncCoordinator.swift */,
				B55D4C2620B717C000D7A50F /* UserAgent.swift */,
				CE22709E2293052700C0626C /* WebviewHelper.swift */,
			);
			path = Tools;
			sourceTree = "<group>";
		};
		B56DB3BD2049BFAA00D4AA8E = {
			isa = PBXGroup;
			children = (
				D8FBFF1622D4CC2F006E3336 /* docs */,
				8CA4F6DC220B24EB00A47B5D /* config */,
				B55D4BF920B5CDE600D7A50F /* Credentials */,
				B5A8F8A620B84CF600D211DE /* DerivedSources */,
				B56DB3F12049C0B800D4AA8E /* Classes */,
				B56DB3F22049C0C000D4AA8E /* Resources */,
				B56DB3E02049BFAA00D4AA8E /* WooCommerceTests */,
				88A44ABE866401E6DB03AC60 /* Frameworks */,
				B56DB3C72049BFAA00D4AA8E /* Products */,
				8CD41D4921F8A7E300CF3C2B /* RELEASE-NOTES.txt */,
				B559EBAD20A0BF8E00836CD4 /* README.md */,
				B559EBAE20A0BF8F00836CD4 /* LICENSE */,
				F4B77A83B2A3D94EA331691B /* Pods */,
			);
			sourceTree = "<group>";
		};
		B56DB3C72049BFAA00D4AA8E /* Products */ = {
			isa = PBXGroup;
			children = (
				B56DB3C62049BFAA00D4AA8E /* WooCommerce.app */,
				B56DB3DD2049BFAA00D4AA8E /* WooCommerceTests.xctest */,
			);
			name = Products;
			sourceTree = "<group>";
		};
		B56DB3E02049BFAA00D4AA8E /* WooCommerceTests */ = {
			isa = PBXGroup;
			children = (
				D816DDBA22265D8000903E59 /* ViewRelated */,
				B5F571A821BEECA50010D1B8 /* Responses */,
				B57C744F20F56ED300EEFC87 /* Extensions */,
				B57C5C9B21B80E8200FF82B2 /* Internal */,
				746791642108D853007CF1DC /* Mockups */,
				B5F571AC21BEF03C0010D1B8 /* Model */,
				B5718D6321B56B3F0026C9F0 /* Notifications */,
				D85136C7231E128500DD0539 /* Reviews */,
				B53B898A20D4606400EDB467 /* System */,
				B53A569521123D27000776C9 /* Tools */,
				B5DBF3C120E1482900B53AED /* Yosemite */,
				B53A56A32112483D000776C9 /* Constants.swift */,
				B56DB3E32049BFAA00D4AA8E /* Info.plist */,
				9379E1A4225536AD006A6BE4 /* TestAssets.xcassets */,
			);
			path = WooCommerceTests;
			sourceTree = "<group>";
		};
		B56DB3EF2049C06D00D4AA8E /* ViewRelated */ = {
			isa = PBXGroup;
			children = (
				743E271E21AEF13E00D6DC82 /* Fancy Alerts */,
				CED6021A20B35FBF0032C639 /* ReusableViews */,
				CE85FD5120F677460080B73E /* Dashboard */,
				CE1CCB4920570B05000EE3AC /* Orders */,
				B59C09DA2188D6E800AB41D6 /* Notifications */,
				74EC34A3225FE1F3004BBC2E /* Products */,
				02404EE52315272C00FF1170 /* Top Banner */,
				B56DB3CD2049BFAA00D4AA8E /* Main.storyboard */,
				CE263DE7206ACE3E0015A693 /* MainTabBarController.swift */,
				D8736B5222EF4F5900A14A29 /* NotificationsBadgeController.swift */,
				D8736B5622EF53A100A14A29 /* OrdersBadgeController.swift */,
			);
			path = ViewRelated;
			sourceTree = "<group>";
		};
		B56DB3F12049C0B800D4AA8E /* Classes */ = {
			isa = PBXGroup;
			children = (
				D8D15F81230A178100D48B3F /* ServiceLocator */,
				747AA0872107CE270047A89B /* Analytics */,
				B55D4C0420B6026700D7A50F /* Authentication */,
				CE1CCB4C20572444000EE3AC /* Extensions */,
				B57B67882107545B00AF8905 /* Model */,
				B5BBD6DC21B1701F00E3207E /* Notifications */,
				CE1CCB3E2056F204000EE3AC /* Styles */,
				B5D1AFBE20BC67B500DB0E8C /* System */,
				B55D4C2220B716CE00D7A50F /* Tools */,
				CE85535B209B5B6A00938BDC /* ViewModels */,
				B56DB3EF2049C06D00D4AA8E /* ViewRelated */,
				B53B898B20D4627A00EDB467 /* Yosemite */,
				B56DB3C92049BFAA00D4AA8E /* AppDelegate.swift */,
			);
			path = Classes;
			sourceTree = "<group>";
		};
		B56DB3F22049C0C000D4AA8E /* Resources */ = {
			isa = PBXGroup;
			children = (
				B59D1EE7219089A7009D1978 /* Fonts */,
				740ADFE321C33669009EE5A9 /* HTML */,
				B5E5DA7221BB0B3100FFDF42 /* Sounds */,
				B56DB3D32049BFAA00D4AA8E /* Assets.xcassets */,
				B5D1AFB320BC445900DB0E8C /* Images.xcassets */,
				B573B19D219DC2690081C78C /* Localizable.strings */,
				B56DB3D82049BFAA00D4AA8E /* Info.plist */,
				B56DB3D52049BFAA00D4AA8E /* LaunchScreen.storyboard */,
				B56C721921B5F65E00E5E85B /* Woo-Debug.entitlements */,
				B56C721A21B5F65E00E5E85B /* Woo-Release.entitlements */,
			);
			path = Resources;
			sourceTree = "<group>";
		};
		B5718D6321B56B3F0026C9F0 /* Notifications */ = {
			isa = PBXGroup;
			children = (
				B5718D6421B56B3F0026C9F0 /* PushNotificationsManagerTests.swift */,
			);
			path = Notifications;
			sourceTree = "<group>";
		};
		B57B67882107545B00AF8905 /* Model */ = {
			isa = PBXGroup;
			children = (
				B59D1EEB2190B08B009D1978 /* Age.swift */,
				D85136B8231CED5800DD0539 /* ReviewAge.swift */,
				B57B67892107546E00AF8905 /* Address+Woo.swift */,
				B57C5C9121B80E3B00FF82B2 /* APNSDevice+Woo.swift */,
				B59D1EE4219080B4009D1978 /* Note+Woo.swift */,
				7435E58D21C0151B00216F0F /* OrderNote+Woo.swift */,
				748C777F211E18A600814F2C /* OrderStats+Woo.swift */,
				D8C2A28723190B2300F503E9 /* StorageProductReview+Woo.swift */,
				B59D1EE92190AE96009D1978 /* StorageNote+Woo.swift */,
				CE24BCD7212F25D4001CD12E /* StorageOrder+Woo.swift */,
				743EDD9E214B05350039071B /* TopEarnerStatsItem+Woo.swift */,
			);
			path = Model;
			sourceTree = "<group>";
		};
		B57C5C9B21B80E8200FF82B2 /* Internal */ = {
			isa = PBXGroup;
			children = (
				B57C5C9C21B80E8200FF82B2 /* SessionManager+Internal.swift */,
				B57C5C9D21B80E8200FF82B2 /* SampleError.swift */,
			);
			path = Internal;
			sourceTree = "<group>";
		};
		B57C744F20F56ED300EEFC87 /* Extensions */ = {
			isa = PBXGroup;
			children = (
				D85B833C2230DC9D002168F3 /* StringWooTests.swift */,
				B5980A6621AC91AA00EBF596 /* BundleWooTests.swift */,
				B57C5C9821B80E7100FF82B2 /* DataWooTests.swift */,
				746FC23C2200A62B00C3096C /* DateWooTests.swift */,
				02B296A822FA6E0000FD7A4C /* DateStartAndEndTests.swift */,
				B57C5C9721B80E7100FF82B2 /* DictionaryWooTests.swift */,
				748C7783211E2D8400814F2C /* DoubleWooTests.swift */,
				B5C6CE602190D28E00515926 /* NSAttributedStringHelperTests.swift */,
				74F301592200EC0800931B9E /* NSDecimalNumberWooTests.swift */,
				B541B2122189E7FD008FE7C1 /* ScannerWooTests.swift */,
				B55BC1F221A8790F0011A0C0 /* StringHTMLTests.swift */,
				B5980A6421AC905C00EBF596 /* UIDeviceWooTests.swift */,
				B57C745020F56EE900EEFC87 /* UITableViewCellHelpersTests.swift */,
			);
			path = Extensions;
			sourceTree = "<group>";
		};
		B58B4ABC2108F7F800076FDD /* Notices */ = {
			isa = PBXGroup;
			children = (
				B58B4AB52108F11C00076FDD /* Notice.swift */,
				B58B4AB72108F14700076FDD /* NoticeNotificationInfo.swift */,
				B58B4AB02108F01600076FDD /* DefaultNoticePresenter.swift */,
				B58B4AAF2108F01400076FDD /* NoticeView.swift */,
			);
			path = Notices;
			sourceTree = "<group>";
		};
		B59C09DA2188D6E800AB41D6 /* Notifications */ = {
			isa = PBXGroup;
			children = (
				B5F04D962194F2D500501EE1 /* Adapters */,
				B59D1EDD219072B8009D1978 /* Cells */,
				B59C09DB2188D70200AB41D6 /* Notifications.storyboard */,
				D85136BA231E05CF00DD0539 /* NotificationsViewController.swift */,
				D8C2A28A231931D100F503E9 /* ReviewViewModel.swift */,
				D85136C0231E09C300DD0539 /* ReviewsDataSource.swift */,
				D8C2A290231BD0FD00F503E9 /* DefaultReviewsDataSource.swift */,
				D8C2A28523189C6300F503E9 /* ReviewsViewController.swift */,
				D8C2A28E231BD00500F503E9 /* ReviewsViewModel.swift */,
				B5F8B7DF2194759100DAB7E2 /* NotificationDetailsViewController.swift */,
				B5F8B7E4219478FA00DAB7E2 /* NotificationDetailsViewController.xib */,
			);
			path = Notifications;
			sourceTree = "<group>";
		};
		B59D1EDD219072B8009D1978 /* Cells */ = {
			isa = PBXGroup;
			children = (
				D85136BC231E064600DD0539 /* NoteTableViewCell.swift */,
				D85136BD231E064700DD0539 /* NoteTableViewCell.xib */,
				B59D1EDE219072CC009D1978 /* ProductReviewTableViewCell.swift */,
				B59D1EE021907304009D1978 /* ProductReviewTableViewCell.xib */,
				B560D6852195BCA90027BB7E /* NoteDetailsHeaderTableViewCell.swift */,
				B560D6872195BCC70027BB7E /* NoteDetailsHeaderTableViewCell.xib */,
				B5F571A321BEC90D0010D1B8 /* NoteDetailsHeaderPlainTableViewCell.swift */,
				B5F571A521BEC92A0010D1B8 /* NoteDetailsHeaderPlainTableViewCell.xib */,
				B560D68B2195BD1D0027BB7E /* NoteDetailsCommentTableViewCell.swift */,
				B560D6892195BD100027BB7E /* NoteDetailsCommentTableViewCell.xib */,
			);
			path = Cells;
			sourceTree = "<group>";
		};
		B59D1EE7219089A7009D1978 /* Fonts */ = {
			isa = PBXGroup;
			children = (
				B59D1EE6219089A3009D1978 /* Noticons.ttf */,
			);
			path = Fonts;
			sourceTree = "<group>";
		};
		B5A03699214C0E7000774E2C /* Logging */ = {
			isa = PBXGroup;
			children = (
				933A27362222354600C2143A /* Logging.swift */,
				B5DB01B42114AB2D00A4F797 /* CrashLogging.swift */,
			);
			path = Logging;
			sourceTree = "<group>";
		};
		B5A8F8A620B84CF600D211DE /* DerivedSources */ = {
			isa = PBXGroup;
			children = (
				B5A8F8A720B84D3F00D211DE /* ApiCredentials.swift */,
				B5A8F8A820B84D3F00D211DE /* InfoPlist.h */,
			);
			path = DerivedSources;
			sourceTree = "<group>";
		};
		B5A8F8AB20B88D8400D211DE /* Prologue */ = {
			isa = PBXGroup;
			children = (
				B5A8F8AC20B88D9900D211DE /* LoginPrologueViewController.swift */,
				B5A8F8AE20B88DCC00D211DE /* LoginPrologueViewController.xib */,
			);
			path = Prologue;
			sourceTree = "<group>";
		};
		B5BBD6DC21B1701F00E3207E /* Notifications */ = {
			isa = PBXGroup;
			children = (
				B555530E21B57DE700449E71 /* ApplicationAdapter.swift */,
				B56C721121B5B44000E5E85B /* PushNotificationsConfiguration.swift */,
				B5BBD6DD21B1703600E3207E /* PushNotificationsManager.swift */,
				B509FED221C05121000076A9 /* SupportManagerAdapter.swift */,
				B555530C21B57DC300449E71 /* UserNotificationsCenterAdapter.swift */,
			);
			path = Notifications;
			sourceTree = "<group>";
		};
		B5D1AFBE20BC67B500DB0E8C /* System */ = {
			isa = PBXGroup;
			children = (
				CEEC9B5D21E79C330055EEF0 /* BuildConfiguration.swift */,
				CEEC9B5B21E79B3E0055EEF0 /* FeatureFlag.swift */,
				934CB122224EAB150005CCB9 /* main.swift */,
				B5AA7B3C20ED5D15004DA14F /* SessionManager.swift */,
				CECA64B020D9990E005A44C4 /* WooCommerce-Bridging-Header.h */,
				B5D1AFBF20BC67C200DB0E8C /* WooConstants.swift */,
				CE2409F0215D12D30091F887 /* WooNavigationController.swift */,
				02FE89CA231FB36600E85EF8 /* DefaultFeatureFlagService.swift */,
			);
			path = System;
			sourceTree = "<group>";
		};
		B5D1AFC420BC7B3000DB0E8C /* Epilogue */ = {
			isa = PBXGroup;
			children = (
				B57C743C20F5493300EEFC87 /* AccountHeaderView.swift */,
				B57C744220F54F1C00EEFC87 /* AccountHeaderView.xib */,
				B57C744920F5649300EEFC87 /* EmptyStoresTableViewCell.swift */,
				B57C744B20F564B400EEFC87 /* EmptyStoresTableViewCell.xib */,
				B557652A20F681E800185843 /* StoreTableViewCell.swift */,
				B557652C20F6827900185843 /* StoreTableViewCell.xib */,
				B5D1AFC520BC7B7300DB0E8C /* StorePickerViewController.swift */,
				B5D1AFC720BC7B9600DB0E8C /* StorePickerViewController.xib */,
				74460D4122289C7A00D7316A /* StorePickerCoordinator.swift */,
			);
			path = Epilogue;
			sourceTree = "<group>";
		};
		B5DBF3C120E1482900B53AED /* Yosemite */ = {
			isa = PBXGroup;
			children = (
				B5DBF3C220E1484400B53AED /* StoresManagerTests.swift */,
			);
			path = Yosemite;
			sourceTree = "<group>";
		};
		B5E5DA7221BB0B3100FFDF42 /* Sounds */ = {
			isa = PBXGroup;
			children = (
				B5F571AF21BF149D0010D1B8 /* o.caf */,
			);
			path = Sounds;
			sourceTree = "<group>";
		};
		B5F04D962194F2D500501EE1 /* Adapters */ = {
			isa = PBXGroup;
			children = (
				B5F04D942194F2A300501EE1 /* NoteDetailsRow.swift */,
			);
			path = Adapters;
			sourceTree = "<group>";
		};
		B5F571AC21BEF03C0010D1B8 /* Model */ = {
			isa = PBXGroup;
			children = (
				B5F571AA21BEECB60010D1B8 /* NoteWooTests.swift */,
				7435E58F21C0162C00216F0F /* OrderNoteWooTests.swift */,
			);
			path = Model;
			sourceTree = "<group>";
		};
		B5FD111321D3D12E00560344 /* Views */ = {
			isa = PBXGroup;
			children = (
				CE855360209BA6A700938BDC /* ShowHideSectionFooter.swift */,
				CE855363209BA6A700938BDC /* ShowHideSectionFooter.xib */,
			);
			path = Views;
			sourceTree = "<group>";
		};
		CE14452C2188C0EC00A991D8 /* Zendesk */ = {
			isa = PBXGroup;
			children = (
				CE14452D2188C11700A991D8 /* ZendeskManager.swift */,
			);
			path = Zendesk;
			sourceTree = "<group>";
		};
		CE1CCB3E2056F204000EE3AC /* Styles */ = {
			isa = PBXGroup;
			children = (
				CE1CCB3F2056F21C000EE3AC /* Style.swift */,
				CE1F512A206985DF00C6C810 /* PaddedLabel.swift */,
			);
			path = Styles;
			sourceTree = "<group>";
		};
		CE1CCB4920570B05000EE3AC /* Orders */ = {
			isa = PBXGroup;
			children = (
				CE37C04022984E12008DCB39 /* Fulfillment */,
				B5FD111321D3D12E00560344 /* Views */,
				CEE006022077D0F80079161F /* Cells */,
				CEE005F52076C4040079161F /* Orders.storyboard */,
				B509112E2049E27A007D25DC /* OrdersViewController.swift */,
				CEE006072077D14C0079161F /* OrderDetailsViewController.swift */,
				B53B3F36219C75AC00DF1EB6 /* OrderLoaderViewController.swift */,
				B5F355EE21CD500200A7077A /* OrderSearchViewController.swift */,
				B5F355F021CD504400A7077A /* OrderSearchViewController.xib */,
				CE583A0321076C0100D73C1C /* NewNoteViewController.swift */,
				B5FD111121D3CE7700560344 /* NewNoteViewController.xib */,
				D81D9226222E7F0800FFA585 /* OrderStatusListViewController.swift */,
				D81D9227222E7F0800FFA585 /* OrderStatusListViewController.xib */,
				CE21B3DC20FF9BC200A259D5 /* ProductListViewController.swift */,
				D83F5932225B2EB800626E75 /* ManualTrackingViewController.swift */,
				D843D5C622434A08001BFA55 /* ManualTrackingViewController.xib */,
				D843D5D122485009001BFA55 /* ShipmentProvidersViewController.swift */,
				D843D5D222485009001BFA55 /* ShipmentProvidersViewController.xib */,
			);
			path = Orders;
			sourceTree = "<group>";
		};
		CE1CCB4C20572444000EE3AC /* Extensions */ = {
			isa = PBXGroup;
			children = (
				B58B4ABF2108FF6100076FDD /* Array+Helpers.swift */,
				B59C09D82188CBB100AB41D6 /* Array+Notes.swift */,
				B5980A6221AC879F00EBF596 /* Bundle+Woo.swift */,
				CE4296B820A5E9E400B2AFBD /* CNContact+Helpers.swift */,
				B57C5C9321B80E4700FF82B2 /* Data+Woo.swift */,
				B5290ED8219B3FA900A6AF7F /* Date+Woo.swift */,
				CE4DDB7A20DD312400D32EC8 /* DateFormatter+Helpers.swift */,
				B57C5C9521B80E5400FF82B2 /* Dictionary+Woo.swift */,
				748C7781211E294000814F2C /* Double+Woo.swift */,
				740987B221B87760000E4C80 /* FancyAnimatedButton+Woo.swift */,
				B509FED021C041DF000076A9 /* Locale+Woo.swift */,
				B59D1EE221907C7B009D1978 /* NSAttributedString+Helpers.swift */,
				CE4DA5C921DEA78E00074607 /* NSDecimalNumber+Helpers.swift */,
				B5A56BF4219F5AB20065A902 /* NSNotificationName+Woo.swift */,
				B57C744420F55BA600EEFC87 /* NSObject+Helpers.swift */,
				B541B2162189EED4008FE7C1 /* NSMutableAttributedString+Helpers.swift */,
				B541B21F218A007C008FE7C1 /* NSMutableParagraphStyle+Helpers.swift */,
				B541B222218A29A6008FE7C1 /* NSParagraphStyle+Woo.swift */,
				B541B2142189EEA1008FE7C1 /* Scanner+Helpers.swift */,
				74D0A52F2139CF1300E2919F /* String+Helpers.swift */,
				B55BC1F021A878A30011A0C0 /* String+HTML.swift */,
				B517EA1C218B41F200730EC4 /* String+Woo.swift */,
				B5C3876321C41B9F006CE970 /* UIApplication+Woo.swift */,
				B5A56BF2219F46470065A902 /* UIButton+Animations.swift */,
				CE32B11920BF8E32006FBCF4 /* UIButton+Helpers.swift */,
				CE1F51262064345B00C6C810 /* UIColor+Helpers.swift */,
				B5D1AFB920BC515600DB0E8C /* UIColor+Woo.swift */,
				B5980A6021AC878900EBF596 /* UIDevice+Woo.swift */,
				CE1F512820697F0100C6C810 /* UIFont+Helpers.swift */,
				B541B225218A412C008FE7C1 /* UIFont+Woo.swift */,
				B5D1AFB720BC510200DB0E8C /* UIImage+Woo.swift */,
				B554E17A2152F27200F31188 /* UILabel+Appearance.swift */,
				CE1F51242064179A00C6C810 /* UILabel+Helpers.swift */,
				B582F95820FFCEAA0060934A /* UITableViewHeaderFooterView+Helpers.swift */,
				B57C744D20F56E3800EEFC87 /* UITableViewCell+Helpers.swift */,
				B554E1782152F20000F31188 /* UINavigationBar+Appearance.swift */,
				748AD086219F481B00023535 /* UIView+Animation.swift */,
				B57C744620F55BC800EEFC87 /* UIView+Helpers.swift */,
				B5A82EE6210263460053ADC8 /* UIViewController+Helpers.swift */,
				B5AA7B3E20ED81C2004DA14F /* UserDefaults+Woo.swift */,
				B59D49CC219B587E006BF0AD /* UILabel+OrderStatus.swift */,
				B53B3F38219C817800DF1EB6 /* UIStoryboard+Woo.swift */,
				B586906521A5F4B1001F1EFC /* UINavigationController+Woo.swift */,
				D8149F552251EE300006A245 /* UITextField+Helpers.swift */,
				D82DFB49225F22D400EFE2CB /* UISearchBar+Appearance.swift */,
				02820F3322C257B700DE0D37 /* UITableView+FooterHelpers.swift */,
				02B296A622FA6DB500FD7A4C /* Date+StartAndEnd.swift */,
				02D45646231CB1FB008CF0A9 /* UIImage+Dot.swift */,
			);
			path = Extensions;
			sourceTree = "<group>";
		};
		CE22E3F821714639005A6BEF /* Privacy */ = {
			isa = PBXGroup;
			children = (
				CE22E3F62170E23C005A6BEF /* PrivacySettingsViewController.swift */,
			);
			path = Privacy;
			sourceTree = "<group>";
		};
		CE27257A219249B5002B22EB /* Help */ = {
			isa = PBXGroup;
			children = (
				CE27257B21924A8C002B22EB /* HelpAndSupportViewController.swift */,
				CE15524921FFB10100EAA690 /* ApplicationLogViewController.swift */,
				CE1AFE612200B1BD00432745 /* ApplicationLogDetailViewController.swift */,
			);
			path = Help;
			sourceTree = "<group>";
		};
		CE37C04022984E12008DCB39 /* Fulfillment */ = {
			isa = PBXGroup;
			children = (
				CE37C04122984E50008DCB39 /* Cells */,
				B5A82EE121025C450053ADC8 /* FulfillViewController.swift */,
				B5A82EE421025E550053ADC8 /* FulfillViewController.xib */,
			);
			path = Fulfillment;
			sourceTree = "<group>";
		};
		CE37C04122984E50008DCB39 /* Cells */ = {
			isa = PBXGroup;
			children = (
				CE37C04222984E81008DCB39 /* PickListTableViewCell.swift */,
				CE37C04322984E81008DCB39 /* PickListTableViewCell.xib */,
			);
			path = Cells;
			sourceTree = "<group>";
		};
		CE85535B209B5B6A00938BDC /* ViewModels */ = {
			isa = PBXGroup;
			children = (
				D817585C22BB5E6900289CFE /* OrderDetailsViewModel */,
				D843D5D82248EE90001BFA55 /* ManualTrackingViewModel.swift */,
				B57B678D21078C5400AF8905 /* OrderItemViewModel.swift */,
				CE22709A228F362600C0626C /* ProductDetailsViewModel.swift */,
				D843D5D622485B19001BFA55 /* ShippingProvidersViewModel.swift */,
				D8736B5922F07D7100A14A29 /* MainTabViewModel.swift */,
			);
			path = ViewModels;
			sourceTree = "<group>";
		};
		CE85FD5120F677460080B73E /* Dashboard */ = {
			isa = PBXGroup;
			children = (
				028BAC4322F3AE3B008BB4AF /* Stats v4 */,
				029D444B22F1417400DEFA8A /* Stats v3 */,
				029D444722F13F5C00DEFA8A /* Factories */,
				74036CBE211B87FD00E462C2 /* MyStore */,
				CE85FD5820F7A59E0080B73E /* Settings */,
				CE85FD5220F677770080B73E /* Dashboard.storyboard */,
				B509112D2049E27A007D25DC /* DashboardViewController.swift */,
			);
			path = Dashboard;
			sourceTree = "<group>";
		};
		CE85FD5820F7A59E0080B73E /* Settings */ = {
			isa = PBXGroup;
			children = (
				74C6FEA321C2F189009286B6 /* About */,
				02D4564A231D059E008CF0A9 /* Beta features */,
				CE27257A219249B5002B22EB /* Help */,
				CE22E3F821714639005A6BEF /* Privacy */,
				B509112F2049E27A007D25DC /* SettingsViewController.swift */,
			);
			path = Settings;
			sourceTree = "<group>";
		};
		CE9B7E3021C94685000F971C /* Currency */ = {
			isa = PBXGroup;
			children = (
				93FA787321CD7E9E00B663E5 /* CurrencySettings.swift */,
				CE4DA5C521DD755E00074607 /* CurrencyFormatter.swift */,
			);
			path = Currency;
			sourceTree = "<group>";
		};
		CED6021A20B35FBF0032C639 /* ReusableViews */ = {
			isa = PBXGroup;
			children = (
				D8736B7422F1FE1600A14A29 /* BadgeLabel.swift */,
				CE21B3D520FE669A00A259D5 /* BasicTableViewCell.swift */,
				CE21B3D620FE669A00A259D5 /* BasicTableViewCell.xib */,
				B5FD111521D3F13700560344 /* BordersView.swift */,
				B5A8532120BDBFAE00FAAB4D /* CircularImageView.swift */,
				D83F592E225B269C00626E75 /* DatePickerTableViewCell.swift */,
				D83F592F225B269C00626E75 /* DatePickerTableViewCell.xib */,
				B50BB4152141828F00AF0F3C /* FooterSpinnerView.swift */,
				CE24BCCD212DE8A6001CD12E /* HeadlineLabelTableViewCell.swift */,
				CE24BCCE212DE8A6001CD12E /* HeadlineLabelTableViewCell.xib */,
				7441E1D121503F77004E6ECE /* IntrinsicTableView.swift */,
				740382D92267D94100A627F4 /* LargeImageTableViewCell.swift */,
				740382DA2267D94100A627F4 /* LargeImageTableViewCell.xib */,
				CE1EC8EA20B8A3FF009762BF /* LeftImageTableViewCell.swift */,
				CE1EC8EB20B8A3FF009762BF /* LeftImageTableViewCell.xib */,
				B5BE75DA213F1D1E00909A14 /* OverlayMessageView.swift */,
				B5BE75DC213F1D3D00909A14 /* OverlayMessageView.xib */,
				CE0F17CD22A8105800964A63 /* ReadMoreTableViewCell.swift */,
				CE0F17CE22A8105800964A63 /* ReadMoreTableViewCell.xib */,
				744F00D121B582A9007EFA93 /* StarRatingView.swift */,
				D85B8331222FABD1002168F3 /* StatusListTableViewCell.swift */,
				D85B8332222FABD1002168F3 /* StatusListTableViewCell.xib */,
				CE583A052107849F00D73C1C /* SwitchTableViewCell.swift */,
				CE583A062107849F00D73C1C /* SwitchTableViewCell.xib */,
				CE85FD5920F7A7640080B73E /* TableFooterView.swift */,
				CE85FD5B20F7A7740080B73E /* TableFooterView.xib */,
				CE583A092107937F00D73C1C /* TextViewTableViewCell.swift */,
				CE583A0A2107937F00D73C1C /* TextViewTableViewCell.xib */,
				D843D5C922437E59001BFA55 /* TitleAndEditableValueTableViewCell.swift */,
				D843D5CA22437E59001BFA55 /* TitleAndEditableValueTableViewCell.xib */,
				CE22E3F921714776005A6BEF /* TopLeftImageTableViewCell.swift */,
				CE22E3FA21714776005A6BEF /* TopLeftImageTableViewCell.xib */,
				CE1EC8C920B479F1009762BF /* TwoColumnLabelView.swift */,
				CE1EC8C720B478B6009762BF /* TwoColumnLabelView.xib */,
				CE32B10C20BEDE1C006FBCF4 /* TwoColumnSectionHeaderView.swift */,
				CE32B10A20BEDE05006FBCF4 /* TwoColumnSectionHeaderView.xib */,
				CE1D5A53228A0AD200DF3715 /* TwoColumnTableViewCell.swift */,
				CE1D5A54228A0AD200DF3715 /* TwoColumnTableViewCell.xib */,
				CE27257D21925AE8002B22EB /* ValueOneTableViewCell.swift */,
				CE27257E21925AE8002B22EB /* ValueOneTableViewCell.xib */,
				B5A56BEF219F2CE90065A902 /* VerticalButton.swift */,
				D81F2D36225F0D160084BF9C /* EmptyListMessageWithActionView.swift */,
				D81F2D34225F0CF70084BF9C /* EmptyListMessageWithActionView.xib */,
				CE227096228F152400C0626C /* WooBasicTableViewCell.swift */,
				CE227098228F180B00C0626C /* WooBasicTableViewCell.xib */,
			);
			path = ReusableViews;
			sourceTree = "<group>";
		};
		CEE006022077D0F80079161F /* Cells */ = {
			isa = PBXGroup;
			children = (
				D8149F512251CFE50006A245 /* EditableOrderTrackingTableViewCell.swift */,
				D8149F522251CFE50006A245 /* EditableOrderTrackingTableViewCell.xib */,
				D83C129E22250BEF004CA04C /* OrderTrackingTableViewCell.swift */,
				D83C129D22250BEF004CA04C /* OrderTrackingTableViewCell.xib */,
				B5FD110D21D3CB8500560344 /* OrderTableViewCell.xib */,
				CE1CCB4A20570B1F000EE3AC /* OrderTableViewCell.swift */,
				CE855362209BA6A700938BDC /* CustomerInfoTableViewCell.swift */,
				CE855361209BA6A700938BDC /* CustomerInfoTableViewCell.xib */,
				B557DA1320979904005962F4 /* CustomerNoteTableViewCell.swift */,
				B557DA1420979904005962F4 /* CustomerNoteTableViewCell.xib */,
				CE1EC8EF20B8A408009762BF /* OrderNoteTableViewCell.swift */,
				CE1EC8EE20B8A408009762BF /* OrderNoteTableViewCell.xib */,
				CE1EC8C320B46819009762BF /* PaymentTableViewCell.swift */,
				CE1EC8C420B46819009762BF /* PaymentTableViewCell.xib */,
				CE21B3DE20FFC59700A259D5 /* ProductDetailsTableViewCell.swift */,
				CE21B3DF20FFC59700A259D5 /* ProductDetailsTableViewCell.xib */,
				CE32B11320BF8779006FBCF4 /* FulfillButtonTableViewCell.swift */,
				CE32B11420BF8779006FBCF4 /* FulfillButtonTableViewCell.xib */,
				CEE006032077D1280079161F /* SummaryTableViewCell.swift */,
				CEE006042077D1280079161F /* SummaryTableViewCell.xib */,
			);
			path = Cells;
			sourceTree = "<group>";
		};
		CEEC9B6121E79EBF0055EEF0 /* AppRatings */ = {
			isa = PBXGroup;
			children = (
				CEEC9B6221E79EE00055EEF0 /* AppRatingManager.swift */,
			);
			path = AppRatings;
			sourceTree = "<group>";
		};
		D816DDBA22265D8000903E59 /* ViewRelated */ = {
			isa = PBXGroup;
			children = (
				02E4FD7F2306AA770049610C /* Dashboard */,
				D85B833E2230F268002168F3 /* SummaryTableViewCellTests.swift */,
				D85B8335222FCDA1002168F3 /* StatusListTableViewCellTests.swift */,
				D816DDBB22265DA300903E59 /* OrderTrackingTableViewCellTests.swift */,
				02FE89C6231FAA4100E85EF8 /* MainTabBarControllerTests+ProductListFeatureFlag.swift */,
			);
			path = ViewRelated;
			sourceTree = "<group>";
		};
		D817585C22BB5E6900289CFE /* OrderDetailsViewModel */ = {
			isa = PBXGroup;
			children = (
				CE85535C209B5BB700938BDC /* OrderDetailsViewModel.swift */,
				D817585D22BB5E8700289CFE /* OrderEmailComposer.swift */,
				D817585F22BB614A00289CFE /* OrderMessageComposer.swift */,
				D817586122BB64C300289CFE /* OrderDetailsNotices.swift */,
				D817586322BDD81600289CFE /* OrderDetailsDataSource.swift */,
				D8C11A4D22DD235F00D4A88D /* OrderDetailsResultsControllers.swift */,
				D8C11A5D22E2440400D4A88D /* OrderPaymentDetailsViewModel.swift */,
			);
			path = OrderDetailsViewModel;
			sourceTree = "<group>";
		};
		D85136C7231E128500DD0539 /* Reviews */ = {
			isa = PBXGroup;
			children = (
				D85136C8231E12B600DD0539 /* ReviewViewModelTests.swift */,
			);
			path = Reviews;
			sourceTree = "<group>";
		};
		D8D15F81230A178100D48B3F /* ServiceLocator */ = {
			isa = PBXGroup;
			children = (
				D8C251D1230CA90200F49782 /* StoresManager.swift */,
				D8D15F82230A17A000D48B3F /* ServiceLocator.swift */,
				D8D15F84230A18AB00D48B3F /* Analytics.swift */,
				D8C251D8230D256F00F49782 /* NoticePresenter.swift */,
				D8C251DA230D288A00F49782 /* PushNotesManager.swift */,
				D831E2DB230E0558000037D0 /* Authentication.swift */,
				D831E2DF230E0BA7000037D0 /* Logs.swift */,
				02FE89C8231FB31400E85EF8 /* FeatureFlagService.swift */,
			);
			path = ServiceLocator;
			sourceTree = "<group>";
		};
		F4B77A83B2A3D94EA331691B /* Pods */ = {
			isa = PBXGroup;
			children = (
				90AC1C0B391E04A837BDC64E /* Pods-WooCommerce.debug.xcconfig */,
				33035144757869DE5E4DC88A /* Pods-WooCommerce.release.xcconfig */,
				9D2992FEF3D1246B8CCC2EBB /* Pods-WooCommerceTests.debug.xcconfig */,
				8A659E65308A3D9DD79A95F9 /* Pods-WooCommerceTests.release.xcconfig */,
			);
			name = Pods;
			sourceTree = "<group>";
		};
/* End PBXGroup section */

/* Begin PBXNativeTarget section */
		B56DB3C52049BFAA00D4AA8E /* WooCommerce */ = {
			isa = PBXNativeTarget;
			buildConfigurationList = B56DB3E62049BFAA00D4AA8E /* Build configuration list for PBXNativeTarget "WooCommerce" */;
			buildPhases = (
				91990E72B3E1D58AC13D7628 /* [CP] Check Pods Manifest.lock */,
				B56DB3C22049BFAA00D4AA8E /* Sources */,
				B56DB3C32049BFAA00D4AA8E /* Frameworks */,
				B56DB3C42049BFAA00D4AA8E /* Resources */,
				B5650B1020A4CD7F009702D0 /* Embed Frameworks */,
				B7A94351C1ADC31EA528B895 /* [CP] Embed Pods Frameworks */,
				20B459508F75052BDBC0902F /* [CP] Copy Pods Resources */,
				CE1445302188ED0300A991D8 /* Zendesk Strip Frameworks */,
			);
			buildRules = (
			);
			dependencies = (
				B55D4C1520B6131400D7A50F /* PBXTargetDependency */,
			);
			name = WooCommerce;
			productName = WooCommerce;
			productReference = B56DB3C62049BFAA00D4AA8E /* WooCommerce.app */;
			productType = "com.apple.product-type.application";
		};
		B56DB3DC2049BFAA00D4AA8E /* WooCommerceTests */ = {
			isa = PBXNativeTarget;
			buildConfigurationList = B56DB3E92049BFAA00D4AA8E /* Build configuration list for PBXNativeTarget "WooCommerceTests" */;
			buildPhases = (
				E8FC62641D61F33F705BC760 /* [CP] Check Pods Manifest.lock */,
				B56DB3D92049BFAA00D4AA8E /* Sources */,
				B56DB3DA2049BFAA00D4AA8E /* Frameworks */,
				B56DB3DB2049BFAA00D4AA8E /* Resources */,
			);
			buildRules = (
			);
			dependencies = (
				B56DB3DF2049BFAA00D4AA8E /* PBXTargetDependency */,
			);
			name = WooCommerceTests;
			productName = WooCommerceTests;
			productReference = B56DB3DD2049BFAA00D4AA8E /* WooCommerceTests.xctest */;
			productType = "com.apple.product-type.bundle.unit-test";
		};
/* End PBXNativeTarget section */

/* Begin PBXProject section */
		B56DB3BE2049BFAA00D4AA8E /* Project object */ = {
			isa = PBXProject;
			attributes = {
				LastSwiftUpdateCheck = 0920;
				LastUpgradeCheck = 1010;
				ORGANIZATIONNAME = Automattic;
				TargetAttributes = {
					B55D4C0F20B612F300D7A50F = {
						CreatedOnToolsVersion = 9.3.1;
						ProvisioningStyle = Automatic;
					};
					B56DB3C52049BFAA00D4AA8E = {
						CreatedOnToolsVersion = 9.2;
						LastSwiftMigration = 1020;
						ProvisioningStyle = Manual;
						SystemCapabilities = {
							com.apple.BackgroundModes = {
								enabled = 1;
							};
							com.apple.Keychain = {
								enabled = 1;
							};
							com.apple.Push = {
								enabled = 1;
							};
							com.apple.iCloud = {
								enabled = 1;
							};
						};
					};
					B56DB3DC2049BFAA00D4AA8E = {
						CreatedOnToolsVersion = 9.2;
						LastSwiftMigration = 1020;
						ProvisioningStyle = Automatic;
						TestTargetID = B56DB3C52049BFAA00D4AA8E;
					};
				};
			};
			buildConfigurationList = B56DB3C12049BFAA00D4AA8E /* Build configuration list for PBXProject "WooCommerce" */;
			compatibilityVersion = "Xcode 8.0";
			developmentRegion = en;
			hasScannedForEncodings = 0;
			knownRegions = (
				en,
				Base,
				ar,
				de,
				id,
				es,
				it,
				ko,
				he,
				ja,
				fr,
				"zh-Hant",
				ru,
				tr,
				sv,
				"pt-BR",
				"zh-Hans",
				nl,
			);
			mainGroup = B56DB3BD2049BFAA00D4AA8E;
			productRefGroup = B56DB3C72049BFAA00D4AA8E /* Products */;
			projectDirPath = "";
			projectRoot = "";
			targets = (
				B56DB3C52049BFAA00D4AA8E /* WooCommerce */,
				B56DB3DC2049BFAA00D4AA8E /* WooCommerceTests */,
				B55D4C0F20B612F300D7A50F /* GenerateCredentials */,
			);
		};
/* End PBXProject section */

/* Begin PBXResourcesBuildPhase section */
		B56DB3C42049BFAA00D4AA8E /* Resources */ = {
			isa = PBXResourcesBuildPhase;
			buildActionMask = 2147483647;
			files = (
				B56DB3D72049BFAA00D4AA8E /* LaunchScreen.storyboard in Resources */,
				CE583A0C2107937F00D73C1C /* TextViewTableViewCell.xib in Resources */,
				D843D5CC22437E59001BFA55 /* TitleAndEditableValueTableViewCell.xib in Resources */,
				B560D68A2195BD100027BB7E /* NoteDetailsCommentTableViewCell.xib in Resources */,
				CE0F17D022A8105800964A63 /* ReadMoreTableViewCell.xib in Resources */,
				CE1D5A5A228A1C2C00DF3715 /* ProductReviewsTableViewCell.xib in Resources */,
				B5A8F8AF20B88DCC00D211DE /* LoginPrologueViewController.xib in Resources */,
				74E0F441211C9AE600A79CCE /* PeriodDataViewController.xib in Resources */,
				B5F571B021BF149D0010D1B8 /* o.caf in Resources */,
				B5D1AFC820BC7B9600DB0E8C /* StorePickerViewController.xib in Resources */,
				CE1D5A56228A0AD200DF3715 /* TwoColumnTableViewCell.xib in Resources */,
				B57C744320F54F1C00EEFC87 /* AccountHeaderView.xib in Resources */,
				D843D5D422485009001BFA55 /* ShipmentProvidersViewController.xib in Resources */,
				028BAC4522F3AE5C008BB4AF /* StoreStatsV4PeriodViewController.xib in Resources */,
				CE227099228F180B00C0626C /* WooBasicTableViewCell.xib in Resources */,
				B557DA1620979904005962F4 /* CustomerNoteTableViewCell.xib in Resources */,
				93BCF01F20DC2CE200EBF7A1 /* bash_secrets.tpl in Resources */,
				B56DB3D42049BFAA00D4AA8E /* Assets.xcassets in Resources */,
				B573B1A0219DC2690081C78C /* Localizable.strings in Resources */,
				B559EBAF20A0BF8F00836CD4 /* README.md in Resources */,
				CE583A082107849F00D73C1C /* SwitchTableViewCell.xib in Resources */,
				CE22571B20E16FBC0037F478 /* LeftImageTableViewCell.xib in Resources */,
				8CD41D4A21F8A7E300CF3C2B /* RELEASE-NOTES.txt in Resources */,
				B5F8B7E5219478FA00DAB7E2 /* NotificationDetailsViewController.xib in Resources */,
				B5FD111221D3CE7700560344 /* NewNoteViewController.xib in Resources */,
				D843D5C822434A08001BFA55 /* ManualTrackingViewController.xib in Resources */,
				7441EBCA226A71AA008BF83D /* TitleBodyTableViewCell.xib in Resources */,
				740382DC2267D94100A627F4 /* LargeImageTableViewCell.xib in Resources */,
				CE22E3FC21714776005A6BEF /* TopLeftImageTableViewCell.xib in Resources */,
				B5D1AFB420BC445A00DB0E8C /* Images.xcassets in Resources */,
				CEE005F62076C4040079161F /* Orders.storyboard in Resources */,
				CE85FD5C20F7A7740080B73E /* TableFooterView.xib in Resources */,
				B57C744C20F564B400EEFC87 /* EmptyStoresTableViewCell.xib in Resources */,
				D85136BF231E064700DD0539 /* NoteTableViewCell.xib in Resources */,
				B59C09DC2188D70200AB41D6 /* Notifications.storyboard in Resources */,
				CE37C04522984E81008DCB39 /* PickListTableViewCell.xib in Resources */,
				D85B8334222FABD1002168F3 /* StatusListTableViewCell.xib in Resources */,
				CE855367209BA6A700938BDC /* ShowHideSectionFooter.xib in Resources */,
				B5F571A621BEC92A0010D1B8 /* NoteDetailsHeaderPlainTableViewCell.xib in Resources */,
				B5F355F121CD504400A7077A /* OrderSearchViewController.xib in Resources */,
				CE1EC8F020B8A408009762BF /* OrderNoteTableViewCell.xib in Resources */,
				B55D4BFD20B5CDE700D7A50F /* replace_secrets.rb in Resources */,
				74A95B5821C403EA00FEE953 /* pure-min.css in Resources */,
				B5BE75DD213F1D3D00909A14 /* OverlayMessageView.xib in Resources */,
				D8149F542251CFE60006A245 /* EditableOrderTrackingTableViewCell.xib in Resources */,
				D81D9229222E7F0800FFA585 /* OrderStatusListViewController.xib in Resources */,
				748D34DE214828DD00E21A2F /* TopPerformerDataViewController.xib in Resources */,
				CEE006062077D1280079161F /* SummaryTableViewCell.xib in Resources */,
				CE24BCD0212DE8A6001CD12E /* HeadlineLabelTableViewCell.xib in Resources */,
				B559EBB020A0BF8F00836CD4 /* LICENSE in Resources */,
				74EC34A9225FE69C004BBC2E /* ProductDetailsViewController.xib in Resources */,
				CE32B10B20BEDE05006FBCF4 /* TwoColumnSectionHeaderView.xib in Resources */,
				B5FD110E21D3CB8500560344 /* OrderTableViewCell.xib in Resources */,
				D83C129F22250BF0004CA04C /* OrderTrackingTableViewCell.xib in Resources */,
				B59D1EE121907304009D1978 /* ProductReviewTableViewCell.xib in Resources */,
				B59D1EE821908A08009D1978 /* Noticons.ttf in Resources */,
				D81F2D35225F0CF70084BF9C /* EmptyListMessageWithActionView.xib in Resources */,
				B560D6882195BCC70027BB7E /* NoteDetailsHeaderTableViewCell.xib in Resources */,
				CE27258021925AE8002B22EB /* ValueOneTableViewCell.xib in Resources */,
				B5A82EE521025E550053ADC8 /* FulfillViewController.xib in Resources */,
				740ADFE521C33688009EE5A9 /* licenses.html in Resources */,
				B554016B2170D6010067DC90 /* ChartPlaceholderView.xib in Resources */,
				CE32B11620BF8779006FBCF4 /* FulfillButtonTableViewCell.xib in Resources */,
				B557652D20F6827900185843 /* StoreTableViewCell.xib in Resources */,
				7493BB8F2149852A003071A9 /* TopPerformersHeaderView.xib in Resources */,
				CE1EC8C620B46819009762BF /* PaymentTableViewCell.xib in Resources */,
				CE21B3E120FFC59700A259D5 /* ProductDetailsTableViewCell.xib in Resources */,
				CE85FD5320F677770080B73E /* Dashboard.storyboard in Resources */,
				B56DB3CF2049BFAA00D4AA8E /* Main.storyboard in Resources */,
				CE21B3D820FE669A00A259D5 /* BasicTableViewCell.xib in Resources */,
				74334F37214AB130006D6AC5 /* ProductTableViewCell.xib in Resources */,
				CE1EC8C820B478B6009762BF /* TwoColumnLabelView.xib in Resources */,
				CE855365209BA6A700938BDC /* CustomerInfoTableViewCell.xib in Resources */,
				74F9E9CD214C036400A3F2D2 /* NoPeriodDataTableViewCell.xib in Resources */,
				D83F5931225B269C00626E75 /* DatePickerTableViewCell.xib in Resources */,
			);
			runOnlyForDeploymentPostprocessing = 0;
		};
		B56DB3DB2049BFAA00D4AA8E /* Resources */ = {
			isa = PBXResourcesBuildPhase;
			buildActionMask = 2147483647;
			files = (
				9379E1A5225536AD006A6BE4 /* TestAssets.xcassets in Resources */,
				9379E1A32255365F006A6BE4 /* TestingMode.storyboard in Resources */,
				B5F571A921BEECA50010D1B8 /* Responses in Resources */,
			);
			runOnlyForDeploymentPostprocessing = 0;
		};
/* End PBXResourcesBuildPhase section */

/* Begin PBXShellScriptBuildPhase section */
		20B459508F75052BDBC0902F /* [CP] Copy Pods Resources */ = {
			isa = PBXShellScriptBuildPhase;
			buildActionMask = 2147483647;
			files = (
			);
			inputPaths = (
				"${PODS_ROOT}/Target Support Files/Pods-WooCommerce/Pods-WooCommerce-resources.sh",
				"${PODS_CONFIGURATION_BUILD_DIR}/1PasswordExtension/OnePasswordExtensionResources.bundle",
				"${PODS_CONFIGURATION_BUILD_DIR}/Automattic-Tracks-iOS/DataModel.bundle",
				"${PODS_ROOT}/FormatterKit/FormatterKit/FormatterKit.bundle",
				"${PODS_ROOT}/GoogleSignIn/Resources/GoogleSignIn.bundle",
				"${PODS_ROOT}/SVProgressHUD/SVProgressHUD/SVProgressHUD.bundle",
				"${PODS_CONFIGURATION_BUILD_DIR}/WordPressAuthenticator/WordPressAuthenticatorResources.bundle",
				"${PODS_CONFIGURATION_BUILD_DIR}/WordPressShared/WordPressShared.bundle",
				"${PODS_CONFIGURATION_BUILD_DIR}/WordPressUI/WordPressUIResources.bundle",
				"${PODS_CONFIGURATION_BUILD_DIR}/XLPagerTabStrip/XLPagerTabStrip.bundle",
			);
			name = "[CP] Copy Pods Resources";
			outputPaths = (
				"${TARGET_BUILD_DIR}/${UNLOCALIZED_RESOURCES_FOLDER_PATH}/OnePasswordExtensionResources.bundle",
				"${TARGET_BUILD_DIR}/${UNLOCALIZED_RESOURCES_FOLDER_PATH}/DataModel.bundle",
				"${TARGET_BUILD_DIR}/${UNLOCALIZED_RESOURCES_FOLDER_PATH}/FormatterKit.bundle",
				"${TARGET_BUILD_DIR}/${UNLOCALIZED_RESOURCES_FOLDER_PATH}/GoogleSignIn.bundle",
				"${TARGET_BUILD_DIR}/${UNLOCALIZED_RESOURCES_FOLDER_PATH}/SVProgressHUD.bundle",
				"${TARGET_BUILD_DIR}/${UNLOCALIZED_RESOURCES_FOLDER_PATH}/WordPressAuthenticatorResources.bundle",
				"${TARGET_BUILD_DIR}/${UNLOCALIZED_RESOURCES_FOLDER_PATH}/WordPressShared.bundle",
				"${TARGET_BUILD_DIR}/${UNLOCALIZED_RESOURCES_FOLDER_PATH}/WordPressUIResources.bundle",
				"${TARGET_BUILD_DIR}/${UNLOCALIZED_RESOURCES_FOLDER_PATH}/XLPagerTabStrip.bundle",
			);
			runOnlyForDeploymentPostprocessing = 0;
			shellPath = /bin/sh;
			shellScript = "\"${PODS_ROOT}/Target Support Files/Pods-WooCommerce/Pods-WooCommerce-resources.sh\"\n";
			showEnvVarsInLog = 0;
		};
		91990E72B3E1D58AC13D7628 /* [CP] Check Pods Manifest.lock */ = {
			isa = PBXShellScriptBuildPhase;
			buildActionMask = 2147483647;
			files = (
			);
			inputPaths = (
				"${PODS_PODFILE_DIR_PATH}/Podfile.lock",
				"${PODS_ROOT}/Manifest.lock",
			);
			name = "[CP] Check Pods Manifest.lock";
			outputPaths = (
				"$(DERIVED_FILE_DIR)/Pods-WooCommerce-checkManifestLockResult.txt",
			);
			runOnlyForDeploymentPostprocessing = 0;
			shellPath = /bin/sh;
			shellScript = "diff \"${PODS_PODFILE_DIR_PATH}/Podfile.lock\" \"${PODS_ROOT}/Manifest.lock\" > /dev/null\nif [ $? != 0 ] ; then\n    # print error to STDERR\n    echo \"error: The sandbox is not in sync with the Podfile.lock. Run 'pod install' or update your CocoaPods installation.\" >&2\n    exit 1\nfi\n# This output is used by Xcode 'outputs' to avoid re-running this script phase.\necho \"SUCCESS\" > \"${SCRIPT_OUTPUT_FILE_0}\"\n";
			showEnvVarsInLog = 0;
		};
		B55D4C1320B612FE00D7A50F /* ShellScript */ = {
			isa = PBXShellScriptBuildPhase;
			buildActionMask = 2147483647;
			files = (
			);
			inputPaths = (
				"$(SRCROOT)/Credentials/replace_secrets.rb",
				"$(SRCROOT)/Credentials/ApiCredentials.tpl",
				"$(SRCROOT)/Credentials/InfoPlist.tpl",
				"~/.mobile-secrets/iOS/WCiOS/woo_app_credentials.json",
				"$(SRCROOT)/Credentials/Templates/APICredentials-Template.swift",
				"$(SRCROOT)/Credentials/Templates/InfoPlist-Template.h",
			);
			outputPaths = (
				"$(SRCROOT)/DerivedSources/ApiCredentials.swift",
				"$(SRCROOT)/DerivedSources/InfoPlist.h",
			);
			runOnlyForDeploymentPostprocessing = 0;
			shellPath = /bin/sh;
			shellScript = "$SRCROOT/../Scripts/build-phases/generate-credentials.sh\n";
		};
		B7A94351C1ADC31EA528B895 /* [CP] Embed Pods Frameworks */ = {
			isa = PBXShellScriptBuildPhase;
			buildActionMask = 2147483647;
			files = (
			);
			inputPaths = (
				"${PODS_ROOT}/Target Support Files/Pods-WooCommerce/Pods-WooCommerce-frameworks.sh",
				"${BUILT_PRODUCTS_DIR}/Alamofire/Alamofire.framework",
				"${BUILT_PRODUCTS_DIR}/CocoaLumberjack/CocoaLumberjack.framework",
				"${BUILT_PRODUCTS_DIR}/Sentry/Sentry.framework",
				"${PODS_ROOT}/ZendeskSDK/ZendeskSDK/5.1.0/ZendeskCoreSDK.framework",
				"${PODS_ROOT}/ZendeskSDK/ZendeskSDK/5.1.0/ZendeskProviderSDK.framework",
				"${PODS_ROOT}/ZendeskSDK/ZendeskSDK/5.1.0/ZendeskSDK.framework",
				"${PODS_ROOT}/ZendeskSDK/ZendeskSDK/5.1.0/CommonUISDK.framework",
			);
			name = "[CP] Embed Pods Frameworks";
			outputPaths = (
				"${TARGET_BUILD_DIR}/${FRAMEWORKS_FOLDER_PATH}/Alamofire.framework",
				"${TARGET_BUILD_DIR}/${FRAMEWORKS_FOLDER_PATH}/CocoaLumberjack.framework",
				"${TARGET_BUILD_DIR}/${FRAMEWORKS_FOLDER_PATH}/Sentry.framework",
				"${TARGET_BUILD_DIR}/${FRAMEWORKS_FOLDER_PATH}/ZendeskCoreSDK.framework",
				"${TARGET_BUILD_DIR}/${FRAMEWORKS_FOLDER_PATH}/ZendeskProviderSDK.framework",
				"${TARGET_BUILD_DIR}/${FRAMEWORKS_FOLDER_PATH}/ZendeskSDK.framework",
				"${TARGET_BUILD_DIR}/${FRAMEWORKS_FOLDER_PATH}/CommonUISDK.framework",
			);
			runOnlyForDeploymentPostprocessing = 0;
			shellPath = /bin/sh;
			shellScript = "\"${PODS_ROOT}/Target Support Files/Pods-WooCommerce/Pods-WooCommerce-frameworks.sh\"\n";
			showEnvVarsInLog = 0;
		};
		CE1445302188ED0300A991D8 /* Zendesk Strip Frameworks */ = {
			isa = PBXShellScriptBuildPhase;
			buildActionMask = 2147483647;
			files = (
			);
			inputPaths = (
			);
			name = "Zendesk Strip Frameworks";
			outputPaths = (
			);
			runOnlyForDeploymentPostprocessing = 0;
			shellPath = /bin/sh;
			shellScript = "# Per Zendesk documentation (https://developer.zendesk.com/embeddables/docs/ios_support_sdk/sdk_add#adding-the-sdk-with-cocoapods):\n# This script should be the last step in your projects \"Build Phases\".\n# This step is required to work around an App store submission bug when archiving universal binaries.\n\nbash \"${BUILT_PRODUCTS_DIR}/${FRAMEWORKS_FOLDER_PATH}/ZendeskCoreSDK.framework/strip-frameworks.sh\"\n";
		};
		E8FC62641D61F33F705BC760 /* [CP] Check Pods Manifest.lock */ = {
			isa = PBXShellScriptBuildPhase;
			buildActionMask = 2147483647;
			files = (
			);
			inputPaths = (
				"${PODS_PODFILE_DIR_PATH}/Podfile.lock",
				"${PODS_ROOT}/Manifest.lock",
			);
			name = "[CP] Check Pods Manifest.lock";
			outputPaths = (
				"$(DERIVED_FILE_DIR)/Pods-WooCommerceTests-checkManifestLockResult.txt",
			);
			runOnlyForDeploymentPostprocessing = 0;
			shellPath = /bin/sh;
			shellScript = "diff \"${PODS_PODFILE_DIR_PATH}/Podfile.lock\" \"${PODS_ROOT}/Manifest.lock\" > /dev/null\nif [ $? != 0 ] ; then\n    # print error to STDERR\n    echo \"error: The sandbox is not in sync with the Podfile.lock. Run 'pod install' or update your CocoaPods installation.\" >&2\n    exit 1\nfi\n# This output is used by Xcode 'outputs' to avoid re-running this script phase.\necho \"SUCCESS\" > \"${SCRIPT_OUTPUT_FILE_0}\"\n";
			showEnvVarsInLog = 0;
		};
/* End PBXShellScriptBuildPhase section */

/* Begin PBXSourcesBuildPhase section */
		B56DB3C22049BFAA00D4AA8E /* Sources */ = {
			isa = PBXSourcesBuildPhase;
			buildActionMask = 2147483647;
			files = (
				B5F571A421BEC90D0010D1B8 /* NoteDetailsHeaderPlainTableViewCell.swift in Sources */,
				D817585E22BB5E8700289CFE /* OrderEmailComposer.swift in Sources */,
				CE85535D209B5BB700938BDC /* OrderDetailsViewModel.swift in Sources */,
				CE21B3E020FFC59700A259D5 /* ProductDetailsTableViewCell.swift in Sources */,
				B509FED121C041DF000076A9 /* Locale+Woo.swift in Sources */,
				B5DB01B52114AB2D00A4F797 /* CrashLogging.swift in Sources */,
				02D45647231CB1FB008CF0A9 /* UIImage+Dot.swift in Sources */,
				7459A6C621B0680300F83A78 /* RequirementsChecker.swift in Sources */,
				CE1D5A55228A0AD200DF3715 /* TwoColumnTableViewCell.swift in Sources */,
				74460D4222289C7A00D7316A /* StorePickerCoordinator.swift in Sources */,
				CE15524A21FFB10100EAA690 /* ApplicationLogViewController.swift in Sources */,
				B59D49CD219B587E006BF0AD /* UILabel+OrderStatus.swift in Sources */,
				CE32B11A20BF8E32006FBCF4 /* UIButton+Helpers.swift in Sources */,
				CE0F17D222A8308900964A63 /* FancyAlertController+PurchaseNote.swift in Sources */,
				B59D1EEA2190AE96009D1978 /* StorageNote+Woo.swift in Sources */,
				0285BF7022FBD91C003A2525 /* TopPerformersSectionHeaderView.swift in Sources */,
				D8736B5322EF4F5900A14A29 /* NotificationsBadgeController.swift in Sources */,
				B541B220218A007C008FE7C1 /* NSMutableParagraphStyle+Helpers.swift in Sources */,
				CE583A0B2107937F00D73C1C /* TextViewTableViewCell.swift in Sources */,
				B557652B20F681E800185843 /* StoreTableViewCell.swift in Sources */,
				D8C11A4E22DD235F00D4A88D /* OrderDetailsResultsControllers.swift in Sources */,
				D8C251D9230D256F00F49782 /* NoticePresenter.swift in Sources */,
				74460D4022289B7600D7316A /* Coordinator.swift in Sources */,
				B57C743D20F5493300EEFC87 /* AccountHeaderView.swift in Sources */,
				D8C251D2230CA90200F49782 /* StoresManager.swift in Sources */,
				B50911312049E27A007D25DC /* OrdersViewController.swift in Sources */,
				B5A8F8AD20B88D9900D211DE /* LoginPrologueViewController.swift in Sources */,
				B5D1AFC620BC7B7300DB0E8C /* StorePickerViewController.swift in Sources */,
				0240B3AC230A910C000A866C /* StoreStatsV4ChartAxisHelper.swift in Sources */,
				74D0A5302139CF1300E2919F /* String+Helpers.swift in Sources */,
				7435E58E21C0151B00216F0F /* OrderNote+Woo.swift in Sources */,
				D843D5CB22437E59001BFA55 /* TitleAndEditableValueTableViewCell.swift in Sources */,
				B5A8F8A920B84D3F00D211DE /* ApiCredentials.swift in Sources */,
				B5DBF3C520E148E000B53AED /* DeauthenticatedState.swift in Sources */,
				02E4FD7A230688BA0049610C /* OrderStatsV4Interval+Chart.swift in Sources */,
				748C7782211E294000814F2C /* Double+Woo.swift in Sources */,
				D817586222BB64C300289CFE /* OrderDetailsNotices.swift in Sources */,
				028BAC4722F3B550008BB4AF /* StatsTimeRangeV4+UI.swift in Sources */,
				B5AA7B3F20ED81C2004DA14F /* UserDefaults+Woo.swift in Sources */,
				0274C25423162FB200EF1E40 /* DashboardTopBannerFactory.swift in Sources */,
				B58B4AB22108F01700076FDD /* NoticeView.swift in Sources */,
				B59D1EE321907C7B009D1978 /* NSAttributedString+Helpers.swift in Sources */,
				74B5713621CD7604008F9B8E /* SharingHelper.swift in Sources */,
				D8149F532251CFE60006A245 /* EditableOrderTrackingTableViewCell.swift in Sources */,
				028BAC4222F30B05008BB4AF /* StoreStatsV4PeriodViewController.swift in Sources */,
				740987B321B87760000E4C80 /* FancyAnimatedButton+Woo.swift in Sources */,
				B511ED27218A660E005787DC /* StringDescriptor.swift in Sources */,
				B5F355EF21CD500200A7077A /* OrderSearchViewController.swift in Sources */,
				B55D4C2720B717C000D7A50F /* UserAgent.swift in Sources */,
				D8C2A28823190B2300F503E9 /* StorageProductReview+Woo.swift in Sources */,
				CE1CCB402056F21C000EE3AC /* Style.swift in Sources */,
				D85B8333222FABD1002168F3 /* StatusListTableViewCell.swift in Sources */,
				CE22E3F72170E23C005A6BEF /* PrivacySettingsViewController.swift in Sources */,
				B58B4AB32108F01700076FDD /* DefaultNoticePresenter.swift in Sources */,
				CE21B3D720FE669A00A259D5 /* BasicTableViewCell.swift in Sources */,
				D843D5D92248EE91001BFA55 /* ManualTrackingViewModel.swift in Sources */,
				B57B678A2107546E00AF8905 /* Address+Woo.swift in Sources */,
				747AA0892107CEC60047A89B /* AnalyticsProvider.swift in Sources */,
				B5DBF3CB20E149CC00B53AED /* AuthenticatedState.swift in Sources */,
				B53B3F39219C817800DF1EB6 /* UIStoryboard+Woo.swift in Sources */,
				020F41E823176F8E00776C4D /* TopBannerPresenter.swift in Sources */,
				B57C5C9621B80E5500FF82B2 /* Dictionary+Woo.swift in Sources */,
				CE27257F21925AE8002B22EB /* ValueOneTableViewCell.swift in Sources */,
				B555530F21B57DE700449E71 /* ApplicationAdapter.swift in Sources */,
				029D444E22F141CD00DEFA8A /* DashboardStatsV3ViewController.swift in Sources */,
				747AA08B2107CF8D0047A89B /* TracksProvider.swift in Sources */,
				CE1EC8F120B8A408009762BF /* OrderNoteTableViewCell.swift in Sources */,
				D8C11A5E22E2440400D4A88D /* OrderPaymentDetailsViewModel.swift in Sources */,
				D8D15F83230A17A000D48B3F /* ServiceLocator.swift in Sources */,
				CE583A0421076C0100D73C1C /* NewNoteViewController.swift in Sources */,
				02FE89CB231FB36600E85EF8 /* DefaultFeatureFlagService.swift in Sources */,
				D843D5D322485009001BFA55 /* ShipmentProvidersViewController.swift in Sources */,
				B58B4AC02108FF6100076FDD /* Array+Helpers.swift in Sources */,
				B5A56BF0219F2CE90065A902 /* VerticalButton.swift in Sources */,
				748C7780211E18A600814F2C /* OrderStats+Woo.swift in Sources */,
				D831E2DC230E0558000037D0 /* Authentication.swift in Sources */,
				024A543422BA6F8F00F4F38E /* DeveloperEmailChecker.swift in Sources */,
				D8736B5A22F07D7100A14A29 /* MainTabViewModel.swift in Sources */,
				CE4DA5C621DD755E00074607 /* CurrencyFormatter.swift in Sources */,
				B59C09D92188CBB100AB41D6 /* Array+Notes.swift in Sources */,
				D85136C1231E09C300DD0539 /* ReviewsDataSource.swift in Sources */,
				CE1AFE622200B1BD00432745 /* ApplicationLogDetailViewController.swift in Sources */,
				CE4DDB7B20DD312400D32EC8 /* DateFormatter+Helpers.swift in Sources */,
				B50911322049E27A007D25DC /* SettingsViewController.swift in Sources */,
				B541B226218A412C008FE7C1 /* UIFont+Woo.swift in Sources */,
				B59D1EEC2190B08B009D1978 /* Age.swift in Sources */,
				CE22709B228F362600C0626C /* ProductDetailsViewModel.swift in Sources */,
				CE27257C21924A8C002B22EB /* HelpAndSupportViewController.swift in Sources */,
				B57C744720F55BC800EEFC87 /* UIView+Helpers.swift in Sources */,
				B5A82EE221025C450053ADC8 /* FulfillViewController.swift in Sources */,
				B55D4C0620B6027200D7A50F /* AuthenticationManager.swift in Sources */,
				B57C5C9221B80E3C00FF82B2 /* APNSDevice+Woo.swift in Sources */,
				020F41E523163C0100776C4D /* TopBannerViewModel.swift in Sources */,
				B541B2172189EED4008FE7C1 /* NSMutableAttributedString+Helpers.swift in Sources */,
				B586906621A5F4B1001F1EFC /* UINavigationController+Woo.swift in Sources */,
				CE227097228F152400C0626C /* WooBasicTableViewCell.swift in Sources */,
				B5FD111621D3F13700560344 /* BordersView.swift in Sources */,
				D8736B7522F1FE1600A14A29 /* BadgeLabel.swift in Sources */,
				B5F8B7E02194759100DAB7E2 /* NotificationDetailsViewController.swift in Sources */,
				02E4FD7C2306A04C0049610C /* StatsTimeRangeBarView.swift in Sources */,
				CE85FD5A20F7A7640080B73E /* TableFooterView.swift in Sources */,
				74334F36214AB130006D6AC5 /* ProductTableViewCell.swift in Sources */,
				B560D6862195BCA90027BB7E /* NoteDetailsHeaderTableViewCell.swift in Sources */,
				CE855364209BA6A700938BDC /* ShowHideSectionFooter.swift in Sources */,
				D82DFB4A225F22D400EFE2CB /* UISearchBar+Appearance.swift in Sources */,
				7441E1D221503F77004E6ECE /* IntrinsicTableView.swift in Sources */,
				B517EA1D218B41F200730EC4 /* String+Woo.swift in Sources */,
				D83F5933225B2EB900626E75 /* ManualTrackingViewController.swift in Sources */,
				B57C744A20F5649300EEFC87 /* EmptyStoresTableViewCell.swift in Sources */,
				B56DB3CA2049BFAA00D4AA8E /* AppDelegate.swift in Sources */,
				B5A82EE7210263460053ADC8 /* UIViewController+Helpers.swift in Sources */,
				CE1F512B206985DF00C6C810 /* PaddedLabel.swift in Sources */,
				7421344A210A323C00C13890 /* WooAnalyticsStat.swift in Sources */,
				02404ED82314BF8A00FF1170 /* StatsV3ToV4BannerActionHandler.swift in Sources */,
				B5D6DC54214802740003E48A /* SyncCoordinator.swift in Sources */,
				B57C5C9421B80E4700FF82B2 /* Data+Woo.swift in Sources */,
				CE22E3FB21714776005A6BEF /* TopLeftImageTableViewCell.swift in Sources */,
				B554E17B2152F27200F31188 /* UILabel+Appearance.swift in Sources */,
				7441EBC9226A71AA008BF83D /* TitleBodyTableViewCell.swift in Sources */,
				B541B21C2189F3D8008FE7C1 /* StringStyles.swift in Sources */,
				B58B4AB82108F14700076FDD /* NoticeNotificationInfo.swift in Sources */,
				CE24BCD8212F25D4001CD12E /* StorageOrder+Woo.swift in Sources */,
				D8C2A28623189C6300F503E9 /* ReviewsViewController.swift in Sources */,
				02820F3422C257B700DE0D37 /* UITableView+FooterHelpers.swift in Sources */,
				B557DA1520979904005962F4 /* CustomerNoteTableViewCell.swift in Sources */,
				D8C2A291231BD0FD00F503E9 /* DefaultReviewsDataSource.swift in Sources */,
				CE855366209BA6A700938BDC /* CustomerInfoTableViewCell.swift in Sources */,
				D8C251DB230D288A00F49782 /* PushNotesManager.swift in Sources */,
				748D34E12148291E00E21A2F /* TopPerformerDataViewController.swift in Sources */,
				B5A8532220BDBFAF00FAAB4D /* CircularImageView.swift in Sources */,
				CE1F51252064179A00C6C810 /* UILabel+Helpers.swift in Sources */,
				B5A56BF3219F46470065A902 /* UIButton+Animations.swift in Sources */,
				B54FBE552111F70700390F57 /* ResultsController+UIKit.swift in Sources */,
				CE2409F1215D12D30091F887 /* WooNavigationController.swift in Sources */,
				74F9E9CE214C036400A3F2D2 /* NoPeriodDataTableViewCell.swift in Sources */,
				B50911302049E27A007D25DC /* DashboardViewController.swift in Sources */,
				933A27372222354600C2143A /* Logging.swift in Sources */,
				D85136BE231E064700DD0539 /* NoteTableViewCell.swift in Sources */,
				B5D1AFB820BC510200DB0E8C /* UIImage+Woo.swift in Sources */,
				B5980A6121AC878900EBF596 /* UIDevice+Woo.swift in Sources */,
				D8736B5722EF53A100A14A29 /* OrdersBadgeController.swift in Sources */,
				02404EDC2314CD3600FF1170 /* StatsV4ToV3BannerActionHandler.swift in Sources */,
				B517EA18218B232700730EC4 /* StringFormatter+Notes.swift in Sources */,
				CE583A072107849F00D73C1C /* SwitchTableViewCell.swift in Sources */,
				D8149F562251EE300006A245 /* UITextField+Helpers.swift in Sources */,
				D831E2E0230E0BA7000037D0 /* Logs.swift in Sources */,
				02B296A722FA6DB500FD7A4C /* Date+StartAndEnd.swift in Sources */,
				D81D9228222E7F0800FFA585 /* OrderStatusListViewController.swift in Sources */,
				CEE006082077D14C0079161F /* OrderDetailsViewController.swift in Sources */,
				B58B4AB62108F11C00076FDD /* Notice.swift in Sources */,
				CE1EC8C520B46819009762BF /* PaymentTableViewCell.swift in Sources */,
				D85136BB231E05CF00DD0539 /* NotificationsViewController.swift in Sources */,
				CE4296B920A5E9E400B2AFBD /* CNContact+Helpers.swift in Sources */,
				02404EDA2314C36300FF1170 /* StatsVersionStateCoordinator.swift in Sources */,
				CEE006052077D1280079161F /* SummaryTableViewCell.swift in Sources */,
				74A33D8021C3F234009E25DE /* LicensesViewController.swift in Sources */,
				CE1F51272064345B00C6C810 /* UIColor+Helpers.swift in Sources */,
				934CB123224EAB150005CCB9 /* main.swift in Sources */,
				7493BB8E2149852A003071A9 /* TopPerformersHeaderView.swift in Sources */,
				CE1EC8CA20B479F1009762BF /* TwoColumnLabelView.swift in Sources */,
				D83C12A022250BF0004CA04C /* OrderTrackingTableViewCell.swift in Sources */,
				CE21B3DD20FF9BC200A259D5 /* ProductListViewController.swift in Sources */,
				D83F5930225B269C00626E75 /* DatePickerTableViewCell.swift in Sources */,
				0272C00322EE9C3200D7CA2C /* AsyncDictionary.swift in Sources */,
				028BAC3D22F2DECE008BB4AF /* StoreStatsAndTopPerformersViewController.swift in Sources */,
				B59D1EDF219072CC009D1978 /* ProductReviewTableViewCell.swift in Sources */,
				74AAF6A5212A04A900C612B0 /* ChartMarker.swift in Sources */,
				CE32B11520BF8779006FBCF4 /* FulfillButtonTableViewCell.swift in Sources */,
				CE263DE8206ACE3E0015A693 /* MainTabBarController.swift in Sources */,
				CE14452E2188C11700A991D8 /* ZendeskManager.swift in Sources */,
				B5BE75DB213F1D1E00909A14 /* OverlayMessageView.swift in Sources */,
				02D4564C231D05E2008CF0A9 /* BetaFeaturesViewController.swift in Sources */,
				CE37C04422984E81008DCB39 /* PickListTableViewCell.swift in Sources */,
				B5A56BF5219F5AB20065A902 /* NSNotificationName+Woo.swift in Sources */,
				B555530D21B57DC300449E71 /* UserNotificationsCenterAdapter.swift in Sources */,
				B541B2152189EEA1008FE7C1 /* Scanner+Helpers.swift in Sources */,
				743EDD9F214B05350039071B /* TopEarnerStatsItem+Woo.swift in Sources */,
				B5BBD6DE21B1703700E3207E /* PushNotificationsManager.swift in Sources */,
				CE1EC8EC20B8A3FF009762BF /* LeftImageTableViewCell.swift in Sources */,
				CE16177A21B7192A00B82A47 /* AuthenticationConstants.swift in Sources */,
				B5C3876421C41B9F006CE970 /* UIApplication+Woo.swift in Sources */,
				D85136B9231CED5800DD0539 /* ReviewAge.swift in Sources */,
				74A93A40212DC60B00C13E04 /* NewOrdersViewController.swift in Sources */,
				028BAC4022F2EFA5008BB4AF /* StoreStatsAndTopPerformersPeriodViewController.swift in Sources */,
				74EC34A8225FE69C004BBC2E /* ProductDetailsViewController.swift in Sources */,
				B554E1792152F20000F31188 /* UINavigationBar+Appearance.swift in Sources */,
				B55401692170D5E10067DC90 /* ChartPlaceholderView.swift in Sources */,
				02E4FD7E2306A8180049610C /* StatsTimeRangeBarViewModel.swift in Sources */,
				B5290ED9219B3FA900A6AF7F /* Date+Woo.swift in Sources */,
				B57C744520F55BA600EEFC87 /* NSObject+Helpers.swift in Sources */,
				D817586022BB614A00289CFE /* OrderMessageComposer.swift in Sources */,
				CEEC9B6421E7AB850055EEF0 /* AppRatingManager.swift in Sources */,
				B5F04D952194F2A300501EE1 /* NoteDetailsRow.swift in Sources */,
				020F41E623163C0100776C4D /* TopBannerView.swift in Sources */,
				B57C744E20F56E3800EEFC87 /* UITableViewCell+Helpers.swift in Sources */,
				CEEC9B5C21E79B3E0055EEF0 /* FeatureFlag.swift in Sources */,
				74036CC0211B882100E462C2 /* PeriodDataViewController.swift in Sources */,
				740382DB2267D94100A627F4 /* LargeImageTableViewCell.swift in Sources */,
				CE22709F2293052700C0626C /* WebviewHelper.swift in Sources */,
				744F00D221B582A9007EFA93 /* StarRatingView.swift in Sources */,
				74AFF2EA211B9B1B0038153A /* StoreStatsViewController.swift in Sources */,
				029D444922F13F8A00DEFA8A /* DashboardUIFactory.swift in Sources */,
				D8C2A28F231BD00500F503E9 /* ReviewsViewModel.swift in Sources */,
				D81F2D37225F0D160084BF9C /* EmptyListMessageWithActionView.swift in Sources */,
				B55BC1F121A878A30011A0C0 /* String+HTML.swift in Sources */,
				B56C721221B5B44000E5E85B /* PushNotificationsConfiguration.swift in Sources */,
<<<<<<< HEAD
=======
				CE021535215BE3AB00C19555 /* LoginNavigationController+Woo.swift in Sources */,
				D8C2A28B231931D100F503E9 /* ReviewViewModel.swift in Sources */,
>>>>>>> 1c8b82fa
				B541B223218A29A6008FE7C1 /* NSParagraphStyle+Woo.swift in Sources */,
				B50BB4162141828F00AF0F3C /* FooterSpinnerView.swift in Sources */,
				02FE89C9231FB31400E85EF8 /* FeatureFlagService.swift in Sources */,
				B5980A6321AC879F00EBF596 /* Bundle+Woo.swift in Sources */,
				B59D1EE5219080B4009D1978 /* Note+Woo.swift in Sources */,
				CE4DA5CA21DEA78E00074607 /* NSDecimalNumber+Helpers.swift in Sources */,
				CE32B10D20BEDE1C006FBCF4 /* TwoColumnSectionHeaderView.swift in Sources */,
				D8D15F85230A18AB00D48B3F /* Analytics.swift in Sources */,
				B57B678E21078C5400AF8905 /* OrderItemViewModel.swift in Sources */,
				D8C62471227AE0030011A7D6 /* SiteCountry.swift in Sources */,
				B582F95920FFCEAA0060934A /* UITableViewHeaderFooterView+Helpers.swift in Sources */,
				CE0F17CF22A8105800964A63 /* ReadMoreTableViewCell.swift in Sources */,
				B5D1AFBA20BC515600DB0E8C /* UIColor+Woo.swift in Sources */,
				CEEC9B5E21E79C330055EEF0 /* BuildConfiguration.swift in Sources */,
				D843D5D722485B19001BFA55 /* ShippingProvidersViewModel.swift in Sources */,
				CE1CCB4B20570B1F000EE3AC /* OrderTableViewCell.swift in Sources */,
				748AD087219F481B00023535 /* UIView+Animation.swift in Sources */,
				748D34DF214828DD00E21A2F /* TopPerformersViewController.swift in Sources */,
				B509FED321C05121000076A9 /* SupportManagerAdapter.swift in Sources */,
				B5AA7B3D20ED5D15004DA14F /* SessionManager.swift in Sources */,
				74C6FEA521C2F1FA009286B6 /* AboutViewController.swift in Sources */,
				B53B3F37219C75AC00DF1EB6 /* OrderLoaderViewController.swift in Sources */,
				CE1D5A59228A1C2C00DF3715 /* ProductReviewsTableViewCell.swift in Sources */,
				CE24BCCF212DE8A6001CD12E /* HeadlineLabelTableViewCell.swift in Sources */,
				B53B898D20D462A000EDB467 /* DefaultStoresManager.swift in Sources */,
				B5D1AFC020BC67C200DB0E8C /* WooConstants.swift in Sources */,
				93FA787421CD7E9E00B663E5 /* CurrencySettings.swift in Sources */,
				74EC34A5225FE21F004BBC2E /* ProductLoaderViewController.swift in Sources */,
				B560D68C2195BD1E0027BB7E /* NoteDetailsCommentTableViewCell.swift in Sources */,
				743E272021AEF20100D6DC82 /* FancyAlertViewController+Upgrade.swift in Sources */,
				CEA16F3A20FD0C8C0061B4E1 /* WooAnalytics.swift in Sources */,
				B541B21A2189F3A2008FE7C1 /* StringFormatter.swift in Sources */,
				D817586422BDD81600289CFE /* OrderDetailsDataSource.swift in Sources */,
				CE1F512920697F0100C6C810 /* UIFont+Helpers.swift in Sources */,
			);
			runOnlyForDeploymentPostprocessing = 0;
		};
		B56DB3D92049BFAA00D4AA8E /* Sources */ = {
			isa = PBXSourcesBuildPhase;
			buildActionMask = 2147483647;
			files = (
				02FE89C7231FAA4100E85EF8 /* MainTabBarControllerTests+ProductListFeatureFlag.swift in Sources */,
				B57C5C9F21B80E8300FF82B2 /* SampleError.swift in Sources */,
				02404EE42315151400FF1170 /* MockupStatsVersionStoresManager.swift in Sources */,
				B53B898920D450AF00EDB467 /* SessionManagerTests.swift in Sources */,
				7435E59021C0162C00216F0F /* OrderNoteWooTests.swift in Sources */,
				D85B8336222FCDA1002168F3 /* StatusListTableViewCellTests.swift in Sources */,
				B555531321B57E8800449E71 /* MockupUserNotificationsCenterAdapter.swift in Sources */,
				D8C11A6022E2479800D4A88D /* OrderPaymentDetailsViewModelTests.swift in Sources */,
				D83F593D225B4B5000626E75 /* ManualTrackingViewControllerTests.swift in Sources */,
				CEEC9B6621E7C5200055EEF0 /* AppRatingManagerTests.swift in Sources */,
				02BA23C022EE9DAF009539E7 /* AsyncDictionaryTests.swift in Sources */,
				B555531121B57E6F00449E71 /* MockupApplicationAdapter.swift in Sources */,
				CE4DA5C821DD759400074607 /* CurrencyFormatterTests.swift in Sources */,
				B57C745120F56EE900EEFC87 /* UITableViewCellHelpersTests.swift in Sources */,
				D85136C9231E12B600DD0539 /* ReviewViewModelTests.swift in Sources */,
				B53A569D21123EEB000776C9 /* MockupStorage.swift in Sources */,
				B57C5C9E21B80E8300FF82B2 /* SessionManager+Internal.swift in Sources */,
				B55BC1F321A8790F0011A0C0 /* StringHTMLTests.swift in Sources */,
				D85B833F2230F268002168F3 /* SummaryTableViewCellTests.swift in Sources */,
				B5980A6721AC91AA00EBF596 /* BundleWooTests.swift in Sources */,
				D88D5A3D230B5E85007B6E01 /* ServiceLocatorTests.swift in Sources */,
				CEEC9B6021E79CAA0055EEF0 /* FeatureFlagTests.swift in Sources */,
				D82DFB4C225F303200EFE2CB /* EmptyListMessageWithActionTests.swift in Sources */,
				B53A569B21123E8E000776C9 /* MockupTableView.swift in Sources */,
				B509FED521C052D1000076A9 /* MockupSupportManager.swift in Sources */,
				B5980A6521AC905C00EBF596 /* UIDeviceWooTests.swift in Sources */,
				746791632108D7C0007CF1DC /* WooAnalyticsTests.swift in Sources */,
				74F3015A2200EC0800931B9E /* NSDecimalNumberWooTests.swift in Sources */,
				D85136CD231E15B800DD0539 /* MockReviews.swift in Sources */,
				D8053BCE231F98DA00CE60C2 /* ReviewAgeTests.swift in Sources */,
				02404EE02314FE5900FF1170 /* DashboardUIFactoryTests.swift in Sources */,
				D8F82AC522AF903700B67E4B /* IconsTests.swift in Sources */,
				B517EA1A218B2D2600730EC4 /* StringFormatterTests.swift in Sources */,
				746FC23D2200A62B00C3096C /* DateWooTests.swift in Sources */,
				024A543622BA84DB00F4F38E /* DeveloperEmailCheckerTests.swift in Sources */,
				B541B2132189E7FD008FE7C1 /* ScannerWooTests.swift in Sources */,
				B57C5C9A21B80E7100FF82B2 /* DataWooTests.swift in Sources */,
				B53A56A42112483E000776C9 /* Constants.swift in Sources */,
				D89E0C31226EFB0900DF9DE6 /* EditableOrderTrackingTableViewCellTests.swift in Sources */,
				02B296A922FA6E0000FD7A4C /* DateStartAndEndTests.swift in Sources */,
				02404EE2231501E000FF1170 /* StatsVersionStateCoordinatorTests.swift in Sources */,
				D83F5939225B424B00626E75 /* AddManualTrackingViewModelTests.swift in Sources */,
				0257285C230ACC7E00A288C4 /* StoreStatsV4ChartAxisHelperTests.swift in Sources */,
				D83F5937225B402E00626E75 /* EditableValueOneTableViewCellTests.swift in Sources */,
				9379E1A6225537D0006A6BE4 /* TestingAppDelegate.swift in Sources */,
				B56C721421B5BBC000E5E85B /* MockupStoresManager.swift in Sources */,
				D8AB131E225DC25F002BB5D1 /* MockOrders.swift in Sources */,
				D85136D5231E40B500DD0539 /* ProductReviewTableViewCellTests.swift in Sources */,
				B5C6CE612190D28E00515926 /* NSAttributedStringHelperTests.swift in Sources */,
				CE50345A21B1F8F7007573C6 /* ZendeskManagerTests.swift in Sources */,
				D83F5935225B3CDD00626E75 /* DatePickerTableViewCellTests.swift in Sources */,
				93FA787221CD2A1A00B663E5 /* CurrencySettingsTests.swift in Sources */,
				748C7784211E2D8400814F2C /* DoubleWooTests.swift in Sources */,
				B5718D6521B56B400026C9F0 /* PushNotificationsManagerTests.swift in Sources */,
				B53A56A22112470C000776C9 /* MockupStorage+Sample.swift in Sources */,
				D8A8C4F32268288F001C72BF /* AddManualCustomTrackingViewModelTests.swift in Sources */,
				B5F571AB21BEECB60010D1B8 /* NoteWooTests.swift in Sources */,
				B56BBD16214820A70053A32D /* SyncCoordinatorTests.swift in Sources */,
				D8C11A6222E24C4A00D4A88D /* PaymentTableViewCellTests.swift in Sources */,
				B5DBF3C320E1484400B53AED /* StoresManagerTests.swift in Sources */,
				D88D5A3B230B5D63007B6E01 /* MockupAnalyticsProvider.swift in Sources */,
				B53A569721123D3B000776C9 /* ResultsControllerUIKitTests.swift in Sources */,
				B57C5C9921B80E7100FF82B2 /* DictionaryWooTests.swift in Sources */,
				D816DDBC22265DA300903E59 /* OrderTrackingTableViewCellTests.swift in Sources */,
				D85136DD231E613900DD0539 /* ReviewsViewModelTests.swift in Sources */,
				D85B833D2230DC9D002168F3 /* StringWooTests.swift in Sources */,
				D8736B5122EB69E300A14A29 /* OrderDetailsViewModelTests.swift in Sources */,
				02E4FD812306AA890049610C /* StatsTimeRangeBarViewModelTests.swift in Sources */,
			);
			runOnlyForDeploymentPostprocessing = 0;
		};
/* End PBXSourcesBuildPhase section */

/* Begin PBXTargetDependency section */
		B55D4C1520B6131400D7A50F /* PBXTargetDependency */ = {
			isa = PBXTargetDependency;
			target = B55D4C0F20B612F300D7A50F /* GenerateCredentials */;
			targetProxy = B55D4C1420B6131400D7A50F /* PBXContainerItemProxy */;
		};
		B56DB3DF2049BFAA00D4AA8E /* PBXTargetDependency */ = {
			isa = PBXTargetDependency;
			target = B56DB3C52049BFAA00D4AA8E /* WooCommerce */;
			targetProxy = B56DB3DE2049BFAA00D4AA8E /* PBXContainerItemProxy */;
		};
/* End PBXTargetDependency section */

/* Begin PBXVariantGroup section */
		B56DB3CD2049BFAA00D4AA8E /* Main.storyboard */ = {
			isa = PBXVariantGroup;
			children = (
				B56DB3CE2049BFAA00D4AA8E /* Base */,
			);
			name = Main.storyboard;
			sourceTree = "<group>";
		};
		B56DB3D52049BFAA00D4AA8E /* LaunchScreen.storyboard */ = {
			isa = PBXVariantGroup;
			children = (
				B56DB3D62049BFAA00D4AA8E /* Base */,
			);
			name = LaunchScreen.storyboard;
			sourceTree = "<group>";
		};
		B573B19D219DC2690081C78C /* Localizable.strings */ = {
			isa = PBXVariantGroup;
			children = (
				B573B19E219DC2690081C78C /* en */,
				B573B19F219DC2690081C78C /* es */,
				B573B1A1219DC28E0081C78C /* de */,
				B573B1A2219DC2950081C78C /* ar */,
				B573B1A3219DC2A20081C78C /* fr */,
				B573B1A4219DC2A20081C78C /* he */,
				B573B1A5219DC2A20081C78C /* id */,
				B573B1A6219DC2B20081C78C /* nl */,
				B573B1A7219DC2B30081C78C /* sv */,
				B573B1A8219DC2B30081C78C /* ja */,
				B573B1A9219DC2B30081C78C /* pt-BR */,
				B573B1AA219DC2B30081C78C /* ko */,
				B573B1AB219DC2B40081C78C /* ru */,
				B573B1AC219DC2B40081C78C /* tr */,
				B573B1AD219DC2B40081C78C /* it */,
				B573B1AE219DC2BC0081C78C /* zh-Hans */,
				B573B1AF219DC2BD0081C78C /* zh-Hant */,
			);
			name = Localizable.strings;
			sourceTree = "<group>";
		};
/* End PBXVariantGroup section */

/* Begin XCBuildConfiguration section */
		B55D4C1120B612F300D7A50F /* Debug */ = {
			isa = XCBuildConfiguration;
			buildSettings = {
				CODE_SIGN_STYLE = Automatic;
				INFOPLIST_PREFIX_HEADER = InfoPlist.h;
				PRODUCT_NAME = "$(TARGET_NAME)";
				SECRETS_PATH = "$HOME/.mobile-secrets/iOS/WCiOS/woo_app_credentials.json";
				VALID_ARCHS = "$(inherited)";
			};
			name = Debug;
		};
		B55D4C1220B612F300D7A50F /* Release */ = {
			isa = XCBuildConfiguration;
			buildSettings = {
				CODE_SIGN_STYLE = Automatic;
				INFOPLIST_PREFIX_HEADER = InfoPlist.h;
				PRODUCT_NAME = "$(TARGET_NAME)";
				SECRETS_PATH = "$HOME/.mobile-secrets/iOS/WCiOS/woo_app_credentials.json";
				VALID_ARCHS = "$(inherited)";
			};
			name = Release;
		};
		B56DB3E42049BFAA00D4AA8E /* Debug */ = {
			isa = XCBuildConfiguration;
			baseConfigurationReference = 8CA4F6DD220B257000A47B5D /* WooCommerce.debug.xcconfig */;
			buildSettings = {
				ALWAYS_SEARCH_USER_PATHS = NO;
				CLANG_ANALYZER_LOCALIZABILITY_NONLOCALIZED = YES;
				CLANG_ANALYZER_NONNULL = YES;
				CLANG_ANALYZER_NUMBER_OBJECT_CONVERSION = YES_AGGRESSIVE;
				CLANG_CXX_LANGUAGE_STANDARD = "gnu++14";
				CLANG_CXX_LIBRARY = "libc++";
				CLANG_ENABLE_MODULES = YES;
				CLANG_ENABLE_OBJC_ARC = YES;
				CLANG_WARN_BLOCK_CAPTURE_AUTORELEASING = YES;
				CLANG_WARN_BOOL_CONVERSION = YES;
				CLANG_WARN_COMMA = YES;
				CLANG_WARN_CONSTANT_CONVERSION = YES;
				CLANG_WARN_DEPRECATED_OBJC_IMPLEMENTATIONS = YES;
				CLANG_WARN_DIRECT_OBJC_ISA_USAGE = YES_ERROR;
				CLANG_WARN_DOCUMENTATION_COMMENTS = YES;
				CLANG_WARN_EMPTY_BODY = YES;
				CLANG_WARN_ENUM_CONVERSION = YES;
				CLANG_WARN_INFINITE_RECURSION = YES;
				CLANG_WARN_INT_CONVERSION = YES;
				CLANG_WARN_NON_LITERAL_NULL_CONVERSION = YES;
				CLANG_WARN_OBJC_IMPLICIT_RETAIN_SELF = YES;
				CLANG_WARN_OBJC_LITERAL_CONVERSION = YES;
				CLANG_WARN_OBJC_ROOT_CLASS = YES_ERROR;
				CLANG_WARN_RANGE_LOOP_ANALYSIS = YES;
				CLANG_WARN_STRICT_PROTOTYPES = YES;
				CLANG_WARN_SUSPICIOUS_MOVE = YES;
				CLANG_WARN_UNGUARDED_AVAILABILITY = YES_AGGRESSIVE;
				CLANG_WARN_UNREACHABLE_CODE = YES;
				CLANG_WARN__DUPLICATE_METHOD_MATCH = YES;
				CODE_SIGN_IDENTITY = "iPhone Developer";
				COPY_PHASE_STRIP = NO;
				DEBUG_INFORMATION_FORMAT = dwarf;
				ENABLE_STRICT_OBJC_MSGSEND = YES;
				ENABLE_TESTABILITY = YES;
				GCC_C_LANGUAGE_STANDARD = gnu11;
				GCC_DYNAMIC_NO_PIC = NO;
				GCC_NO_COMMON_BLOCKS = YES;
				GCC_OPTIMIZATION_LEVEL = 0;
				GCC_PREPROCESSOR_DEFINITIONS = (
					"DEBUG=1",
					"$(inherited)",
				);
				GCC_WARN_64_TO_32_BIT_CONVERSION = YES;
				GCC_WARN_ABOUT_RETURN_TYPE = YES_ERROR;
				GCC_WARN_UNDECLARED_SELECTOR = YES;
				GCC_WARN_UNINITIALIZED_AUTOS = YES_AGGRESSIVE;
				GCC_WARN_UNUSED_FUNCTION = YES;
				GCC_WARN_UNUSED_VARIABLE = YES;
				IPHONEOS_DEPLOYMENT_TARGET = 12.0;
				MTL_ENABLE_DEBUG_INFO = YES;
				ONLY_ACTIVE_ARCH = YES;
				SDKROOT = iphoneos;
				SWIFT_ACTIVE_COMPILATION_CONDITIONS = DEBUG;
				SWIFT_OBJC_BRIDGING_HEADER = "Classes/System/WooCommerce-Bridging-Header.h";
				SWIFT_OPTIMIZATION_LEVEL = "-Onone";
				VALID_ARCHS = "$(ARCHS_STANDARD_64_BIT)";
			};
			name = Debug;
		};
		B56DB3E52049BFAA00D4AA8E /* Release */ = {
			isa = XCBuildConfiguration;
			baseConfigurationReference = 8CA4F6DE220B257000A47B5D /* WooCommerce.release.xcconfig */;
			buildSettings = {
				ALWAYS_SEARCH_USER_PATHS = NO;
				CLANG_ANALYZER_LOCALIZABILITY_NONLOCALIZED = YES;
				CLANG_ANALYZER_NONNULL = YES;
				CLANG_ANALYZER_NUMBER_OBJECT_CONVERSION = YES_AGGRESSIVE;
				CLANG_CXX_LANGUAGE_STANDARD = "gnu++14";
				CLANG_CXX_LIBRARY = "libc++";
				CLANG_ENABLE_MODULES = YES;
				CLANG_ENABLE_OBJC_ARC = YES;
				CLANG_WARN_BLOCK_CAPTURE_AUTORELEASING = YES;
				CLANG_WARN_BOOL_CONVERSION = YES;
				CLANG_WARN_COMMA = YES;
				CLANG_WARN_CONSTANT_CONVERSION = YES;
				CLANG_WARN_DEPRECATED_OBJC_IMPLEMENTATIONS = YES;
				CLANG_WARN_DIRECT_OBJC_ISA_USAGE = YES_ERROR;
				CLANG_WARN_DOCUMENTATION_COMMENTS = YES;
				CLANG_WARN_EMPTY_BODY = YES;
				CLANG_WARN_ENUM_CONVERSION = YES;
				CLANG_WARN_INFINITE_RECURSION = YES;
				CLANG_WARN_INT_CONVERSION = YES;
				CLANG_WARN_NON_LITERAL_NULL_CONVERSION = YES;
				CLANG_WARN_OBJC_IMPLICIT_RETAIN_SELF = YES;
				CLANG_WARN_OBJC_LITERAL_CONVERSION = YES;
				CLANG_WARN_OBJC_ROOT_CLASS = YES_ERROR;
				CLANG_WARN_RANGE_LOOP_ANALYSIS = YES;
				CLANG_WARN_STRICT_PROTOTYPES = YES;
				CLANG_WARN_SUSPICIOUS_MOVE = YES;
				CLANG_WARN_UNGUARDED_AVAILABILITY = YES_AGGRESSIVE;
				CLANG_WARN_UNREACHABLE_CODE = YES;
				CLANG_WARN__DUPLICATE_METHOD_MATCH = YES;
				CODE_SIGN_IDENTITY = "iPhone Developer";
				COPY_PHASE_STRIP = NO;
				DEBUG_INFORMATION_FORMAT = "dwarf-with-dsym";
				ENABLE_NS_ASSERTIONS = NO;
				ENABLE_STRICT_OBJC_MSGSEND = YES;
				GCC_C_LANGUAGE_STANDARD = gnu11;
				GCC_NO_COMMON_BLOCKS = YES;
				GCC_WARN_64_TO_32_BIT_CONVERSION = YES;
				GCC_WARN_ABOUT_RETURN_TYPE = YES_ERROR;
				GCC_WARN_UNDECLARED_SELECTOR = YES;
				GCC_WARN_UNINITIALIZED_AUTOS = YES_AGGRESSIVE;
				GCC_WARN_UNUSED_FUNCTION = YES;
				GCC_WARN_UNUSED_VARIABLE = YES;
				IPHONEOS_DEPLOYMENT_TARGET = 12.0;
				MTL_ENABLE_DEBUG_INFO = NO;
				SDKROOT = iphoneos;
				SWIFT_OBJC_BRIDGING_HEADER = "Classes/System/WooCommerce-Bridging-Header.h";
				SWIFT_OPTIMIZATION_LEVEL = "-Owholemodule";
				VALIDATE_PRODUCT = YES;
				VALID_ARCHS = "$(ARCHS_STANDARD_64_BIT)";
			};
			name = Release;
		};
		B56DB3E72049BFAA00D4AA8E /* Debug */ = {
			isa = XCBuildConfiguration;
			baseConfigurationReference = 90AC1C0B391E04A837BDC64E /* Pods-WooCommerce.debug.xcconfig */;
			buildSettings = {
				ASSETCATALOG_COMPILER_APPICON_NAME = AppIcon;
				CODE_SIGN_ENTITLEMENTS = "Resources/Woo-Debug.entitlements";
				CODE_SIGN_STYLE = Manual;
				DEVELOPMENT_TEAM = PZYM8XX95Q;
				ENABLE_BITCODE = NO;
				INFOPLIST_FILE = "$(SRCROOT)/Resources/Info.plist";
				INFOPLIST_PREFIX_HEADER = DerivedSources/InfoPlist.h;
				INFOPLIST_PREPROCESS = YES;
				IPHONEOS_DEPLOYMENT_TARGET = 11.0;
				LD_RUNPATH_SEARCH_PATHS = "$(inherited) @executable_path/Frameworks";
				OTHER_SWIFT_FLAGS = "$(inherited)";
				PRODUCT_BUNDLE_IDENTIFIER = com.automattic.woocommerce;
				PRODUCT_NAME = "$(TARGET_NAME)";
				PROVISIONING_PROFILE = "";
				PROVISIONING_PROFILE_SPECIFIER = "WooCommerce Development";
				SECRETS_PATH = "$HOME/.mobile-secrets/iOS/WCiOS/woo_app_credentials.json";
				SWIFT_VERSION = 5.0;
				TARGETED_DEVICE_FAMILY = "1,2";
				USER_HEADER_SEARCH_PATHS = "";
			};
			name = Debug;
		};
		B56DB3E82049BFAA00D4AA8E /* Release */ = {
			isa = XCBuildConfiguration;
			baseConfigurationReference = 33035144757869DE5E4DC88A /* Pods-WooCommerce.release.xcconfig */;
			buildSettings = {
				ASSETCATALOG_COMPILER_APPICON_NAME = AppIcon;
				CODE_SIGN_ENTITLEMENTS = "Resources/Woo-Release.entitlements";
				CODE_SIGN_IDENTITY = "iPhone Distribution";
				CODE_SIGN_STYLE = Manual;
				DEVELOPMENT_TEAM = PZYM8XX95Q;
				ENABLE_BITCODE = NO;
				INFOPLIST_FILE = "$(SRCROOT)/Resources/Info.plist";
				INFOPLIST_PREFIX_HEADER = DerivedSources/InfoPlist.h;
				INFOPLIST_PREPROCESS = YES;
				IPHONEOS_DEPLOYMENT_TARGET = 11.0;
				LD_RUNPATH_SEARCH_PATHS = "$(inherited) @executable_path/Frameworks";
				OTHER_SWIFT_FLAGS = "$(inherited)";
				PRODUCT_BUNDLE_IDENTIFIER = com.automattic.woocommerce;
				PRODUCT_NAME = "$(TARGET_NAME)";
				PROVISIONING_PROFILE_SPECIFIER = "WooCommerce App Store";
				SECRETS_PATH = "$HOME/.mobile-secrets/iOS/WCiOS/woo_app_credentials.json";
				SWIFT_VERSION = 5.0;
				TARGETED_DEVICE_FAMILY = "1,2";
				USER_HEADER_SEARCH_PATHS = "";
			};
			name = Release;
		};
		B56DB3EA2049BFAA00D4AA8E /* Debug */ = {
			isa = XCBuildConfiguration;
			baseConfigurationReference = 9D2992FEF3D1246B8CCC2EBB /* Pods-WooCommerceTests.debug.xcconfig */;
			buildSettings = {
				ALWAYS_EMBED_SWIFT_STANDARD_LIBRARIES = "$(inherited)";
				BUNDLE_LOADER = "$(TEST_HOST)";
				CLANG_ENABLE_MODULES = "$(inherited)";
				CODE_SIGN_STYLE = Automatic;
				DEVELOPMENT_TEAM = PZYM8XX95Q;
				INFOPLIST_FILE = WooCommerceTests/Info.plist;
				LD_RUNPATH_SEARCH_PATHS = "$(inherited) @executable_path/Frameworks @loader_path/Frameworks";
				PRODUCT_BUNDLE_IDENTIFIER = com.woocommerce.WooCommerceTests;
				PRODUCT_NAME = "$(TARGET_NAME)";
				SWIFT_OPTIMIZATION_LEVEL = "-Onone";
				SWIFT_VERSION = 5.0;
				TARGETED_DEVICE_FAMILY = "1,2";
				TEST_HOST = "$(BUILT_PRODUCTS_DIR)/WooCommerce.app/WooCommerce";
				VALID_ARCHS = "$(inherited)";
			};
			name = Debug;
		};
		B56DB3EB2049BFAA00D4AA8E /* Release */ = {
			isa = XCBuildConfiguration;
			baseConfigurationReference = 8A659E65308A3D9DD79A95F9 /* Pods-WooCommerceTests.release.xcconfig */;
			buildSettings = {
				ALWAYS_EMBED_SWIFT_STANDARD_LIBRARIES = "$(inherited)";
				BUNDLE_LOADER = "$(TEST_HOST)";
				CLANG_ENABLE_MODULES = "$(inherited)";
				CODE_SIGN_STYLE = Automatic;
				DEVELOPMENT_TEAM = PZYM8XX95Q;
				INFOPLIST_FILE = WooCommerceTests/Info.plist;
				LD_RUNPATH_SEARCH_PATHS = "$(inherited) @executable_path/Frameworks @loader_path/Frameworks";
				PRODUCT_BUNDLE_IDENTIFIER = com.woocommerce.WooCommerceTests;
				PRODUCT_NAME = "$(TARGET_NAME)";
				SWIFT_VERSION = 5.0;
				TARGETED_DEVICE_FAMILY = "1,2";
				TEST_HOST = "$(BUILT_PRODUCTS_DIR)/WooCommerce.app/WooCommerce";
				VALID_ARCHS = "$(inherited)";
			};
			name = Release;
		};
/* End XCBuildConfiguration section */

/* Begin XCConfigurationList section */
		B55D4C1020B612F300D7A50F /* Build configuration list for PBXAggregateTarget "GenerateCredentials" */ = {
			isa = XCConfigurationList;
			buildConfigurations = (
				B55D4C1120B612F300D7A50F /* Debug */,
				B55D4C1220B612F300D7A50F /* Release */,
			);
			defaultConfigurationIsVisible = 0;
			defaultConfigurationName = Release;
		};
		B56DB3C12049BFAA00D4AA8E /* Build configuration list for PBXProject "WooCommerce" */ = {
			isa = XCConfigurationList;
			buildConfigurations = (
				B56DB3E42049BFAA00D4AA8E /* Debug */,
				B56DB3E52049BFAA00D4AA8E /* Release */,
			);
			defaultConfigurationIsVisible = 0;
			defaultConfigurationName = Release;
		};
		B56DB3E62049BFAA00D4AA8E /* Build configuration list for PBXNativeTarget "WooCommerce" */ = {
			isa = XCConfigurationList;
			buildConfigurations = (
				B56DB3E72049BFAA00D4AA8E /* Debug */,
				B56DB3E82049BFAA00D4AA8E /* Release */,
			);
			defaultConfigurationIsVisible = 0;
			defaultConfigurationName = Release;
		};
		B56DB3E92049BFAA00D4AA8E /* Build configuration list for PBXNativeTarget "WooCommerceTests" */ = {
			isa = XCConfigurationList;
			buildConfigurations = (
				B56DB3EA2049BFAA00D4AA8E /* Debug */,
				B56DB3EB2049BFAA00D4AA8E /* Release */,
			);
			defaultConfigurationIsVisible = 0;
			defaultConfigurationName = Release;
		};
/* End XCConfigurationList section */
	};
	rootObject = B56DB3BE2049BFAA00D4AA8E /* Project object */;
}<|MERGE_RESOLUTION|>--- conflicted
+++ resolved
@@ -2438,11 +2438,7 @@
 				D81F2D37225F0D160084BF9C /* EmptyListMessageWithActionView.swift in Sources */,
 				B55BC1F121A878A30011A0C0 /* String+HTML.swift in Sources */,
 				B56C721221B5B44000E5E85B /* PushNotificationsConfiguration.swift in Sources */,
-<<<<<<< HEAD
-=======
-				CE021535215BE3AB00C19555 /* LoginNavigationController+Woo.swift in Sources */,
 				D8C2A28B231931D100F503E9 /* ReviewViewModel.swift in Sources */,
->>>>>>> 1c8b82fa
 				B541B223218A29A6008FE7C1 /* NSParagraphStyle+Woo.swift in Sources */,
 				B50BB4162141828F00AF0F3C /* FooterSpinnerView.swift in Sources */,
 				02FE89C9231FB31400E85EF8 /* FeatureFlagService.swift in Sources */,
